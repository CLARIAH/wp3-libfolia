--- conflicted
+++ resolved
@@ -37,13 +37,9 @@
 
   class MetaData {
   public:
-<<<<<<< HEAD
     // cppcheck-suppress noExplicitConstructor
     // We want to be able to use const char parameters AND string
-  MetaData( const std::string& type ): _type(type){};
-=======
     MetaData( const std::string& type ): _type(type){};
->>>>>>> 6fa87955
     virtual ~MetaData(){};
     virtual void add_av( const std::string&, const std::string& ) META_NOT_IMPLEMENTED;
     virtual const KWargs& get_avs() const META_NOT_IMPLEMENTED;
