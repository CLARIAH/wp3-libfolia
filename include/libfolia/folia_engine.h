/*
  Copyright (c) 2006 - 2024
  CLST  - Radboud University
  ILK   - Tilburg University

  This file is part of libfolia

  libfolia is free software; you can redistribute it and/or modify
  it under the terms of the GNU General Public License as published by
  the Free Software Foundation; either version 3 of the License, or
  (at your option) any later version.

  libfolia is distributed in the hope that it will be useful,
  but WITHOUT ANY WARRANTY; without even the implied warranty of
  MERCHANTABILITY or FITNESS FOR A PARTICULAR PURPOSE.  See the
  GNU General Public License for more details.

  You should have received a copy of the GNU General Public License
  along with this program; if not, see <http://www.gnu.org/licenses/>.

  For questions and suggestions, see:
      https://github.com/LanguageMachines/ticcutils/issues
  or send mail to:
      lamasoftware (at ) science.ru.nl

*/

#ifndef FOLIA_ENGINE_H
#define FOLIA_ENGINE_H

#include <string>
#include <set>
#include <vector>
#include <iostream>
#include "ticcutils/LogStream.h"
#include "libfolia/folia.h"
#include "libxml/xmlreader.h"

namespace folia {

  class xml_tree {
    /// a lightweight representation of an Xml tree, used in the enumeration
    /// process
  public:
    xml_tree( int, int, const std::string&, const std::string& );
    ~xml_tree();
    int depth;
    int index;
    std::string tag;
    std::string textclass;
    xml_tree *parent;
    xml_tree *link;
    xml_tree *next;
  };

  void print( std::ostream&, const xml_tree* );

  class Engine {
  public:
    /// the document type, determines the type of the top node (\<text> or \<speech>)
    enum doctype { TEXT, //!< the topnode is \<text>
		   SPEECH //!< the topnode is \<speech>
    };
    Engine(); //!< default constructor. needs a call to init_doc() to get started
<<<<<<< HEAD
    // cppcheck-suppress noExplicitConstructor
    // We want to be able to use const char parameters AND string
    Engine( const std::string& i, const std::string& o="" ):
=======
    explicit Engine( const std::string& i, const std::string& o="" ):
>>>>>>> 7b8c61fb
      Engine() {
      /// construct and initialize an engine.
      /*!
	\param i name of the inputfile
	\param o optional name of an outputfile
      */
      Engine::init_doc(i,o);
    };
    virtual ~Engine();
    virtual bool init_doc( const std::string&, const std::string& ="" );
    FoliaElement *get_node( const std::string& );
    bool next() { return true; }; /// A stub. NOT needed!
    void save( const std::string&, bool=false );
    void save( std::ostream&, bool=false );
    bool output_header();
    void output_footer();
    void flush();
    void finish();
    /// return the status of the Engine. True when still valid. False otherwise.
    bool ok() const { return _ok; };
    void un_declare( const AnnotationType&,
		     const std::string& = "" );
    void declare( const AnnotationType&,
		  const std::string&,
		  const std::string& = "" );
    void declare( const AnnotationType&,
		  const std::string&,
		  const KWargs& );
    bool is_declared( const AnnotationType&,
		      const std::string& = "" ) const;
    void set_metadata( const std::string&, const std::string& );
    bool set_debug( bool d );
    void set_dbg_stream( TiCC::LogStream * );
    Document *doc( bool=false ); // returns the doc. may disconnect
    xml_tree *create_simple_tree( const std::string& ) const;
  protected:
    xmlTextReader *_reader; //!< the xmlTextReader we use for parsing the input
    Document *_out_doc;     //!< the output Document we are constructing
    FoliaElement *_root_node;     //!< the root node (Speech or Text)
    FoliaElement *_external_node; //!< the last node we exposed to the world
    FoliaElement *_current_node;  //!< the FoliaElement at hand
    FoliaElement *_last_added;    //!< the last added FoliaElement
    int _last_depth;        //!< at what depth in the tree was the last addition
    int _start_index;       //!< the index of the first relevant node
    doctype _doc_type;      //!< do we process TEXT or SPEECH?
    TiCC::LogStream *_dbg_file; //!< the debugging stream
    std::ostream *_os;      //!< optional outputstream
    std::string _out_name;  //!< the name of the output file connected to _os
    std::string ns_prefix;  //!< a namespace name to use. (copied from the input file)
    std::string _footer;    //!< the constructed string to output at the end
    bool _ok;               //!< are we fine?
    bool _done;             //!< are we done parsing?
    bool _header_done;      //!< is the header outputed yet?
    bool _finished;         //!< did we finish the whole process?
    bool _debug;            //!< is debug on?

    FoliaElement *handle_match( const std::string&, int );
    void handle_element( const std::string&, int );
    int handle_content( const std::string&, int );
    void add_default_node( int );
    void add_comment( int );
    void add_PI( int );
    void add_text( int );
    void append_node( FoliaElement *, int );
  };

  class TextEngine: public Engine {
  public:
    TextEngine(): Engine(), //!< default construcor. Needs a call to init_doc()
		  _next_text_node(0),
		  _node_count(0),
		  _is_setup(false)
    {
    };
<<<<<<< HEAD
    // cppcheck-suppress noExplicitConstructor
    // We want to be able to use const char parameters AND string
    TextEngine( const std::string& i, const std::string& o="" ):
=======
    explicit TextEngine( const std::string& i, const std::string& o="" ):
>>>>>>> 7b8c61fb
      TextEngine(){
      /// construct a TextEngine
      /*!
	\param i the input file
	\param o an optional output file
	To be able to use the TextEngine, a call to setup() is still needed
      */
      TextEngine::init_doc( i, o );
    }
    bool init_doc( const std::string&, const std::string& ="" ) override;
    void setup( const std::string& ="", bool = false );
    const std::map<int,int>& enumerate_text_parents( const std::string& ="",
						     bool = false );
    size_t text_parent_count() const {
      /// return the number of textparents found
      return text_parent_map.size();
    };
    FoliaElement *next_text_parent();
  private:
    int _next_text_node;
    int _node_count;
    std::string _in_file;
    std::map<int,int> text_parent_map;
    std::map<int,int> search_text_parents( const xml_tree*,
					   const std::string&, bool ) const;
    bool _is_setup;
  };

}
#endif // FOLIA_ENGINE_H<|MERGE_RESOLUTION|>--- conflicted
+++ resolved
@@ -62,13 +62,7 @@
 		   SPEECH //!< the topnode is \<speech>
     };
     Engine(); //!< default constructor. needs a call to init_doc() to get started
-<<<<<<< HEAD
-    // cppcheck-suppress noExplicitConstructor
-    // We want to be able to use const char parameters AND string
-    Engine( const std::string& i, const std::string& o="" ):
-=======
     explicit Engine( const std::string& i, const std::string& o="" ):
->>>>>>> 7b8c61fb
       Engine() {
       /// construct and initialize an engine.
       /*!
@@ -143,13 +137,7 @@
 		  _is_setup(false)
     {
     };
-<<<<<<< HEAD
-    // cppcheck-suppress noExplicitConstructor
-    // We want to be able to use const char parameters AND string
-    TextEngine( const std::string& i, const std::string& o="" ):
-=======
     explicit TextEngine( const std::string& i, const std::string& o="" ):
->>>>>>> 7b8c61fb
       TextEngine(){
       /// construct a TextEngine
       /*!
