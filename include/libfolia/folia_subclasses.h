/*
  Copyright (c) 2006 - 2023
  CLST  - Radboud University
  ILK   - Tilburg University

  This file is part of libfolia

  libfolia is free software; you can redistribute it and/or modify
  it under the terms of the GNU General Public License as published by
  the Free Software Foundation; either version 3 of the License, or
  (at your option) any later version.

  libfolia is distributed in the hope that it will be useful,
  but WITHOUT ANY WARRANTY; without even the implied warranty of
  MERCHANTABILITY or FITNESS FOR A PARTICULAR PURPOSE.  See the
  GNU General Public License for more details.

  You should have received a copy of the GNU General Public License
  along with this program; if not, see <http://www.gnu.org/licenses/>.

  For questions and suggestions, see:
  https://github.com/LanguageMachines/ticcutils/issues
  or send mail to:
  lamasoftware (at ) science.ru.nl
*/

#ifndef FOLIA_SUBCLASSES_H
#define FOLIA_SUBCLASSES_H

namespace folia {

#define ADD_PROTECTED_CONSTRUCTORS( CLASS, BASE )		\
  friend void static_init();					\
protected:							\
 explicit CLASS( const properties& props, Document *d=0 ):	\
   BASE( props, d ){ classInit(); };				\
 CLASS( const properties& props, FoliaElement *p ):		\
   BASE( props, p ){ classInit(); }

#define ADD_PROTECTED_CONSTRUCTORS_INIT( CLASS, BASE, INIT )	\
  friend void static_init();					\
protected:							\
 explicit CLASS( const properties& props, Document *d=0 ):	\
   BASE( props, d ), INIT { classInit(); };			\
 CLASS( const properties& props, FoliaElement *p ):		\
   BASE( props, p ), INIT { classInit(); }

#define ADD_DEFAULT_CONSTRUCTORS( CLASS, BASE )		\
  friend void static_init();				\
protected:						\
 ~CLASS() {};						\
public:							\
 explicit CLASS( const KWargs& a, Document *d=0 ):	\
   BASE( PROPS, d ){ classInit(a); };			\
 explicit CLASS( Document *d=0 ):			\
   BASE( PROPS, d ){ classInit(); };			\
 CLASS( const KWargs& a, FoliaElement *p ):		\
   BASE( PROPS, p ){ classInit(a); };			\
 explicit CLASS( FoliaElement *p ):			\
   BASE( PROPS, p ){ classInit(); }			\
 static properties PROPS


#define ADD_DEFAULT_CONSTRUCTORS_INIT( CLASS, BASE, INIT )	\
 friend void static_init();					\
protected:							\
 ~CLASS() {};							\
public:								\
 explicit CLASS( const KWargs& a, Document *d=0 ):		\
   BASE( PROPS, d ), INIT { classInit(a); };			\
 explicit CLASS( Document *d=0 ):				\
   BASE( PROPS, d ), INIT { classInit(); };			\
 CLASS( const KWargs& a, FoliaElement *p ):			\
   BASE( PROPS, p ), INIT { classInit(a); };			\
 explicit CLASS( FoliaElement *p ):				\
   BASE( PROPS, p ), INIT { classInit(); }			\
   static properties PROPS

 class AbstractStructureElement:
    public AbstractElement,
    public AllowGenerateID,
    public AllowInlineAnnotation
 {
   // DO NOT USE AbstractStructureElement as a real node!!
 protected:
   ADD_PROTECTED_CONSTRUCTORS( AbstractStructureElement, AbstractElement );
 public:
   FoliaElement *append( FoliaElement* ) override;
   std::vector<Paragraph*> paragraphs() const override;
   std::vector<Sentence*> sentences() const override;
   std::vector<Word*> words( const std::string& ="" ) const override;
   Sentence *sentences( size_t ) const override;
   Sentence *rsentences( size_t ) const override;
   Paragraph *paragraphs( size_t ) const override;
   Paragraph *rparagraphs( size_t ) const override;
   Word *words( size_t, const std::string& ="" ) const override;
   Word *rwords( size_t, const std::string& ="" ) const override;
   const Word* resolveword( const std::string& ) const override;
 };

  class AbstractWord: public virtual FoliaElement {
    /// Interface class that is inherited by word-like (wrefable)
    /// elements (Word, Hiddenword, Morpheme, Phoneme)
  public:
    Sentence *sentence() const override;
    Paragraph *paragraph() const override;
    Division *division() const override;
    const std::string pos( const std::string& = "" ) const override;
    const std::string lemma( const std::string& = "" ) const override;
    SenseAnnotation *sense( const std::string& = "" ) const;
    DomainAnnotation *domain( const std::string& = "" ) const;
    std::vector<Morpheme *> morphemes( const std::string& ="" ) const override;
    std::vector<Phoneme *> phonemes( const std::string& ="" ) const;
    Morpheme *morpheme( size_t, const std::string& ="" ) const override;
    Phoneme *phoneme( size_t, const std::string& ="" ) const;
    std::vector<Correction *> getcorrections( const std::string& ="",
					      const std::string& ="" ) const NOT_IMPLEMENTED;
    Correction *getcorrection( const std::string& ="",
			       const std::string& ="" ) const NOT_IMPLEMENTED;
    std::vector<AbstractSpanAnnotation*> findspans( ElementType,
						    const std::string& ="" ) const override;
  };

  class AbstractInlineAnnotation:
    public AbstractElement,
    public AllowGenerateID
  {
    // DO NOT USE AbstractInlineAnnotation as a real node!!
  protected:
    ADD_PROTECTED_CONSTRUCTORS( AbstractInlineAnnotation, AbstractElement );
  };

  class AbstractHigherOrderAnnotation:
    public AbstractElement
  {
    // DO NOT USE AbstractHigherOrderAnnotation as a real node!!
  protected:
    ADD_PROTECTED_CONSTRUCTORS( AbstractHigherOrderAnnotation, AbstractElement );
  };

  class AbstractSpanAnnotation:
    public AbstractElement,
    public AllowGenerateID,
    public AllowInlineAnnotation
  {
    // DO NOT USE AbstractSpanAnnotation as a real node!!
  protected:
    ADD_PROTECTED_CONSTRUCTORS( AbstractSpanAnnotation, AbstractElement );
  public:
    xmlNode *xml( bool, bool=false ) const override;
    FoliaElement *append( FoliaElement* ) override;

    std::vector<FoliaElement*> wrefs() const override;
    FoliaElement *wrefs( size_t ) const override;
  };

  class SpanRelation: public AbstractElement {
  public:
    ADD_DEFAULT_CONSTRUCTORS( SpanRelation, AbstractElement );
  };

  const std::string EMPTY_STRING = "";

  class AbstractTextMarkup:
    public AbstractElement,
    public AllowXlink
  {
    // DO NOT USE AbstractTextMarkup as a real node!!
  protected:
    ADD_PROTECTED_CONSTRUCTORS( AbstractTextMarkup, AbstractElement );
  public:
    void setAttributes( KWargs& ) override;
    KWargs collectAttributes() const override;
    const FoliaElement* resolveid() const override;
  protected:
    const std::string& get_delimiter( const TextPolicy& ) const override {
      return EMPTY_STRING; };
    std::string idref;
  };

  class TextMarkupGap: public AbstractTextMarkup {
  public:
    ADD_DEFAULT_CONSTRUCTORS( TextMarkupGap, AbstractTextMarkup );
  };

  class TextMarkupString: public AbstractTextMarkup {
  public:
    ADD_DEFAULT_CONSTRUCTORS( TextMarkupString, AbstractTextMarkup );
  };

  class TextMarkupCorrection: public AbstractTextMarkup {
  public:
    ADD_DEFAULT_CONSTRUCTORS( TextMarkupCorrection, AbstractTextMarkup );
    void setAttributes( KWargs& ) override;
    KWargs collectAttributes() const override;
  private:
    const UnicodeString private_text( const TextPolicy& ) const override;
    std::string _original;
  };

  class TextMarkupError: public AbstractTextMarkup {
  public:
    ADD_DEFAULT_CONSTRUCTORS( TextMarkupError, AbstractTextMarkup );
  };

  class TextMarkupStyle: public AbstractTextMarkup {
  public:
    ADD_DEFAULT_CONSTRUCTORS( TextMarkupStyle, AbstractTextMarkup );
  };

  class Hyphbreak: public AbstractTextMarkup {
  public:
    ADD_DEFAULT_CONSTRUCTORS( Hyphbreak, AbstractTextMarkup );
  private:
    const UnicodeString private_text( const TextPolicy& ) const override;
  };

  class TextMarkupReference: public AbstractTextMarkup {
  public:
    ADD_DEFAULT_CONSTRUCTORS( TextMarkupReference, AbstractTextMarkup );
    KWargs collectAttributes() const override;
    void setAttributes( KWargs& ) override;

  private:
    void init() override;
    std::string ref_id;
    std::string ref_type;
    std::string _type;
    std::string _format;
  };

  class TextMarkupHSpace: public AbstractTextMarkup {
  public:
    ADD_DEFAULT_CONSTRUCTORS( TextMarkupHSpace, AbstractTextMarkup );
  private:
    const UnicodeString private_text( const TextPolicy& ) const override;
  };

  class TextMarkupWhitespace: public AbstractTextMarkup {
  public:
    ADD_DEFAULT_CONSTRUCTORS( TextMarkupWhitespace, AbstractTextMarkup );
  };

  class TextMarkupLanguage: public AbstractTextMarkup {
  public:
    ADD_DEFAULT_CONSTRUCTORS( TextMarkupLanguage, AbstractTextMarkup );
  };

  class AbstractContentAnnotation:
    public AbstractElement,
    public AllowGenerateID
  {
    // DO NOT USE AbstractContentAnnotation as a real node!!
  protected:
    ADD_PROTECTED_CONSTRUCTORS_INIT( AbstractContentAnnotation, AbstractElement, _offset(0) );
  public:
    void setAttributes( KWargs& ) override;
    KWargs collectAttributes() const override;
    FoliaElement *get_reference( int&, bool=true ) const;
    int offset() const override { return _offset; };
    std::string ref() const { return _ref; };
  private:
    void init() override;
    virtual FoliaElement *find_default_reference() const = 0;
    void set_offset( int o ) const override { _offset = o; };
    mutable int _offset;
    std::string _ref;
  };

  class TextContent:
    public AbstractContentAnnotation,
    public AllowXlink
  {
  public:
    ADD_DEFAULT_CONSTRUCTORS( TextContent, AbstractContentAnnotation );
    void setAttributes( KWargs& ) override;
    KWargs collectAttributes() const override;
    std::vector<FoliaElement*> find_replacables( FoliaElement * ) const override;
    const std::string set_to_current() override {
      // Don't use without thinking twice!
      std::string res = cls();
      set_cls( "current" );
      return res;
    }
    FoliaElement *postappend() override;
  private:
    FoliaElement *find_default_reference() const override;
  };

  class PhonContent: public AbstractContentAnnotation {
  public:
    ADD_DEFAULT_CONSTRUCTORS( PhonContent,
			      AbstractContentAnnotation );
    void setAttributes( KWargs& ) override;
    KWargs collectAttributes() const override;
    const UnicodeString phon( const TextPolicy& ) const override;
    const UnicodeString phon( const std::string& = "current",
			      TEXT_FLAGS = TEXT_FLAGS::NONE ) const override;
    FoliaElement *postappend() override;
  public:
    FoliaElement *find_default_reference() const override;
  };

  class FoLiA: public AbstractElement {
  public:
    ADD_DEFAULT_CONSTRUCTORS( FoLiA, AbstractElement );
    FoliaElement* parseXml( const xmlNode * ) override;
    void setAttributes( KWargs& ) override;
  private:
    const UnicodeString private_text( const TextPolicy& ) const override;
  };

  class DCOI: public AbstractElement {
  public:
    ADD_DEFAULT_CONSTRUCTORS( DCOI, AbstractElement );
  };

  class Head: public AbstractStructureElement {
  public:
    ADD_DEFAULT_CONSTRUCTORS( Head, AbstractStructureElement );
  };

  class TableHead: public AbstractStructureElement {
  public:
    ADD_DEFAULT_CONSTRUCTORS( TableHead, AbstractStructureElement );
  };

  class Table: public AbstractStructureElement {
  public:
    ADD_DEFAULT_CONSTRUCTORS( Table, AbstractStructureElement );
  };

  class Row: public AbstractStructureElement {
  public:
    ADD_DEFAULT_CONSTRUCTORS( Row, AbstractStructureElement );
    const UnicodeString private_text( const TextPolicy& ) const override;
  };

  class Cell: public AbstractStructureElement {
  public:
    ADD_DEFAULT_CONSTRUCTORS( Cell, AbstractStructureElement );
    const UnicodeString private_text( const TextPolicy& ) const override;
  };

  class Gap: public AbstractElement {
  public:
    ADD_DEFAULT_CONSTRUCTORS( Gap, AbstractElement );
    const std::string content() const override;
  };

  class Content: public AbstractElement {
  public:
    ADD_DEFAULT_CONSTRUCTORS( Content, AbstractElement );

    FoliaElement* parseXml( const xmlNode * ) override;
    xmlNode *xml( bool, bool = false ) const override;
    const std::string content() const override { return value; };
    void setAttributes( KWargs& ) override;
  private:
    std::string value;
  };

  class Metric: public AbstractElement {
  public:
    ADD_DEFAULT_CONSTRUCTORS( Metric, AbstractElement );
  };

  class Division: public AbstractStructureElement {
  public:
    ADD_DEFAULT_CONSTRUCTORS( Division, AbstractStructureElement );
<<<<<<< HEAD
    Head *head() const;
=======
    Head *head() const override;
    static properties PROPS;
>>>>>>> 2f4f9515
  };

  class Linebreak:
    public AbstractStructureElement,
    public AllowXlink
  {
  public:
    ADD_DEFAULT_CONSTRUCTORS_INIT( Linebreak, AbstractStructureElement, _newpage(false) );
    void setAttributes( KWargs& ) override;
    KWargs collectAttributes() const override;
  private:
    void init() override;
    const UnicodeString private_text( const TextPolicy& ) const override {
      return "\n";
    }
    std::string _pagenr;
    std::string _linenr;
    bool _newpage;
  };

  class Whitespace: public AbstractStructureElement {
  public:
    ADD_DEFAULT_CONSTRUCTORS( Whitespace, AbstractStructureElement );
  private:
    const UnicodeString private_text( const TextPolicy& ) const override {
      return "\n\n";
    }
  };

  class Word:
    public AbstractStructureElement,
    public AbstractWord
  {
  protected:
    ADD_PROTECTED_CONSTRUCTORS_INIT( Word, AbstractStructureElement, _is_placeholder(false) );
  public:
    ADD_DEFAULT_CONSTRUCTORS_INIT( Word, AbstractStructureElement, _is_placeholder(false) );

    Correction *split( FoliaElement *, FoliaElement *,
		       const std::string& = "" ) override;
    Correction *incorrection() const override;
    Word *previous() const override;
    Word *next() const override;
    std::vector<Word*> context( size_t,
				const std::string& ="" ) const override;
    std::vector<Word*> leftcontext( size_t,
				    const std::string& = "" ) const override;
    std::vector<Word*> rightcontext( size_t,
				     const std::string& ="" ) const override;
    FoliaElement *append( FoliaElement * ) override;
    const Word* resolveword( const std::string& ) const override;
    void setAttributes( KWargs& ) override;
    const std::string& get_delimiter( const TextPolicy& ) const override;
    MorphologyLayer *addMorphologyLayer( const KWargs& ) override;
    MorphologyLayer *getMorphologyLayers( const std::string&,
					  std::vector<MorphologyLayer*>& ) const override;
    bool is_placeholder() const { return _is_placeholder; };
  private:
    bool _is_placeholder;
  };

  class Hiddenword:
    public AbstractStructureElement,
    public AbstractWord
  {
  public:
    ADD_DEFAULT_CONSTRUCTORS( Hiddenword, AbstractStructureElement );
  };

  class Part: public AbstractStructureElement {
  public:
    ADD_DEFAULT_CONSTRUCTORS( Part, AbstractStructureElement );
  };

  class String:
    public AbstractElement,
    public AllowInlineAnnotation,
    public AllowGenerateID
  {
  public:
    ADD_DEFAULT_CONSTRUCTORS( String, AbstractElement );
  };

  class Sentence:
    public AbstractStructureElement
  {
  public:
    ADD_DEFAULT_CONSTRUCTORS( Sentence, AbstractStructureElement );

    Correction *splitWord( FoliaElement *, FoliaElement *,
			   FoliaElement *, const KWargs& );
    Correction *mergewords( FoliaElement *,
			    const std::vector<FoliaElement *>&,
			    const std::string& = "" ) override;
    Correction *deleteword( FoliaElement *, const std::string& ) override;
    Correction *insertword( FoliaElement *, FoliaElement *,
			    const std::string& ) override;
    std::vector<Word*> wordParts() const override;
  private:
    Correction *correctWords( const std::vector<FoliaElement *>&,
			      const std::vector<FoliaElement *>&,
			      const KWargs& );
  };

  class Speech: public AbstractStructureElement {
  public:
    ADD_DEFAULT_CONSTRUCTORS( Speech, AbstractStructureElement );
  };

  class Text: public AbstractStructureElement {
  public:
    ADD_DEFAULT_CONSTRUCTORS( Text, AbstractStructureElement );
  };

  class Utterance: public AbstractStructureElement {
  public:
    ADD_DEFAULT_CONSTRUCTORS( Utterance, AbstractStructureElement );
  };

  class Event: public AbstractStructureElement {
  public:
    ADD_DEFAULT_CONSTRUCTORS( Event, AbstractStructureElement );
  };

  class Caption: public AbstractStructureElement {
  public:
    ADD_DEFAULT_CONSTRUCTORS( Caption, AbstractStructureElement );
  };

  class Label: public AbstractStructureElement {
  public:
    ADD_DEFAULT_CONSTRUCTORS( Label, AbstractStructureElement );
  };

  class ListItem: public AbstractStructureElement {
  public:
    ADD_DEFAULT_CONSTRUCTORS( ListItem, AbstractStructureElement );
  };

  class List: public AbstractStructureElement {
  public:
    ADD_DEFAULT_CONSTRUCTORS( List, AbstractStructureElement );
  };

  class Figure: public AbstractStructureElement {
  public:
    ADD_DEFAULT_CONSTRUCTORS( Figure, AbstractStructureElement );
<<<<<<< HEAD
    const UnicodeString caption() const;
=======
    const UnicodeString caption() const override;
    static properties PROPS;
>>>>>>> 2f4f9515
  };

  class Paragraph: public AbstractStructureElement {
  public:
    ADD_DEFAULT_CONSTRUCTORS( Paragraph, AbstractStructureElement );
  };

  class AbstractSubtokenAnnotation:
    public AbstractStructureElement
  {
    // DO NOT USE AbstractSubtokenAnnotation as a real node!!
  protected:
    ADD_PROTECTED_CONSTRUCTORS( AbstractSubtokenAnnotation,
				AbstractStructureElement );
  };

  class Alternative:
    public AbstractHigherOrderAnnotation,
    public AllowInlineAnnotation,
    public AllowGenerateID
  {
  public:
    ADD_DEFAULT_CONSTRUCTORS( Alternative, AbstractHigherOrderAnnotation );
  };


  class AlternativeLayers: public AbstractElement {
  public:
    ADD_DEFAULT_CONSTRUCTORS( AlternativeLayers, AbstractElement );
  };

  class PosAnnotation: public AbstractInlineAnnotation {
  public:
    ADD_DEFAULT_CONSTRUCTORS( PosAnnotation, AbstractInlineAnnotation );
  };

  class LemmaAnnotation: public AbstractInlineAnnotation {
  public:
    ADD_DEFAULT_CONSTRUCTORS( LemmaAnnotation, AbstractInlineAnnotation );
  };

  class LangAnnotation: public AbstractInlineAnnotation {
  public:
    ADD_DEFAULT_CONSTRUCTORS( LangAnnotation, AbstractInlineAnnotation );
  };

  class Phoneme:
    public AbstractSubtokenAnnotation,
    public AbstractWord
  {
  public:
    ADD_DEFAULT_CONSTRUCTORS( Phoneme, AbstractSubtokenAnnotation );
  };

  class DomainAnnotation: public AbstractInlineAnnotation {
  public:
    ADD_DEFAULT_CONSTRUCTORS( DomainAnnotation, AbstractInlineAnnotation );
  };

  class SenseAnnotation: public AbstractInlineAnnotation {
  public:
    ADD_DEFAULT_CONSTRUCTORS( SenseAnnotation, AbstractInlineAnnotation );
  };

  class EtymologyAnnotation: public AbstractInlineAnnotation {
  public:
    ADD_DEFAULT_CONSTRUCTORS( EtymologyAnnotation,
			      AbstractInlineAnnotation );
  };

  class SubjectivityAnnotation: public AbstractInlineAnnotation {
  public:
    ADD_DEFAULT_CONSTRUCTORS( SubjectivityAnnotation,
			      AbstractInlineAnnotation );
  };

  class Quote: public AbstractStructureElement {
  public:
    ADD_DEFAULT_CONSTRUCTORS( Quote, AbstractStructureElement );
    std::vector<Word*> wordParts() const override;
    const std::string& get_delimiter( const TextPolicy& ) const override;
  };

  class AbstractFeature: public AbstractElement {
  protected:
    ADD_PROTECTED_CONSTRUCTORS( AbstractFeature, AbstractElement );
  public:
    void setAttributes( KWargs& ) override;
    KWargs collectAttributes() const override;
    const std::string subset() const override { return _subset; };
    std::string _subset;
  };

  class Feature: public AbstractFeature {
    ADD_DEFAULT_CONSTRUCTORS( Feature, AbstractFeature );
  };

  class BegindatetimeFeature: public AbstractFeature {
  public:
    ADD_DEFAULT_CONSTRUCTORS( BegindatetimeFeature, AbstractFeature );
  };

  class EnddatetimeFeature: public AbstractFeature {
  public:
    ADD_DEFAULT_CONSTRUCTORS( EnddatetimeFeature, AbstractFeature );
  };

  class SynsetFeature: public AbstractFeature {
  public:
    ADD_DEFAULT_CONSTRUCTORS( SynsetFeature, AbstractFeature );
  };

  class ActorFeature: public AbstractFeature {
  public:
    ADD_DEFAULT_CONSTRUCTORS( ActorFeature, AbstractFeature );
  };

  class PolarityFeature: public AbstractFeature {
  public:
    ADD_DEFAULT_CONSTRUCTORS( PolarityFeature, AbstractFeature );
  };

  class StrengthFeature: public AbstractFeature {
  public:
    ADD_DEFAULT_CONSTRUCTORS( StrengthFeature, AbstractFeature );
  };


  class HeadFeature: public AbstractFeature {
  public:
    ADD_DEFAULT_CONSTRUCTORS( HeadFeature, AbstractFeature );
  };

  class ValueFeature: public AbstractFeature {
  public:
    ADD_DEFAULT_CONSTRUCTORS( ValueFeature, AbstractFeature );
  };

  class FunctionFeature: public AbstractFeature {
  public:
    ADD_DEFAULT_CONSTRUCTORS( FunctionFeature, AbstractFeature );
  };

  class TimeFeature: public AbstractFeature {
  public:
    ADD_DEFAULT_CONSTRUCTORS( TimeFeature, AbstractFeature );
  };

  class LevelFeature: public AbstractFeature {
  public:
    ADD_DEFAULT_CONSTRUCTORS( LevelFeature, AbstractFeature );
  };

  class ModalityFeature: public AbstractFeature {
  public:
    ADD_DEFAULT_CONSTRUCTORS( ModalityFeature, AbstractFeature );
  };

  class StyleFeature: public AbstractFeature {
  public:
    ADD_DEFAULT_CONSTRUCTORS( StyleFeature, AbstractFeature );
  };

  class FontFeature: public AbstractFeature {
  public:
    ADD_DEFAULT_CONSTRUCTORS( FontFeature, AbstractFeature );
  };

  class SizeFeature: public AbstractFeature {
  public:
    ADD_DEFAULT_CONSTRUCTORS( SizeFeature, AbstractFeature );
  };

  class WordReference: public AbstractElement {
  public:
    ADD_DEFAULT_CONSTRUCTORS( WordReference, AbstractElement );
  private:
    FoliaElement* parseXml( const xmlNode *node ) override;
  };

  class Relation:
    public AbstractHigherOrderAnnotation,
    public AllowXlink {
  public:
    ADD_DEFAULT_CONSTRUCTORS( Relation, AbstractHigherOrderAnnotation );
    std::vector<FoliaElement *>resolve() const override;
    void setAttributes( KWargs& ) override;
    KWargs collectAttributes() const override;
  private:
    void init() override;
    std::string _format;
  };

  class LinkReference: public AbstractElement {
    friend class Relation;
  public:
    ADD_DEFAULT_CONSTRUCTORS( LinkReference, AbstractElement );

    KWargs collectAttributes() const override;
    void setAttributes( KWargs& ) override;
    const std::string refid() const { return ref_id; };
    const std::string type() const { return ref_type; };
    const std::string t() const { return _t; };
  private:
    FoliaElement* parseXml( const xmlNode *node ) override;
    FoliaElement *resolve_element( const Relation *ref ) const;
    std::string ref_id;
    std::string ref_type;
    std::string _t;
  };

  class SyntacticUnit: public AbstractSpanAnnotation {
  public:
    ADD_DEFAULT_CONSTRUCTORS( SyntacticUnit, AbstractSpanAnnotation );
  };

  class Chunk: public AbstractSpanAnnotation {
  public:
    ADD_DEFAULT_CONSTRUCTORS( Chunk, AbstractSpanAnnotation );
  };

  class Entity: public AbstractSpanAnnotation {
  public:
    ADD_DEFAULT_CONSTRUCTORS( Entity, AbstractSpanAnnotation );
  };

  class AbstractSpanRole: public AbstractSpanAnnotation {
    // DO NOT USE AbstractSpanRole as a real node!!
  protected:
    ADD_PROTECTED_CONSTRUCTORS( AbstractSpanRole, AbstractSpanAnnotation );
  };

  class Headspan: public AbstractSpanRole {
  public:
    ADD_DEFAULT_CONSTRUCTORS( Headspan, AbstractSpanRole );
  };

  class DependencyDependent: public AbstractSpanRole {
  public:
    ADD_DEFAULT_CONSTRUCTORS( DependencyDependent, AbstractSpanRole );
  };

  class Source: public AbstractSpanRole {
  public:
    ADD_DEFAULT_CONSTRUCTORS( Source, AbstractSpanRole );
  };

  class Target: public AbstractSpanRole {
  public:
    ADD_DEFAULT_CONSTRUCTORS( Target, AbstractSpanRole );
  };

  class Scope: public AbstractSpanRole {
  public:
    ADD_DEFAULT_CONSTRUCTORS( Scope, AbstractSpanRole );
  };

  class Cue: public AbstractSpanRole {
  public:
    ADD_DEFAULT_CONSTRUCTORS( Cue, AbstractSpanRole );
  };

  class StatementRelation: public AbstractSpanRole {
  public:
    ADD_DEFAULT_CONSTRUCTORS( StatementRelation, AbstractSpanRole );
  };

  class Dependency: public AbstractSpanAnnotation {
  public:
    ADD_DEFAULT_CONSTRUCTORS( Dependency, AbstractSpanAnnotation );
<<<<<<< HEAD
    Headspan *head() const;
    DependencyDependent *dependent() const;
=======
    Headspan *head() const override;
    DependencyDependent *dependent() const override;
    static properties PROPS;
>>>>>>> 2f4f9515
  };

  class CoreferenceLink: public AbstractSpanRole {
  public:
    ADD_DEFAULT_CONSTRUCTORS( CoreferenceLink, AbstractSpanRole );
  };

  class CoreferenceChain: public AbstractSpanAnnotation {
  public:
    ADD_DEFAULT_CONSTRUCTORS( CoreferenceChain, AbstractSpanAnnotation );
  };

  class SemanticRole: public AbstractSpanAnnotation {
  public:
    ADD_DEFAULT_CONSTRUCTORS( SemanticRole, AbstractSpanAnnotation );
  };

  class Predicate: public AbstractSpanAnnotation {
  public:
    ADD_DEFAULT_CONSTRUCTORS( Predicate, AbstractSpanAnnotation );
  };

  class Sentiment: public AbstractSpanAnnotation {
  public:
    ADD_DEFAULT_CONSTRUCTORS( Sentiment, AbstractSpanAnnotation );
  };

  class Modality: public AbstractSpanAnnotation {
  public:
    ADD_DEFAULT_CONSTRUCTORS( Modality, AbstractSpanAnnotation );
  };

  class Statement: public AbstractSpanAnnotation {
  public:
    ADD_DEFAULT_CONSTRUCTORS( Statement, AbstractSpanAnnotation );
  };

  class Observation: public AbstractSpanAnnotation {
  public:
    ADD_DEFAULT_CONSTRUCTORS( Observation, AbstractSpanAnnotation );
  };


  class AbstractAnnotationLayer:
    public AbstractElement,
    public AllowGenerateID,
    public AllowInlineAnnotation
<<<<<<< HEAD
  {
    // DO NOT USE AbstractAnnotationLayer as a real node!!
  protected:
    ADD_PROTECTED_CONSTRUCTORS( AbstractAnnotationLayer, AbstractElement );
  public:
    AbstractSpanAnnotation *findspan( const std::vector<FoliaElement*>& ) const override;
    FoliaElement *append( FoliaElement * ) override;
    KWargs collectAttributes() const override;
  private:
    void assignset( FoliaElement * );
  };
=======
    {
      friend void static_init();
    public:
      AbstractSpanAnnotation *findspan( const std::vector<FoliaElement*>& ) const override;
      FoliaElement *append( FoliaElement * ) override;
      KWargs collectAttributes() const override;
      static properties PROPS;
    protected:
      // DO NOT USE AbstractAnnotationLayer as a real node!!
      ADD_PROTECTED_CONSTRUCTORS( AbstractAnnotationLayer, AbstractElement );
    private:
      void assignset( const FoliaElement * );
    };
>>>>>>> 2f4f9515

  class AbstractCorrectionChild: public AbstractElement {
    // DO NOT USE AbstractCorrectionChild as a real node!!
  protected:
    ADD_PROTECTED_CONSTRUCTORS( AbstractCorrectionChild, AbstractElement );
  };

  class New: public AbstractCorrectionChild {
  public:
    ADD_DEFAULT_CONSTRUCTORS( New, AbstractCorrectionChild );

    Correction *correct( const std::vector<FoliaElement*>&,
			 const std::vector<FoliaElement*>&,
			 const std::vector<FoliaElement*>&,
			 const std::vector<FoliaElement*>&,
			 const KWargs& ) override;
    Correction *correct( const std::string& = "" ) override;
    bool addable( const FoliaElement * ) const override;
  };

  class Current: public AbstractCorrectionChild {
  public:
    ADD_DEFAULT_CONSTRUCTORS( Current, AbstractCorrectionChild );
    bool addable( const FoliaElement * ) const override;
  };

  class Original: public AbstractCorrectionChild {
  public:
    ADD_DEFAULT_CONSTRUCTORS( Original, AbstractCorrectionChild );
    bool addable( const FoliaElement * ) const override;
  };

  class Suggestion: public AbstractCorrectionChild {
  public:
    ADD_DEFAULT_CONSTRUCTORS( Suggestion, AbstractCorrectionChild );
    void setAttributes( KWargs& ) override;
    KWargs collectAttributes() const override;
  private:
    std::string _split;
    std::string _merge;
  };

  class Description: public AbstractElement {
  public:
    ADD_DEFAULT_CONSTRUCTORS( Description, AbstractElement );

    const std::string description() const override { return _value; };
    void setAttributes( KWargs& ) override;
    FoliaElement* parseXml( const xmlNode * ) override;
    xmlNode *xml( bool, bool=false ) const override;
    void setvalue( const std::string& s ){ _value = s; };
  private:
    std::string _value;
  };

  class Comment: public AbstractElement {
  public:
    ADD_DEFAULT_CONSTRUCTORS( Comment, AbstractElement );

    const std::string comment() const { return _value; };
    void setAttributes( KWargs& ) override;
    FoliaElement* parseXml( const xmlNode * ) override;
    xmlNode *xml( bool, bool=false ) const override;
    void setvalue( const std::string& s ){ _value = s; };
  private:
    std::string _value;
  };

  class XmlComment: public AbstractElement {
  public:
    ADD_DEFAULT_CONSTRUCTORS( XmlComment, AbstractElement );
    FoliaElement* parseXml( const xmlNode * ) override;
    xmlNode *xml( bool, bool=false ) const override;
    void setvalue( const std::string& s ){ _value = s; };
  private:
    const UnicodeString private_text( const TextPolicy& ) const override {
      return "";
    }
    std::string _value;
  };

  class ProcessingInstruction: public AbstractElement {
    friend void static_init();
  public:
    ADD_DEFAULT_CONSTRUCTORS( ProcessingInstruction, AbstractElement );
    FoliaElement* parseXml( const xmlNode * ) override;
    xmlNode *xml( bool, bool=false ) const override;
    const std::string target() const { return _target; };
    const std::string content() const override { return _content; };
  private:
    const UnicodeString private_text( const TextPolicy& ) const override {
      return "";
    }
    std::string _target;
    std::string _content;
  };

  class XmlText: public AbstractElement {
  public:
    ADD_DEFAULT_CONSTRUCTORS( XmlText, AbstractElement );
    FoliaElement* parseXml( const xmlNode * ) override;
    xmlNode *xml( bool, bool=false ) const override;
    void setvalue( const std::string& );
    void setuvalue( const UnicodeString& );
    const std::string& get_delimiter( const TextPolicy& ) const override {
      return EMPTY_STRING; };
    void setAttributes( KWargs& ) override;
  private:
    const UnicodeString private_text( const TextPolicy& ) const override;
    std::string _value; //UTF8 value
  };

  class External: public AbstractElement {
  public:
    ADD_DEFAULT_CONSTRUCTORS( External, AbstractElement );

    FoliaElement* parseXml( const xmlNode * ) override;
    void resolve_external();
  };

  class Note: public AbstractStructureElement {
  public:
    ADD_DEFAULT_CONSTRUCTORS( Note, AbstractStructureElement );
    void setAttributes( KWargs& ) override;
  private:
    std::string ref_id;
  };

  class Definition: public AbstractStructureElement {
  public:
    ADD_DEFAULT_CONSTRUCTORS( Definition, AbstractStructureElement );
  };

  class Term: public AbstractStructureElement {
  public:
    ADD_DEFAULT_CONSTRUCTORS( Term, AbstractStructureElement );
  };

  class Example: public AbstractStructureElement {
  public:
    ADD_DEFAULT_CONSTRUCTORS( Example, AbstractStructureElement );
  };

  class Entry: public AbstractStructureElement {
  public:
    ADD_DEFAULT_CONSTRUCTORS( Entry, AbstractStructureElement );
  };

  class Reference:
    public AbstractStructureElement,
    public AllowXlink
  {
    friend class Note;
  public:
    ADD_DEFAULT_CONSTRUCTORS( Reference, AbstractStructureElement );

    KWargs collectAttributes() const override;
    void setAttributes( KWargs& ) override;
  private:
    void init() override;
    std::string ref_id;
    std::string ref_type;
    std::string _format;
  };


  class Correction: public AbstractInlineAnnotation {
  public:
    ADD_DEFAULT_CONSTRUCTORS( Correction, AbstractInlineAnnotation );
    bool hasNew() const;
    bool hasOriginal() const;
    bool hasCurrent() const;
    bool hasSuggestions() const;
    New *getNew() const override;
    FoliaElement *getNew( size_t ) const override;
    Original *getOriginal() const override;
    FoliaElement *getOriginal( size_t ) const override;
    Current *getCurrent() const override;
    FoliaElement *getCurrent( size_t ) const override;
    std::vector<Suggestion*> suggestions() const override;
    Suggestion *suggestions( size_t ) const override;
    const TextContent *text_content( const TextPolicy& ) const override;
    const TextContent *text_content( const std::string& = "current",
				     bool = false ) const override;
    const PhonContent *phon_content( const TextPolicy& tp ) const override;
    const PhonContent *phon_content( const std::string& = "current",
				     bool = false ) const override;
    const std::string& get_delimiter( const TextPolicy& ) const override;
    Correction *correct( const std::vector<FoliaElement*>&,
			 const std::vector<FoliaElement*>&,
			 const std::vector<FoliaElement*>&,
			 const std::vector<FoliaElement*>&,
			 const KWargs& ) override;
    Correction *correct( const std::string& = "" ) override;
    bool space() const override;
  private:
    const UnicodeString private_text( const TextPolicy& ) const override;
  };

  class ErrorDetection: public AbstractInlineAnnotation  {
  public:
    ADD_DEFAULT_CONSTRUCTORS( ErrorDetection, AbstractInlineAnnotation );
  };

  class TimeSegment: public AbstractSpanAnnotation {
  public:
    ADD_DEFAULT_CONSTRUCTORS( TimeSegment, AbstractSpanAnnotation );
  };

  class Morpheme:
    public AbstractSubtokenAnnotation,
    public AbstractWord
  {
  public:
    ADD_DEFAULT_CONSTRUCTORS( Morpheme, AbstractSubtokenAnnotation );
  };

  class SyntaxLayer: public AbstractAnnotationLayer {
  public:
    ADD_DEFAULT_CONSTRUCTORS( SyntaxLayer, AbstractAnnotationLayer );
  };

  class ChunkingLayer: public AbstractAnnotationLayer {
  public:
    ADD_DEFAULT_CONSTRUCTORS( ChunkingLayer, AbstractAnnotationLayer );
  };

  class EntitiesLayer: public AbstractAnnotationLayer {
  public:
    ADD_DEFAULT_CONSTRUCTORS( EntitiesLayer, AbstractAnnotationLayer );
  };

  class TimingLayer: public AbstractAnnotationLayer {
  public:
    ADD_DEFAULT_CONSTRUCTORS( TimingLayer, AbstractAnnotationLayer );
  };

  class MorphologyLayer: public AbstractAnnotationLayer {
  public:
    ADD_DEFAULT_CONSTRUCTORS( MorphologyLayer, AbstractAnnotationLayer );
  };

  class PhonologyLayer: public AbstractAnnotationLayer {
  public:
    ADD_DEFAULT_CONSTRUCTORS( PhonologyLayer, AbstractAnnotationLayer );
  };

  class DependenciesLayer: public AbstractAnnotationLayer {
  public:
    ADD_DEFAULT_CONSTRUCTORS( DependenciesLayer, AbstractAnnotationLayer );
  };

  class CoreferenceLayer: public AbstractAnnotationLayer {
  public:
    ADD_DEFAULT_CONSTRUCTORS( CoreferenceLayer, AbstractAnnotationLayer );
  };

  class SemanticRolesLayer: public AbstractAnnotationLayer {
  public:
    ADD_DEFAULT_CONSTRUCTORS( SemanticRolesLayer, AbstractAnnotationLayer );
  };

  class StatementLayer: public AbstractAnnotationLayer {
  public:
    ADD_DEFAULT_CONSTRUCTORS( StatementLayer, AbstractAnnotationLayer );
  };

  class SentimentLayer: public AbstractAnnotationLayer {
  public:
    ADD_DEFAULT_CONSTRUCTORS( SentimentLayer, AbstractAnnotationLayer );
  };

  class ModalitiesLayer: public AbstractAnnotationLayer {
  public:
    ADD_DEFAULT_CONSTRUCTORS( ModalitiesLayer, AbstractAnnotationLayer );
  };

  class ObservationLayer: public AbstractAnnotationLayer {
  public:
    ADD_DEFAULT_CONSTRUCTORS( ObservationLayer, AbstractAnnotationLayer );
  };

  class SpanRelationLayer: public AbstractAnnotationLayer {
  public:
    ADD_DEFAULT_CONSTRUCTORS( SpanRelationLayer, AbstractAnnotationLayer );
  };

  ///
  /// ForeignData is special. It implements it's own destructor
  ///
  class ForeignData: public AbstractElement {
    friend void static_init();
  public:
    explicit ForeignData( Document *d=0 ):
      AbstractElement( PROPS, d ),
      _foreign_data(0)
    {
      classInit();
    };
    explicit ForeignData( FoliaElement *p ):
      AbstractElement( PROPS, p ),
      _foreign_data(0)
    {
      classInit();
    }
    ~ForeignData();
    FoliaElement* parseXml( const xmlNode * ) override;
    xmlNode *xml( bool, bool=false ) const override;
    void set_data( const xmlNode * );
    xmlNode* get_data() const;
  private:
    void init() override;
    xmlNode *_foreign_data;
  public:
    static properties PROPS;
  };

} // namespace folia

#endif // FOLIA_SUBCLASSES_H<|MERGE_RESOLUTION|>--- conflicted
+++ resolved
@@ -368,12 +368,7 @@
   class Division: public AbstractStructureElement {
   public:
     ADD_DEFAULT_CONSTRUCTORS( Division, AbstractStructureElement );
-<<<<<<< HEAD
-    Head *head() const;
-=======
     Head *head() const override;
-    static properties PROPS;
->>>>>>> 2f4f9515
   };
 
   class Linebreak:
@@ -521,12 +516,7 @@
   class Figure: public AbstractStructureElement {
   public:
     ADD_DEFAULT_CONSTRUCTORS( Figure, AbstractStructureElement );
-<<<<<<< HEAD
-    const UnicodeString caption() const;
-=======
     const UnicodeString caption() const override;
-    static properties PROPS;
->>>>>>> 2f4f9515
   };
 
   class Paragraph: public AbstractStructureElement {
@@ -797,14 +787,8 @@
   class Dependency: public AbstractSpanAnnotation {
   public:
     ADD_DEFAULT_CONSTRUCTORS( Dependency, AbstractSpanAnnotation );
-<<<<<<< HEAD
-    Headspan *head() const;
-    DependencyDependent *dependent() const;
-=======
     Headspan *head() const override;
     DependencyDependent *dependent() const override;
-    static properties PROPS;
->>>>>>> 2f4f9515
   };
 
   class CoreferenceLink: public AbstractSpanRole {
@@ -852,7 +836,6 @@
     public AbstractElement,
     public AllowGenerateID,
     public AllowInlineAnnotation
-<<<<<<< HEAD
   {
     // DO NOT USE AbstractAnnotationLayer as a real node!!
   protected:
@@ -862,23 +845,8 @@
     FoliaElement *append( FoliaElement * ) override;
     KWargs collectAttributes() const override;
   private:
-    void assignset( FoliaElement * );
-  };
-=======
-    {
-      friend void static_init();
-    public:
-      AbstractSpanAnnotation *findspan( const std::vector<FoliaElement*>& ) const override;
-      FoliaElement *append( FoliaElement * ) override;
-      KWargs collectAttributes() const override;
-      static properties PROPS;
-    protected:
-      // DO NOT USE AbstractAnnotationLayer as a real node!!
-      ADD_PROTECTED_CONSTRUCTORS( AbstractAnnotationLayer, AbstractElement );
-    private:
-      void assignset( const FoliaElement * );
-    };
->>>>>>> 2f4f9515
+    void assignset( const  FoliaElement * );
+  };
 
   class AbstractCorrectionChild: public AbstractElement {
     // DO NOT USE AbstractCorrectionChild as a real node!!
