--- conflicted
+++ resolved
@@ -350,11 +350,7 @@
      * the anntotation-type, when de document allows this.
      */
 
-<<<<<<< HEAD
-    if ( isSubClass(  AbstractCorrectionChild_t ) ){
-=======
     if ( isSubClass( AbstractCorrectionChild_t ) ){
->>>>>>> 92560d26
       return;
     }
 
