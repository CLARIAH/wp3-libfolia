/*
  Copyright (c) 2006 - 2018
  CLST  - Radboud University
  ILK   - Tilburg University

  This file is part of libfolia

  libfolia is free software; you can redistribute it and/or modify
  it under the terms of the GNU General Public License as published by
  the Free Software Foundation; either version 3 of the License, or
  (at your option) any later version.

  libfolia is distributed in the hope that it will be useful,
  but WITHOUT ANY WARRANTY; without even the implied warranty of
  MERCHANTABILITY or FITNESS FOR A PARTICULAR PURPOSE.  See the
  GNU General Public License for more details.

  You should have received a copy of the GNU General Public License
  along with this program; if not, see <http://www.gnu.org/licenses/>.

  For questions and suggestions, see:
      https://github.com/LanguageMachines/ticcutils/issues
  or send mail to:
      lamasoftware (at ) science.ru.nl
*/

#include <cassert>
#include <cstdlib>
#include <iostream>
#include <fstream>
#include <sstream>
#include <string>
#include <set>
#include <list>
#include <vector>
#include <map>
#include <algorithm>
#include <type_traits>
#include <stdexcept>
#include "ticcutils/PrettyPrint.h"
#include "ticcutils/StringOps.h"
#include "ticcutils/XMLtools.h"
#include "ticcutils/Unicode.h"
#include "libfolia/folia.h"
#include "libfolia/folia_properties.h"
#include "config.h"

using namespace std;
using namespace TiCC;

namespace folia {
  using TiCC::operator <<;

  string VersionName() { return PACKAGE_STRING; }
  string Version() { return VERSION; }

  ElementType FoliaImpl::element_id() const {
    return _props.ELEMENT_ID;
  }

  size_t FoliaImpl::occurrences() const {
    return _props.OCCURRENCES;
  }

  size_t FoliaImpl::occurrences_per_set() const {
    return _props.OCCURRENCES_PER_SET;
  }

  Attrib FoliaImpl::required_attributes() const {
    return _props.REQUIRED_ATTRIBS;
  }

  Attrib FoliaImpl::optional_attributes() const {
    return _props.OPTIONAL_ATTRIBS;
  }

  const string& FoliaImpl::xmltag() const {
    return _props.XMLTAG;
  }

  const string& FoliaImpl::default_subset() const {
    return _props.SUBSET;
  }

  AnnotationType::AnnotationType FoliaImpl::annotation_type() const {
    return _props.ANNOTATIONTYPE;
  }

  const set<ElementType>& FoliaImpl::accepted_data() const {
    return _props.ACCEPTED_DATA;
  }

  const set<ElementType>& FoliaImpl::required_data() const {
    return _props.REQUIRED_DATA;
  }

  bool FoliaImpl::printable() const {
    return _props.PRINTABLE;
  }

  bool FoliaImpl::speakable() const {
    return _props.SPEAKABLE;
  }

  bool FoliaImpl::is_textcontainer() const {
    return _props.TEXTCONTAINER;
  }

  bool FoliaImpl::is_phoncontainer() const {
    return _props.PHONCONTAINER;
  }

  bool FoliaImpl::xlink() const {
    return _props.XLINK;
  }

  bool FoliaImpl::auth() const {
    return _props.AUTH;
  }

  bool FoliaImpl::setonly() const {
    return _props.SETONLY;
  }

  bool FoliaImpl::auto_generate_id() const {
    return _props.AUTO_GENERATE_ID;
  }

  bool is_structure( const FoliaElement *el ){
    return dynamic_cast<const AbstractStructureElement*>( el ) != 0;
  }

  const string FoliaImpl::href() const {
    auto it = _xlink.find("href");
    if ( it != _xlink.end() ){
      return it->second;
    }
    return "";
  }

  ostream& operator<<( ostream& os, const FoliaElement& ae ) {
    os << " <" << ae.classname();
    KWargs ats = ae.collectAttributes();
    if ( !ae.id().empty() ) {
      ats["_id"] = ae.id();
    }
    for ( const auto& it: ats ) {
      os << " " << it.first << "='" << it.second << "'";
    }
    os << " > {";
    for ( size_t i=0; i < ae.size(); ++i ) {
      os << "<" << ae.index(i)->classname() << ">,";
    }
    os << "}";
    return os;
  }

  ostream& operator<<( ostream&os, const FoliaElement *ae ) {
    if ( !ae ) {
      os << "nil";
    }
    else
      os << *ae;
    return os;
  }

  FoliaImpl::FoliaImpl( const properties& p, Document *d ) :
    _parent(0),
    _auth( p.AUTH ),
    mydoc(d),
    _annotator_type(UNDEFINED),
    _confidence(-1),
    _refcount(0),
    _props(p)
  {
  }

  FoliaImpl::~FoliaImpl( ) {
    // cerr << "delete element id=" << _id << " tag = " << xmltag() << " *= "
    // 	 << (void*)this << " datasize= " << data.size() << endl;
    for ( const auto& el : data ) {
      if ( el->refcount() == 0 ) {
	// probably only != 0 for words
	delete el;
      }
      else if ( mydoc ) {
	mydoc->keepForDeletion( el );
      }
    }
    //    cerr << "\t\tdelete element id=" << _id << " tag = " << xmltag() << " *= "
    //	 << (void*)this << " datasize= " << data.size() << endl;
    if ( mydoc ) {
      mydoc->delDocIndex( this, _id );
      mydoc->decrRef( annotation_type(), _set );
    }
  }

  xmlNs *FoliaImpl::foliaNs() const {
    if ( mydoc ) {
      return mydoc->foliaNs();
    }
    return 0;
  }

  void FoliaImpl::setAttributes( const KWargs& kwargs_in ) {
    KWargs kwargs = kwargs_in;
    Attrib supported = required_attributes() | optional_attributes();
    // if ( element_id() == Division_t ) {
    //   cerr << "set attributes: " << kwargs << " on " << classname() << endl;
    //   cerr << "required = " <<  required_attributes() << endl;
    //   cerr << "optional = " <<  optional_attributes() << endl;
    //   cerr << "supported = " << supported << endl;
    //   cerr << "ID & supported = " << (ID & supported) << endl;
    //   cerr << "ID & _required = " << (ID & required_attributes() ) << endl;
    //   cerr << "_id=" << _id << endl;
    //   Reference*ref=dynamic_cast<Reference*>(this);
    //   cerr << "id=" << ref->refId << endl;
    //   cerr << "AUTH : " << _auth << ", default=" << default_auth() << endl;
    // }
    if ( mydoc && mydoc->debug > 2 ) {
      cerr << "set attributes: " << kwargs << " on " << classname() << endl;
    }

    auto it = kwargs.find( "generate_id" );
    if ( it != kwargs.end() ) {
      if ( !mydoc ) {
	throw runtime_error( "can't generate an ID without a doc" );
      }
      FoliaElement *e = (*mydoc)[it->second];
      if ( e ) {
	_id = e->generateId( xmltag() );
      }
      else {
	throw ValueError("Unable to generate an id from ID= " + it->second );
      }
      kwargs.erase( it );
    }
    else {
      it = kwargs.find( "_id" );
      auto it2 = kwargs.find( "id" );
      if ( it == kwargs.end() ) {
	it = it2;
      }
      else if ( it2 != kwargs.end() ) {
	throw ValueError("Both 'id' and 'xml:id found for " + classname() );
      }
      if ( it != kwargs.end() ) {
	if ( (!ID) & supported ) {
	  throw ValueError("ID is not supported for " + classname() );
	}
	else {
	  if ( isNCName( it->second ) ){
	    _id = it->second;
	    kwargs.erase( it );
	  }
	  else {
	    throw XmlError( "'"
			    + it->second
			    + "' is not a valid NCName." );
	  }
	}
      }
    }

    it = kwargs.find( "set" );
    string def;
    if ( it != kwargs.end() ) {
      if ( !mydoc ) {
	throw ValueError( "Set=" + _set + " is used on a node without a document." );
      }
      if ( !( (CLASS & supported) || setonly() ) ) {
	throw ValueError("Set is not supported for " + classname());
      }
      else {
	string st = mydoc->unalias( annotation_type(), it->second);
	if ( st.empty() ){
	  _set = it->second;
	}
	else {
	  _set = st;
	}
      }
      if ( !mydoc->isDeclared( annotation_type(), _set ) ) {
	throw ValueError( "Set " + _set + " is used but has no declaration " +
			  "for " + toString( annotation_type() ) + "-annotation" );
      }
      kwargs.erase( it );
    }
    else if ( mydoc && ( def = mydoc->defaultset( annotation_type() )) != "" ) {
      _set = def;
    }
    else {
      _set = "";
    }
    it = kwargs.find( "class" );
    if ( it != kwargs.end() ) {
      if ( !( CLASS & supported ) ) {
	throw ValueError("Class is not supported for " + classname() );
      }
      _class = it->second;
      if ( element_id() != TextContent_t && element_id() != PhonContent_t ) {
	if ( !mydoc ) {
	  throw ValueError( "Class=" + _class + " is used on a node without a document." );
	}
	else if ( _set == "" &&
		  mydoc->defaultset( annotation_type() ) == "" &&
		  mydoc->isDeclared( annotation_type() ) ) {
	  string at =  toString(annotation_type());
	  if ( at == "NONE" ){
	    at = xmltag();
	  }
	  throw ValueError( "Class " + _class + " is used but has no default declaration " +
			    "for " + at + "-annotation" );
	}
	mydoc->incrRef( annotation_type(), _set );
      }
      kwargs.erase( it );
    }
    else
      _class = "";

    if ( element_id() != TextContent_t && element_id() != PhonContent_t ) {
      if ( !_class.empty() && _set.empty() ) {
	throw ValueError("Set is required for <" + classname() +
			 " class=\"" + _class + "\"> assigned without set."  );
      }
    }
    it = kwargs.find( "annotator" );
    if ( it != kwargs.end() ) {
      if ( !(ANNOTATOR & supported) ) {
	throw ValueError("Annotator is not supported for " + classname() );
      }
      else {
	_annotator = it->second;
      }
      kwargs.erase( it );
    }
    else if ( mydoc &&
	      (def = mydoc->defaultannotator( annotation_type(), _set )) != "" ) {
      _annotator = def;
    }
    else {
      _annotator = "";
    }

    it = kwargs.find( "annotatortype" );
    if ( it != kwargs.end() ) {
      if ( ! (ANNOTATOR & supported) ) {
	throw ValueError("Annotatortype is not supported for " + classname() );
      }
      else {
	_annotator_type = stringTo<AnnotatorType>( it->second );
	if ( _annotator_type == UNDEFINED ) {
	  throw ValueError( "annotatortype must be 'auto' or 'manual', got '"
			    + it->second + "'" );
	}
      }
      kwargs.erase( it );
    }
    else if ( mydoc &&
	      (def = mydoc->defaultannotatortype( annotation_type(), _set ) ) != ""  ) {
      _annotator_type = stringTo<AnnotatorType>( def );
      if ( _annotator_type == UNDEFINED ) {
	throw ValueError("annotatortype must be 'auto' or 'manual'");
      }
    }
    else {
      _annotator_type = UNDEFINED;
    }

    it = kwargs.find( "confidence" );
    if ( it != kwargs.end() ) {
      if ( !(CONFIDENCE & supported) ) {
	throw ValueError("Confidence is not supported for " + classname() );
      }
      else {
	try {
	  _confidence = stringTo<double>(it->second);
	  if ( _confidence < 0 || _confidence > 1.0 )
	    throw ValueError("Confidence must be a floating point number between 0 and 1, got " + TiCC::toString(_confidence) );
	}
	catch (...) {
	  throw ValueError("invalid Confidence value, (not a number?)");
	}
      }
      kwargs.erase( it );
    }
    else {
      _confidence = -1;
    }
    it = kwargs.find( "n" );
    if ( it != kwargs.end() ) {
      if ( !(N & supported) ) {
	throw ValueError("N attribute is not supported for " + classname() );
      }
      else {
	_n = it->second;
      }
      kwargs.erase( it );
    }
    else
      _n = "";

    if ( xlink() ) {
      string type = "simple";
      it = kwargs.find( "type" );
      if ( it != kwargs.end() ) {
	type = it->second;
	kwargs.erase( it );
      }
      if ( type != "simple" && type != "locator" ) {
	throw XmlError( "only xlink:types: 'simple' and 'locator' are supported!" );
      }
      _xlink["type"] = type;
      it = kwargs.find( "href" );
      if ( it != kwargs.end() ) {
	_xlink["href"] = it->second;
	kwargs.erase( it );
      }
      else if ( type == "locator" ){
	throw XmlError( "xlink:type='locator' requires an 'xlink:href' attribute" );
      }
      it = kwargs.find( "role" );
      if ( it != kwargs.end() ) {
	_xlink["role"] = it->second;
	kwargs.erase( it );
      }
      it = kwargs.find( "title" );
      if ( it != kwargs.end() ) {
	_xlink["title"] = it->second;
	kwargs.erase( it );
      }
      it = kwargs.find( "label" );
      if ( it != kwargs.end() ) {
	if ( type == "simple" ){
	  throw XmlError( "xlink:type='simple' may not have an 'xlink:label' attribute" );
	}
	_xlink["label"] = it->second;
	kwargs.erase( it );
      }
      it = kwargs.find( "arcrole" );
      if ( it != kwargs.end() ) {
	if ( type == "locator" ){
	  throw XmlError( "xlink:type='locator' may not have an 'xlink:arcrole' attribute" );
	}
	_xlink["arcrole"] = it->second;
	kwargs.erase( it );
      }
      it = kwargs.find( "show" );
      if ( it != kwargs.end() ) {
	if ( type == "locator" ){
	  throw XmlError( "xlink:type='locator' may not have an 'xlink:show' attribute" );
	}
	_xlink["show"] = it->second;
	kwargs.erase( it );
      }
      it = kwargs.find( "actuate" );
      if ( it != kwargs.end() ) {
	if ( type == "locator" ){
	  throw XmlError( "xlink:type='locator' may not have an 'xlink:actuate' attribute" );
	}
	_xlink["actuate"] = it->second;
	kwargs.erase( it );
      }
    }

    it = kwargs.find( "datetime" );
    if ( it != kwargs.end() ) {
      if ( !(DATETIME & supported) ) {
	throw ValueError("datetime attribute is not supported for " + classname() );
      }
      else {
	string time = parseDate( it->second );
	if ( time.empty() )
	  throw ValueError( "invalid datetime, must be in YYYY-MM-DDThh:mm:ss format: " + it->second );
	_datetime = time;
      }
      kwargs.erase( it );
    }
    else if ( mydoc &&
	      (def = mydoc->defaultdatetime( annotation_type(), _set )) != "" ) {
      _datetime = def;
    }
    else {
      _datetime.clear();
    }
    it = kwargs.find( "begintime" );
    if ( it != kwargs.end() ) {
      if ( !(BEGINTIME & supported) ) {
	throw ValueError( "begintime attribute is not supported for " + classname() );
      }
      else {
	string time = parseTime( it->second );
	if ( time.empty() ) {
	  throw ValueError( "invalid begintime, must be in HH:MM:SS:mmmm format: " + it->second );
	}
	_begintime = time;
      }
      kwargs.erase( it );
    }
    else {
      _begintime.clear();
    }
    it = kwargs.find( "endtime" );
    if ( it != kwargs.end() ) {
      if ( !(ENDTIME & supported) ) {
	throw ValueError( "endtime attribute is not supported for " + classname() );
      }
      else {
	string time = parseTime( it->second );
	if ( time.empty() ) {
	  throw ValueError( "invalid endtime, must be in HH:MM:SS:mmmm format: " + it->second );
	}
	_endtime = time;
      }
      kwargs.erase( it );
    }
    else {
      _endtime.clear();
    }

    it = kwargs.find( "src" );
    if ( it != kwargs.end() ) {
      if ( !(SRC & supported) ) {
	throw ValueError( "src attribute is not supported for " + classname() );
      }
      else {
	_src = it->second;
      }
      kwargs.erase( it );
    }
    else
      _src.clear();

    it = kwargs.find( "metadata" );
    if ( it != kwargs.end() ) {
      if ( !(METADATA & supported) ) {
	throw ValueError( "Metadata attribute is not supported for " + classname() );
      }
      else {
	_metadata = it->second;
	if ( mydoc && mydoc->get_submetadata( _metadata ) == 0 ){
	  throw KeyError( "No such metadata defined: " + _metadata );
	}
      }
      kwargs.erase( it );
    }
    else
      _metadata.clear();

    it = kwargs.find( "speaker" );
    if ( it != kwargs.end() ) {
      if ( !(SPEAKER & supported) ) {
	throw ValueError( "speaker attibute is not supported for " + classname() );
      }
      else {
	_speaker = it->second;
      }
      kwargs.erase( it );
    }
    else {
      _speaker.clear();
    }

    it = kwargs.find( "textclass" );
    if ( it != kwargs.end() ) {
      if ( !(TEXTCLASS & supported) ) {
	throw ValueError( "textclass attribute is not supported for " + classname() );
      }
      else {
	_textclass = it->second;
      }
      kwargs.erase( it );
    }
    else {
      _textclass = "current";
    }

    it = kwargs.find( "auth" );
    if ( it != kwargs.end() ) {
      _auth = stringTo<bool>( it->second );
      kwargs.erase( it );
    }
    if ( mydoc && !_id.empty() ) {
      try {
	mydoc->addDocIndex( this, _id );
      }
      catch ( DuplicateIDError& e ){
	if ( element_id() != WordReference_t ){
	  throw e;
	}
      }
    }
    addFeatureNodes( kwargs );
  }

  void FoliaImpl::addFeatureNodes( const KWargs& kwargs ) {
    for ( const auto& it: kwargs ) {
      string tag = it.first;
      if ( tag == "head" ) {
	// "head" is special because the tag is "headfeature"
	// this to avoid conflicts withe the "head" tag!
	tag = "headfeature";
      }
      if ( AttributeFeatures.find( tag ) == AttributeFeatures.end() ) {
	string message = "unsupported attribute: " + tag + "='" + it.second
	  + "' for node with tag '" + classname() + "'";
	if ( mydoc && mydoc->permissive() ) {
	  cerr << message << endl;
	}
	else {
	  throw XmlError( message );
	}
      }
      KWargs newa;
      newa["class"] = it.second;
      FoliaElement *new_node = createElement( tag, mydoc );
      new_node->setAttributes( newa );
      append( new_node );
    }
  }

  KWargs FoliaImpl::collectAttributes() const {
    KWargs attribs;
    bool isDefaultSet = true;
    bool isDefaultAnn = true;

    if ( !_id.empty() ) {
      attribs["_id"] = _id; // sort "id" as first!
    }
    if ( !_set.empty() &&
	 _set != mydoc->defaultset( annotation_type() ) ) {
      isDefaultSet = false;
      string ali = mydoc->alias( annotation_type(), _set );
      if ( ali.empty() ){
	attribs["set"] = _set;
      }
      else {
	attribs["set"] = ali;
      }
    }
    if ( !_class.empty() ) {
      attribs["class"] = _class;
    }
    if ( !_annotator.empty() &&
	 _annotator != mydoc->defaultannotator( annotation_type(), _set ) ) {
      isDefaultAnn = false;
      attribs["annotator"] = _annotator;
    }
    if ( xlink() ) {
      auto it = _xlink.find("type");
      if ( it != _xlink.end() ){
	string type = it->second;
	if ( type == "simple" || type == "locator" ){
	  auto it = _xlink.find("href");
	  if ( it != _xlink.end() ){
	    attribs["xlink:href"] = it->second;
	    attribs["xlink:type"] = type;
	  }
	  it = _xlink.find("role");
	  if ( it != _xlink.end() ){
	    attribs["xlink:role"] = it->second;
	  }
	  it = _xlink.find("arcrole");
	  if ( it != _xlink.end() ){
	    attribs["xlink:arcrole"] = it->second;
	  }
	  it = _xlink.find("show");
	  if ( it != _xlink.end() ){
	    attribs["xlink:show"] = it->second;
	  }
	  it = _xlink.find("actuate");
	  if ( it != _xlink.end() ){
	    attribs["xlink:actuate"] = it->second;
	  }
	  it = _xlink.find("title");
	  if ( it != _xlink.end() ){
	    attribs["xlink:title"] = it->second;
	  }
	  it = _xlink.find("label");
	  if ( it != _xlink.end() ){
	    attribs["xlink:label"] = it->second;
	  }
	}
      }
    }
    if ( !_datetime.empty() &&
	 _datetime != mydoc->defaultdatetime( annotation_type(), _set ) ) {
      attribs["datetime"] = _datetime;
    }
    if ( !_begintime.empty() ) {
      attribs["begintime"] = _begintime;
    }
    if ( !_endtime.empty() ) {
      attribs["endtime"] = _endtime;
    }
    if ( !_src.empty() ) {
      attribs["src"] = _src;
    }
    if ( !_metadata.empty() ) {
      attribs["metadata"] = _metadata;
    }
    if ( !_speaker.empty() ) {
      attribs["speaker"] = _speaker;
    }
    if ( !_textclass.empty() && _textclass != "current" ){
      attribs["textclass"] = _textclass;
    }
    if ( _annotator_type != UNDEFINED ) {
      AnnotatorType at = stringTo<AnnotatorType>( mydoc->defaultannotatortype( annotation_type(), _set ) );
      if ( (!isDefaultSet || !isDefaultAnn) && _annotator_type != at ) {
	if ( _annotator_type == AUTO ) {
	  attribs["annotatortype"] = "auto";
	}
	else if ( _annotator_type == MANUAL ) {
	  attribs["annotatortype"] = "manual";
	}
      }
    }

    if ( _confidence >= 0 ) {
      attribs["confidence"] = TiCC::toString(_confidence);
    }
    if ( !_n.empty() ) {
      attribs["n"] = _n;
    }
    if ( !_auth ) {
      attribs["auth"] = "no";
    }
    return attribs;
  }

  const string FoliaElement::xmlstring() const{
    // serialize to a string (XML fragment)
    xmlNode *n = xml( true, false );
    xmlSetNs( n, xmlNewNs( n, (const xmlChar *)NSFOLIA.c_str(), 0 ) );
    xmlBuffer *buf = xmlBufferCreate();
    xmlNodeDump( buf, 0, n, 0, 0 );
    string result = (const char*)xmlBufferContent( buf );
    xmlBufferFree( buf );
    xmlFreeNode( n );
    return result;
  }

  const string FoliaElement::xmlstring( bool format, int indent ) const{
    // serialize to a string (XML fragment)
    xmlNode *n = xml( true, false );
    xmlSetNs( n, xmlNewNs( n, (const xmlChar *)NSFOLIA.c_str(), 0 ) );
    xmlBuffer *buf = xmlBufferCreate();
    //    xmlKeepBlanksDefault(0);
    xmlNodeDump( buf, 0, n, indent, (format?1:0) );
    string result = (const char*)xmlBufferContent( buf );
    xmlBufferFree( buf );
    xmlFreeNode( n );
    return result;
  }

  string tagToAtt( const FoliaElement* c ) {
    string att;
    if ( c->isSubClass( Feature_t ) ) {
      att = c->xmltag();
      if ( att == "feat" ) {
	// "feat" is a Feature_t too. exclude!
	att = "";
      }
      else if ( att == "headfeature" ) {
	// "head" is special
	att = "head";
      }
    }
    return att;
  }

  void FoliaImpl::check_append_text_consistency( const FoliaElement *child ) const {
    if ( !mydoc || !mydoc->checktext() ){
      return;
    }
    string cls = child->cls();
    if ( !child->hastext( cls ) ){
      // no use to proceed. not adding text
      return;
    }
    FoliaElement *parent = this->parent();
    if ( parent
	 && parent->element_id() != Correction_t
	 && parent->hastext( cls ) ){
      // check text consistency for parents with text
      // but SKIP Corrections
      icu::UnicodeString s1 = parent->text( cls, false, true );
      icu::UnicodeString s2 = child->text( cls, false, true );
      // no retain tokenization, strict for both
      s1 = normalize_spaces( s1 );
      s2 = normalize_spaces( s2 );
      if ( !s1.isEmpty() && !s2.isEmpty() ){
	bool test_fail;
	if ( isSubClass( Word_t )
	     || child->isSubClass( TextContent_t )
	     || isSubClass( String_t ) ){
	  // Words and Strings are 'per definition' PART of there parents
	  test_fail = ( s1.indexOf( s2 ) < 0 ); // aren't they?
	}
	else {
	  // otherwise an exacte match is needed
	  test_fail = ( s1 != s2 );
	}
	if ( test_fail ){
	  throw InconsistentText( "text (class="
				  + cls + ") from node: " + child->xmltag()
				  + "(" + child->id() + ")"
				  + " with value\n'" + TiCC::UnicodeToUTF8(s2)
				  + "'\n to element: " + parent->xmltag() +
				  + "(" + parent->id() + ") which already has "
				  + "text in that class and value: \n'"
				  + TiCC::UnicodeToUTF8(s1) + "'\n" );
	}
      }
    }
  }

  void FoliaImpl::check_text_consistency( ) const {
    if ( !mydoc || !mydoc->checktext() || ! printable() ){
      return;
    }
    // check if the text associated with all children is compatible with the
    // parents parental text.

    string cls = this->cls();
    FoliaElement *parent = this->parent();
    if ( parent
	 && parent->element_id() != Correction_t
	 && parent->hastext( cls ) ){
      // check text consistency for parents with text
      // but SKIP Corrections
      icu::UnicodeString s1 = parent->text( cls, false, true );
      icu::UnicodeString s2 = this->text( cls, false, false );
      // no retain tokenization, strict for parent, deeper for child
      s1 = normalize_spaces( s1 );
      s2 = normalize_spaces( s2 );
      bool test_fail;
      if ( isSubClass( Word_t )
	   || isSubClass( String_t ) ) {
	// Words and Strings are 'per definition' PART of there parents
	test_fail = ( s1.indexOf( s2 ) < 0 ); // aren't they?
      }
      else {
	// otherwise an exacte match is needed
	test_fail = ( s1 != s2 );
      }
      if ( test_fail ){
	throw InconsistentText( "text (class="
				+ cls + ") from node: " + xmltag()
				+ "(" + id() + ")"
				+ " with value\n'" + TiCC::UnicodeToUTF8(s2)
				+ "'n to element: " + parent->xmltag() +
				+ "(" + parent->id() + ") which already has "
				+ "text in that class and value: \n'"
				+ TiCC::UnicodeToUTF8(s1) + "'\n" );
      }
    }
  }

  xmlNode *FoliaImpl::xml( bool recursive, bool kanon ) const {
    xmlNode *e = XmlNewNode( foliaNs(), xmltag() );
    KWargs attribs = collectAttributes();
    set<FoliaElement *> attribute_elements;
    // nodes that can be represented as attributes are converted to atributes
    // and excluded of 'normal' output.

    map<string,int> af_map;
    // first we search al features that can be serialized to an attribute
    // and count them!
    for ( const auto& el : data ) {
      string at = tagToAtt( el );
      if ( !at.empty() ) {
	++af_map[at];
      }
    }
    // ok, now we create attributes for those that only occur once
    for ( const auto& el : data ) {
      string at = tagToAtt( el );
      if ( !at.empty() && af_map[at] == 1 ) {
	attribs[at] = el->cls();
	attribute_elements.insert( el );
      }
    }
    addAttributes( e, attribs );
    if ( recursive ) {
      // append children:
      // we want make sure that text elements are in the right order,
      // in front and the 'current' class first
      list<FoliaElement *> currenttextelements;
      list<FoliaElement *> textelements;
      list<FoliaElement *> otherelements;
      list<FoliaElement *> commentelements;
      multimap<ElementType, FoliaElement *, std::greater<ElementType>> otherelementsMap;
      for ( const auto& el : data ) {
	if ( attribute_elements.find(el) == attribute_elements.end() ) {
	  if ( el->isinstance(TextContent_t) ) {
	    if ( el->cls() == "current" ) {
	      currenttextelements.push_back( el );
	    }
	    else {
	      textelements.push_back( el );
	    }
	  }
	  else {
	    if ( kanon ) {
	      otherelementsMap.insert( make_pair( el->element_id(), el ) );
	    }
	    else {
	      if ( el->isinstance(XmlComment_t)
		   && currenttextelements.empty()
		   && textelements.empty() ) {
		commentelements.push_back( el );
	      }
	      else {
		otherelements.push_back( el );
	      }
	    }
	  }
	}
      }
      for ( const auto& cel : commentelements ) {
	xmlAddChild( e, cel->xml( recursive, kanon ) );
      }
      for ( const auto& tel : currenttextelements ) {
	xmlAddChild( e, tel->xml( recursive, false ) );
	// don't change the internal sequences of TextContent elements
      }
      for ( const auto& tel : textelements ) {
	xmlAddChild( e, tel->xml( recursive, false ) );
	// don't change the internal sequences of TextContent elements
      }
      if ( !kanon ) {
	for ( const auto& oel : otherelements ) {
	  xmlAddChild( e, oel->xml( recursive, kanon ) );
	}
      }
      else {
	for ( const auto& oem : otherelementsMap ) {
	  xmlAddChild( e, oem.second->xml( recursive, kanon ) );
	}
      }
      check_text_consistency();
    }
    return e;
  }

  const string FoliaImpl::str( const string& cls ) const {
    // if this is a TextContent or it may contain TextContent
    // then return the associated text()
    // if this is a PhonContent or it may contain PhonContent
    // then return the associated phon()
    // otherwise return empty string
    icu::UnicodeString us;
    try {
      us = text(cls);
    }
    catch( NoSuchText& e ){
      try {
	us = phon(cls);
      }
      catch( NoSuchPhon& e ){
	// No TextContent or Phone allowed
      }
    }
    return TiCC::UnicodeToUTF8( us );
  }

  const string FoliaImpl::speech_src() const {
    if ( !_src.empty() ) {
      return _src;
    }
    if ( _parent ) {
      return _parent->speech_src();
    }
    return "";
  }

  const string FoliaImpl::speech_speaker() const {
    if ( !_speaker.empty() ) {
      return _speaker;
    }
    if ( _parent ) {
      return _parent->speech_speaker();
    }
    return "";
  }

  const string FoliaImpl::language( const string& st ) const {
    std::set<ElementType> exclude;
    vector<LangAnnotation*> v = select<LangAnnotation>( st, exclude, false );
    if ( v.size() > 0 ){
      return v[0]->cls();
    }
    else if ( _parent ){
      return _parent->language( st );
    }
    else {
      return doc()->language();
    }
  }

  bool FoliaElement::hastext( const string& cls ) const {
    // does this element have a TextContent with class 'cls'
    // Default is class="current"
    try {
      this->textcontent(cls);
      return true;
    } catch (NoSuchText& e ) {
      return false;
    }
  }

  bool FoliaElement::hasphon( const string& cls ) const {
    // does this element have a TextContent with class 'cls'
    // Default is class="current"
    try {
      this->phoncontent(cls);
      return true;
    } catch (NoSuchPhon& e ) {
      return false;
    }
  }

  //  #define DEBUG_TEXT
  //  #define DEBUG_TEXT_DEL

  const string& FoliaImpl::getTextDelimiter( bool retaintok ) const {
#ifdef DEBUG_TEXT_DEL
    cerr << "IN " << xmltag() << "::gettextdelimiter (" << retaintok << ")" << endl;
#endif
    if ( _props.TEXTDELIMITER == "NONE" ) {
      if ( data.size() > 0 ) {
	// attempt to get a delimiter from the last child
	const string& det = data[data.size()-1]->getTextDelimiter( retaintok );
#ifdef DEBUG_TEXT_DEL
	cerr << "out" << xmltag() << "::gettextdelimiter ==> '" << det << "'" << endl;
#endif
	return det;
      }
      else
#ifdef DEBUG_TEXT_DEL
	cerr << "out" << xmltag() << "::gettextdelimiter ==> ''" << endl;
#endif
	return EMPTY_STRING;
    }
    return _props.TEXTDELIMITER;
  }

  const icu::UnicodeString FoliaImpl::text( const string& cls,
				       bool retaintok,
				       bool strict ) const {
    // get the icu::UnicodeString value of underlying elements
    // default cls="current"
#ifdef DEBUG_TEXT
    cerr << "TEXT(" << cls << ") op node : " << xmltag() << " id ( " << id() << ")" << endl;
#endif
    if ( strict ) {
      return textcontent(cls)->text();
    }
    else if ( is_textcontainer() ){
      icu::UnicodeString result;
      for ( const auto& d : data ){
	if ( d->printable() ){
	  if ( !result.isEmpty() ){
	    const string& delim = d->getTextDelimiter( retaintok );
	    result += TiCC::UnicodeFromUTF8(delim);
	  }
	  result += d->text( cls );
	}
      }
#ifdef DEBUG_TEXT
      cerr << "TEXT op a textcontainer :" << xmltag() << " returned '" << result << "'" << endl;
#endif
      return result;
    }
    else if ( !printable() ) {
      throw NoSuchText( "NON printable element: " + xmltag() );
    }
    else {
      icu::UnicodeString result = deeptext( cls, retaintok );
      if ( result.isEmpty() ) {
	result = stricttext( cls );
      }
      if ( result.isEmpty() ) {
	throw NoSuchText( "on tag " + xmltag() + " nor it's children" );
      }
      return result;
    }
  }

  const icu::UnicodeString FoLiA::text( const string& cls,
				   bool retaintok,
				   bool strict ) const {
#ifdef DEBUG_TEXT
    cerr << "FoLiA::TEXT(" << cls << ")" << endl;
#endif
    icu::UnicodeString result;
    for ( const auto& d : data ){
      if ( !result.isEmpty() ){
	const string& delim = d->getTextDelimiter( retaintok );
	result += TiCC::UnicodeFromUTF8(delim);
      }
      result += d->text( cls, retaintok, strict );
    }
#ifdef DEBUG_TEXT
    cerr << "FoLiA::TEXT returns '" << result << "'" << endl;
#endif
    return result;
  }

  icu::UnicodeString trim_space( const icu::UnicodeString& in ){
    icu::UnicodeString cmp = " ";
    //    cerr << "in = '" << in << "'" << endl;
    icu::UnicodeString out;
    int i = 0;
    for( ; i < in.length(); ++i ){
      //      cerr << "start: bekijk:" << icu::UnicodeString(in[i]) << endl;
      if ( in[i] != cmp[0] ){
	break;
      }
    }
    int j = in.length()-1;
    for( ; j >= 0; --j ){
      //      cerr << "end: bekijk:" << icu::UnicodeString(in[j]) << endl;
      if ( in[j] != cmp[0] ){
	break;
      }
    }
    // cerr << "I=" << i << endl;
    // cerr << "J=" << j << endl;
    if ( j < i ){
      //      cerr << "out = LEEG" << endl;
      return out;
    }
    out = icu::UnicodeString( in, i, j-i+1 );
    //    cerr << "out = '" << out << "'" << endl;
    return out;
  }

  bool check_end( const icu::UnicodeString& us, bool& only ){
    only = false;
    string tmp = TiCC::UnicodeToUTF8( us );
    int j = tmp.length()-1;
    size_t found_nl = 0;
    for ( ; j >=0; --j ){
      if ( tmp[j] == '\n' ){
	++found_nl;
      }
      else {
	break;
      }
    }
    only = found_nl == tmp.length();
    return found_nl > 0;
  }

  bool no_space_at_end( FoliaElement *s ){
    bool result = false;
    //    cerr << "no space? s: " << s << endl;
    if ( s ){
      vector<Word*> words = s->select<Word>(false);
      if ( !words.empty() ){
	Word *last = words.back();
	//	cerr << "no space? last: " << last << endl;
	return !last->space();
      }
    }
    return result;
  }

  const icu::UnicodeString FoliaImpl::deeptext( const string& cls,
					   bool retaintok ) const {
    // get the icu::UnicodeString value of underlying elements
    // default cls="current"
#ifdef DEBUG_TEXT
    cerr << "deepTEXT(" << cls << ") op node : " << xmltag() << " id(" << id() << ") cls=" << this->cls() << ")" << endl;
#endif
#ifdef DEBUG_TEXT
    cerr << "deeptext: node has " << data.size() << " children." << endl;
#endif
    vector<icu::UnicodeString> parts;
    vector<icu::UnicodeString> seps;
    for ( const auto& child : data ) {
      // try to get text dynamically from children
      // skip TextContent elements
#ifdef DEBUG_TEXT
      if ( !child->printable() ) {
	cerr << "deeptext: node[" << child->xmltag() << "] NOT PRINTABLE! " << endl;
      }
#endif
      if ( child->printable()
	   && ( is_structure( child )
		|| child->isSubClass( AbstractSpanAnnotation_t )
		|| child->isinstance( Correction_t ) )
	   && !child->isinstance( TextContent_t ) ) {
#ifdef DEBUG_TEXT
	cerr << "deeptext:bekijk node[" << child->xmltag() << "]"<< endl;
#endif
	try {
	  icu::UnicodeString tmp = child->text( cls, retaintok, false );
#ifdef DEBUG_TEXT
	  cerr << "deeptext found '" << tmp << "'" << endl;
#endif
	  if ( !isSubClass(AbstractTextMarkup_t) ){
	    //	    tmp.trim();
	    tmp = trim_space( tmp );
	  }
#ifdef DEBUG_TEXT
	  cerr << "deeptext trimmed '" << tmp << "'" << endl;
#endif
	  parts.push_back(tmp);
	  if ( child->isinstance( Sentence_t )
	       && no_space_at_end(child) ){
	    const string& delim = "";
#ifdef DEBUG_TEXT
	    cerr << "deeptext: no delimiter van "<< child->xmltag() << " on"
		 << " last w of s" << endl;
#endif
	    seps.push_back(TiCC::UnicodeFromUTF8(delim));
	  }
	  else {
	    // get the delimiter
	    const string& delim = child->getTextDelimiter( retaintok );
#ifdef DEBUG_TEXT
	    cerr << "deeptext:delimiter van "<< child->xmltag() << " ='" << delim << "'" << endl;
#endif
	    seps.push_back(TiCC::UnicodeFromUTF8(delim));
	  }
	} catch ( NoSuchText& e ) {
#ifdef DEBUG_TEXT
	  cerr << "HELAAS" << endl;
#endif
	}
      }
    }

    // now construct the result;
    icu::UnicodeString result;
    for ( size_t i=0; i < parts.size(); ++i ) {
#ifdef DEBUG_TEXT
      cerr << "part[" << i << "]='" << parts[i] << "'" << endl;
      cerr << "sep[" << i << "]='" << seps[i] << "'" << endl;
#endif
      bool only_nl = false;
      bool end_is_nl = check_end( parts[i], only_nl );
      if ( end_is_nl ){
#ifdef DEBUG_TEXT
	cerr << "a newline after: '" << parts[i] << "'" << endl;
	if ( i < parts.size()-1 ){
	  cerr << "next sep='" << seps[i+1] << "'" << endl;
	}
#endif

	if ( only_nl ){
	  // only a newline
	  result = trim_space( result );
#ifdef DEBUG_TEXT
	  cerr << "OK it is only newline(s)" << endl;
	  cerr << "TRIMMED? '" << result << "'" << endl;
#endif
	}
      }
      result += parts[i];
      if ( !end_is_nl && i < parts.size()-1 ){
	result += seps[i];
      }
#ifdef DEBUG_TEXT
      cerr << "result='" << result << "'" << endl;
#endif
    }
#ifdef DEBUG_TEXT
    cerr << "deeptext() for " << xmltag() << " step 3 " << endl;
#endif
    if ( result.isEmpty() ) {
      result = textcontent(cls)->text();
    }
#ifdef DEBUG_TEXT
    cerr << "deeptext() for " << xmltag() << " result= '" << result << "'" << endl;
#endif
    if ( result.isEmpty() ) {
      throw NoSuchText( xmltag() + ":(class=" + cls +"): empty!" );
    }
    return result;
  }

  const icu::UnicodeString FoliaElement::stricttext( const string& cls ) const {
    // get icu::UnicodeString content of TextContent children only
    // default cls="current"
    return this->text(cls, false, true );
  }

  const icu::UnicodeString FoliaElement::toktext( const string& cls ) const {
    // get icu::UnicodeString content of TextContent children only
    // default cls="current"
    return this->text(cls, true, false );
  }

  const TextContent *FoliaImpl::textcontent( const string& cls ) const {
    // Get the text explicitly associated with this element
    // (of the specified class) the default class is 'current'
    // Returns the TextContent instance rather than the actual text.
    // (so it might return iself.. ;)
    // Does not recurse into children
    // with sole exception of Correction
    // Raises NoSuchText exception if not found.
    if ( isinstance(TextContent_t) ){
      if  ( this->cls() == cls ) {
	return dynamic_cast<const TextContent*>(this);
      }
      else {
	throw NoSuchText( "TextContent::textcontent(" + cls + ")" );
      }
    }
    if ( !printable() ) {
      throw NoSuchText( "non-printable element: " +  xmltag() );
    }
    for ( const auto& el : data ) {
      if ( el->isinstance(TextContent_t) && (el->cls() == cls) ) {
	return dynamic_cast<TextContent*>(el);
      }
      else if ( el->element_id() == Correction_t) {
	try {
	  return el->textcontent(cls);
	} catch ( NoSuchText& e ) {
	  // continue search for other Corrections or a TextContent
	}
      }
    }
    throw NoSuchText( xmltag() + "::textcontent(" + cls + ")" );
  }

  const PhonContent *FoliaImpl::phoncontent( const string& cls ) const {
    // Get the phon explicitly associated with this element
    // (of the specified class) the default class is 'current'
    // Returns the PhonContent instance rather than the actual phoneme.
    // Does not recurse into children
    // with sole exception of Correction
    // Raises NoSuchPhon exception if not found.
    if ( isinstance(PhonContent_t) ){
      if  ( this->cls() == cls ) {
	return dynamic_cast<const PhonContent*>(this);
      }
      else {
	throw NoSuchPhon( xmltag() + "::phoncontent(" + cls + ")" );
      }
    }
    if ( !speakable() ) {
      throw NoSuchPhon( "non-speakable element: " + xmltag() );
    }

    for ( const auto& el : data ) {
      if ( el->isinstance(PhonContent_t) && ( el->cls() == cls) ) {
	return dynamic_cast<PhonContent*>(el);
      }
      else if ( el->element_id() == Correction_t) {
	try {
	  return el->phoncontent(cls);
	} catch ( NoSuchPhon& e ) {
	  // continue search for other Corrections or a TextContent
	}
      }
    }
    throw NoSuchPhon( xmltag() + "::phoncontent(" + cls + ")" );
  }

  //#define DEBUG_PHON

  const icu::UnicodeString FoliaImpl::phon( const string& cls,
				       bool strict ) const {
    // get the icu::UnicodeString value of underlying elements
    // default cls="current"
#ifdef DEBUG_PHON
    cerr << "PHON(" << cls << ") op node : " << xmltag() << " id ( " << id() << ")" << endl;
#endif
    if ( strict ) {
      return phoncontent(cls)->phon();
    }
    else if ( !speakable() ) {
      throw NoSuchPhon( "NON speakable element: " + xmltag() );
    }
    else {
      icu::UnicodeString result = deepphon( cls );
      if ( result.isEmpty() ) {
	result = phoncontent(cls)->phon();
      }
      if ( result.isEmpty() ) {
	throw NoSuchPhon( "on tag " + xmltag() + " nor it's children" );
      }
      return result;
    }
  }

  const icu::UnicodeString FoliaImpl::deepphon( const string& cls ) const {
    // get the icu::UnicodeString value of underlying elements
    // default cls="current"
#ifdef DEBUG_PHON
    cerr << "deepPHON(" << cls << ") op node : " << xmltag() << " id(" << id() << ")" << endl;
#endif
#ifdef DEBUG_PHON
    cerr << "deepphon: node has " << data.size() << " children." << endl;
#endif
    vector<icu::UnicodeString> parts;
    vector<icu::UnicodeString> seps;
    for ( const auto& child : data ) {
      // try to get text dynamically from children
      // skip PhonContent elements
#ifdef DEBUG_PHON
      if ( !child->speakable() ) {
	cerr << "deepphon: node[" << child->xmltag() << "] NOT SPEAKABLE! " << endl;
      }
#endif
      if ( child->speakable() && !child->isinstance( PhonContent_t ) ) {
#ifdef DEBUG_PHON
	cerr << "deepphon:bekijk node[" << child->xmltag() << "]" << endl;
#endif
	try {
	  icu::UnicodeString tmp = child->phon( cls, false );
#ifdef DEBUG_PHON
	  cerr << "deepphon found '" << tmp << "'" << endl;
#endif
	  parts.push_back(tmp);
	  // get the delimiter
	  const string& delim = child->getTextDelimiter();
#ifdef DEBUG_PHON
	  cerr << "deepphon:delimiter van "<< child->xmltag() << " ='" << delim << "'" << endl;
#endif
	  seps.push_back(TiCC::UnicodeFromUTF8(delim));
	} catch ( NoSuchPhon& e ) {
#ifdef DEBUG_PHON
	  cerr << "HELAAS" << endl;
#endif
	}
      }
    }

    // now construct the result;
    icu::UnicodeString result;
    for ( size_t i=0; i < parts.size(); ++i ) {
      result += parts[i];
      if ( i < parts.size()-1 ) {
	result += seps[i];
      }
    }
#ifdef DEBUG_TEXT
    cerr << "deepphon() for " << xmltag() << " step 3 " << endl;
#endif
    if ( result.isEmpty() ) {
      try {
	result = phoncontent(cls)->phon();
      }
      catch ( ... ) {
      }
    }
#ifdef DEBUG_TEXT
    cerr << "deepphontext() for " << xmltag() << " result= '" << result << "'" << endl;
#endif
    if ( result.isEmpty() ) {
      throw NoSuchPhon( xmltag() + ":(class=" + cls +"): empty!" );
    }
    return result;
  }


  vector<FoliaElement *>FoliaImpl::findreplacables( FoliaElement *par ) const {
    return par->select( element_id(), sett(), false );
  }

  void FoliaImpl::replace( FoliaElement *child ) {
    // Appends a child element like append(), but replaces any existing child
    // element of the same type and set.
    // If no such child element exists, this will act the same as append()

    vector<FoliaElement*> replace = child->findreplacables( this );
    if ( replace.empty() ) {
      // nothing to replace, simply call append
      append( child );
    }
    else if ( replace.size() > 1 ) {
      throw runtime_error( "Unable to replace. Multiple candidates found, unable to choose." );
    }
    else {
      this->remove( replace[0], true );
      append( child );
    }
  }

  FoliaElement* FoliaImpl::replace( FoliaElement *old,
				    FoliaElement* _new ) {
    // replaced old by _new
    // returns old
    // when not found does nothing and returns 0;
    for ( auto& el: data ) {
      if ( el == old ) {
	el = _new;
	_new->setParent( this );
	return old;
      }
    }
    return 0;
  }

  void FoliaElement::cleartextcontent( const string& textclass ){
    for ( size_t i=0; i < size(); ++i ){
      FoliaElement *p = index(i);
      if ( p->element_id() == TextContent_t ) {
	if ( p->cls() == textclass ){
	  this->remove(p,true);
	  break;
	}
      }
    }
  }

  TextContent *FoliaElement::settext( const string& txt,
				      const string& cls ){
    // create a TextContent child of class 'cls'
    // Default cls="current"
    if ( doc() && doc()->checktext()
	 && !isSubClass( Morpheme_t ) && !isSubClass( Phoneme_t) ){
      icu::UnicodeString deeper_u;
      try {
	deeper_u = text( cls, false, false );
	// get deep original text: no retain tokenization, no strict
      }
      catch (...){
      }
      deeper_u = normalize_spaces( deeper_u );
      icu::UnicodeString txt_u = TiCC::UnicodeFromUTF8( txt );
      txt_u = normalize_spaces( txt_u );
      if ( !deeper_u.isEmpty() && txt_u != deeper_u ){
	throw InconsistentText( "settext(cls=" + cls + "): deeper text differs from attempted\ndeeper='" + TiCC::UnicodeToUTF8(deeper_u) + "'\nattempted='" + txt + "'" );
      }
    }
    KWargs args;
    args["value"] = txt;
    args["class"] = cls;
    TextContent *node = new TextContent( args, doc() );
    replace( node );
    return node;
  }

  TextContent *FoliaElement::setutext( const icu::UnicodeString& txt,
				       const string& cls ){
    // create a TextContent child of class 'cls'
    // Default cls="current"
    string utf8 = TiCC::UnicodeToUTF8(txt);
    return settext( utf8, cls );
  }

  TextContent *FoliaElement::settext( const string& txt,
				      int offset,
				      const string& cls ){
    // create a TextContent child of class 'cls'
    // Default cls="current"
    // sets the offset attribute.
    if ( doc() && doc()->checktext()
	 && !isSubClass( Morpheme_t ) && !isSubClass( Phoneme_t) ){
      icu::UnicodeString deeper_u;
      try {
	deeper_u = text( cls, false, false );
	// get deep original text: no retain tokenization, no strict
      }
      catch (...){
      }
      deeper_u = normalize_spaces( deeper_u );
      icu::UnicodeString txt_u = TiCC::UnicodeFromUTF8( txt );
      txt_u = normalize_spaces( txt_u );
      if ( !deeper_u.isEmpty() && txt_u != deeper_u ){
	throw InconsistentText( "settext(cls=" + cls + "): deeper text differs from attempted\ndeeper='" + TiCC::UnicodeToUTF8(deeper_u) + "'\nattempted='" + txt + "'" );
      }
    }
    KWargs args;
    args["value"] = txt;
    args["class"] = cls;
    args["offset"] = TiCC::toString(offset);
    TextContent *node = new TextContent( args, doc() );
    replace( node );
    return node;
  }

  TextContent *FoliaElement::setutext( const icu::UnicodeString& txt,
				       int offset,
				       const string& cls ){
    // create a TextContent child of class 'cls'
    // Default cls="current"
    string utf8 = TiCC::UnicodeToUTF8(txt);
    return settext( utf8, offset, cls );
  }

  const string FoliaElement::description() const {
    vector<FoliaElement *> v = select( Description_t, false );
    if ( v.size() == 0 ) {
      return "";
    }
    return v[0]->description();
  }

  bool FoliaImpl::acceptable( ElementType t ) const {
    auto it = accepted_data().find( t );
    if ( it == accepted_data().end() ) {
      for ( const auto& et : accepted_data() ) {
	if ( folia::isSubClass( t, et ) ) {
	  return true;
	}
      }
      return false;
    }
    return true;
  }

  bool FoliaImpl::addable( const FoliaElement *c ) const {
    if ( !acceptable( c->element_id() ) ) {
      throw ValueError( "Unable to append object of type " + c->classname()
			+ " to a " + classname() );
    }
    if ( c->occurrences() > 0 ) {
      vector<FoliaElement*> v = select( c->element_id(), false );
      size_t count = v.size();
      if ( count >= c->occurrences() ) {
	throw DuplicateAnnotationError( "Unable to add another object of type " + c->classname() + " to " + classname() + ". There are already " + TiCC::toString(count) + " instances of this type, which is the maximum." );
      }
    }
    if ( c->occurrences_per_set() > 0 &&
	 (CLASS & c->required_attributes() || c->setonly() ) ){
      vector<FoliaElement*> v = select( c->element_id(), c->sett(), false );
      size_t count = v.size();
      if ( count >= c->occurrences_per_set() ) {
	throw DuplicateAnnotationError( "Unable to add another object of type " + c->classname() + " to " + classname() + ". There are already " + TiCC::toString(count) + " instances of this type and set, which is the maximum." );
      }
    }
    if ( c->parent() &&
	 !( c->element_id() == WordReference_t
	    || c->element_id() == Word_t
	    || c->element_id() == Morpheme_t
	    || c->element_id() == Phoneme_t ) ) {
      throw XmlError( "attempt to reconnect node " + c->classname() + "("
		      + c->id()
		      + ") to a " + classname() + " node, id=" + _id
		      + ", it was already connected to a "
		      +  c->parent()->classname() + " id=" + c->parent()->id() );
    }
    if ( c->element_id() == WordReference_t ){
      // string tval = atts["t"];
      // if ( !tval.empty() ){
      // 	string tc = ref->textclass();
      // 	string rtval = ref->str(tc);
      // 	if ( tval != rtval ){
      // 	  throw XmlError( "WordReference id=" + id + " has another value for "
      // 			  + "the t attribute than it's reference. ("
      // 			  + tval + " versus " + rtval + ")" );
      // 	}
      // }
    }
    if ( c->element_id() == TextContent_t && element_id() == Word_t ) {
      string val = c->str();
      val = trim( val );
      if ( val.empty() ) {
     	throw ValueError( "attempt to add an empty <t> to word: " + _id );
      }
    }
    if ( c->element_id() == TextContent_t ){
      string cls = c->cls();
      string st = c->sett();
      vector<TextContent*> tmp = select<TextContent>( st, false );
      if ( !tmp.empty() ) {
	for( const auto& t : tmp ){
	  if ( t->cls() == cls ){
	    throw DuplicateAnnotationError( "attempt to add <t> with class="
					    + cls + " to element: " + _id
					    + " which already has a <t> with that class" );
	  }
	}
      }
      check_append_text_consistency( c );
    }
    return true;
  }

  void FoliaImpl::assignDoc( Document* doc ) {
    // attach a document-less FoliaElement (tree) to its doc
    // needs checking for correct annotation_type
    // also register the ID
    // then recurse into the children
    if ( !mydoc ) {
      mydoc = doc;
      string myid = id();
      if ( !_set.empty()
	   && (CLASS & required_attributes() )
	   && !mydoc->isDeclared( annotation_type(), _set ) ) {
	throw ValueError( "Set " + _set + " is used in " + xmltag()
			  + "element: " + myid + " but has no declaration " +
			  "for " + toString( annotation_type() ) + "-annotation" );
      }
      if ( !myid.empty() ) {
	doc->addDocIndex( this, myid );
      }
      // assume that children also might be doc-less
      for ( const auto& el : data ) {
	el->assignDoc( doc );
      }
    }
  }

  bool FoliaImpl::checkAtts() {
    if ( _id.empty()
	 && (ID & required_attributes() ) ) {
      throw ValueError( "attribute 'ID' is required for " + classname() );
    }
    if ( _set.empty()
	 && (CLASS & required_attributes() ) ) {
      throw ValueError( "attribute 'set' is required for " + classname() );
    }
    if ( _class.empty()
	 && ( CLASS & required_attributes() ) ) {
      throw ValueError( "attribute 'class' is required for " + classname() );
    }
    if ( _annotator.empty()
	 && ( ANNOTATOR & required_attributes() ) ) {
      throw ValueError( "attribute 'annotator' is required for " + classname() );
    }
    if ( _annotator_type == UNDEFINED
	 && ( ANNOTATOR & required_attributes() ) ) {
      throw ValueError( "attribute 'Annotatortype' is required for " + classname() );
    }
    if ( _confidence == -1 &&
	 ( CONFIDENCE & required_attributes() ) ) {
      throw ValueError( "attribute 'confidence' is required for " + classname() );
    }
    if ( _n.empty()
	 && ( N & required_attributes() ) ) {
      throw ValueError( "attribute 'n' is required for " + classname() );
    }
    if ( _datetime.empty()
	 && ( DATETIME & required_attributes() ) ) {
      throw ValueError( "attribute 'datetime' is required for " + classname() );
    }
    if ( _begintime.empty()
	 && ( BEGINTIME & required_attributes() ) ) {
      throw ValueError( "attribute 'begintime' is required for " + classname() );
    }
    if ( _endtime.empty()
	 && ( ENDTIME & required_attributes() ) ) {
      throw ValueError( "attribute 'endtime' is required for " + classname() );
    }
    if ( _src.empty()
	 && ( SRC & required_attributes() ) ) {
      throw ValueError( "attribute 'src' is required for " + classname() );
    }
    if ( _metadata.empty()
	 && ( METADATA & required_attributes() ) ) {
      throw ValueError( "attribute 'metadata' is required for " + classname() );
    }
    if ( _speaker.empty()
	 && ( SPEAKER & required_attributes() ) ) {
      throw ValueError( "attribute 'speaker' is required for " + classname() );
    }
    return true;
  }

  FoliaElement *FoliaImpl::append( FoliaElement *child ) {
    if ( !child ){
      throw XmlError( "attempt to append an empty node to a " + classname() );
    }
    bool ok = false;
    try {
      ok = child->checkAtts();
      ok &= addable( child );
    }
    catch ( XmlError& ) {
      // don't delete the offending child in case of illegal reconnection
      // it will be deleted by the true parent
      throw;
    }
    catch ( exception& ) {
      delete child;
      throw;
    }
    if ( ok ) {
      if ( mydoc ){
	child->assignDoc( mydoc );
      }
      data.push_back(child);
      if ( !child->parent() ) {
	// Only for WordRef and Morpheme
	child->setParent(this);
      }
      else {
	child->increfcount();
      }
      return child->postappend();
    }
    return 0;
  }

  FoliaElement *FoliaImpl::postappend( ) {
    if ( id().empty() && (ID & required_attributes()) && auto_generate_id() ){
      _id = generateId( xmltag() );
    }
    return this;
  }

  FoliaElement *TextContent::postappend( ) {
    if ( mydoc ){
      if ( mydoc->checktext()
	   && _offset != -1
	   && ( _parent && parent()->auth() ) ){
	mydoc->cache_textcontent(this);
      }
    }
    return this;
  }

  FoliaElement *PhonContent::postappend( ) {
    if ( mydoc ){
      if ( mydoc->checktext() && _offset != -1 ){
	mydoc->cache_phoncontent(this);
      }
    }
    return this;
  }

  void FoliaImpl::remove( FoliaElement *child, bool del ) {
    auto it = std::remove( data.begin(), data.end(), child );
    data.erase( it, data.end() );
    if ( del ) {
      delete child;
    }
    else {
      child->setParent(0);
    }
  }

  void FoliaImpl::remove( size_t pos, bool del ) {
    if ( pos < data.size() ) {
      auto it = data.begin();
      while ( pos > 0 ) {
	++it;
	--pos;
      }
      if ( del ) {
	delete *it;
      }
      else {
	(*it)->setParent(0);
      }
      data.erase(it);
    }
  }

  FoliaElement* FoliaImpl::index( size_t i ) const {
    if ( i < data.size() ) {
      return data[i];
    }
    throw range_error( "[] index out of range" );
  }

  FoliaElement* FoliaImpl::rindex( size_t i ) const {
    if ( i < data.size() ) {
      return data[data.size()-1-i];
    }
    throw range_error( "[] rindex out of range" );
  }

  vector<FoliaElement*> FoliaImpl::select( ElementType et,
					   const string& st,
					   const set<ElementType>& exclude,
					   bool recurse ) const {
    vector<FoliaElement*> res;
    for ( const auto& el : data ) {
      if ( el->element_id() == et &&
	   ( st.empty() || el->sett() == st ) ) {
	res.push_back( el );
      }
      if ( recurse ) {
	if ( exclude.find( el->element_id() ) == exclude.end() ) {
	  vector<FoliaElement*> tmp = el->select( et, st, exclude, recurse );
	  res.insert( res.end(), tmp.begin(), tmp.end() );
	}
      }
    }
    return res;
  }

  vector<FoliaElement*> FoliaImpl::select( ElementType et,
					   const string& st,
					   bool recurse ) const {
    return select( et, st, default_ignore, recurse );
  }

  vector<FoliaElement*> FoliaImpl::select( ElementType et,
					   const set<ElementType>& exclude,
					   bool recurse ) const {
    return select( et, "", exclude, recurse );
  }

  vector<FoliaElement*> FoliaImpl::select( ElementType et,
					   bool recurse ) const {
    return select( et, "", default_ignore, recurse );
  }

  FoliaElement* FoliaImpl::parseXml( const xmlNode *node ) {
    KWargs att = getAttributes( node );
    setAttributes( att );
    xmlNode *p = node->children;
    while ( p ) {
      string pref;
      string ns = getNS( p, pref );
      if ( !ns.empty() && ns != NSFOLIA ){
	// skip alien nodes
	if ( doc() && doc()->debug > 2 ) {
	  cerr << "skipping non-FoLiA node: " << pref << ":" << Name(p) << endl;
	}
	p = p->next;
	continue;
      }
      if ( p->type == XML_ELEMENT_NODE ) {
	string tag = Name( p );
	FoliaElement *t = createElement( tag, doc() );
	if ( t ) {
	  if ( doc() && doc()->debug > 2 ) {
	    cerr << "created " << t << endl;
	  }
	  t = t->parseXml( p );
	  if ( t ) {
	    if ( doc() && doc()->debug > 2 ) {
	      cerr << "extend " << this << " met " << t << endl;
	    }
	    append( t );
	  }
	}
	else if ( mydoc && !mydoc->permissive() ){
	  throw XmlError( "FoLiA parser terminated" );
	}
      }
      else if ( p->type == XML_COMMENT_NODE ) {
	string tag = "_XmlComment";
	FoliaElement *t = createElement( tag, doc() );
	if ( t ) {
	  if ( doc() && doc()->debug > 2 ) {
	    cerr << "created " << t << endl;
	  }
	  t = t->parseXml( p );
	  if ( t ) {
	    if ( doc() && doc()->debug > 2 ) {
	      cerr << "extend " << this << " met " << t << endl;
	    }
	    append( t );
	  }
	}
      }
      else if ( p->type == XML_TEXT_NODE ){
	if ( this->isSubClass( TextContent_t )
	     || this->isSubClass( PhonContent_t )
	     || this->isSubClass( AbstractTextMarkup_t ) ){
	  XmlText *t = new XmlText();
	  if ( p->content ) {
	    t->setvalue( (const char*)p->content );
	  }
	  if ( doc() && doc()->debug > 2 ) {
	    cerr << "created " << t << "(" << t->text() << ")" << endl;
	    cerr << "extend " << this << " met " << t << endl;
	  }
	  append( t );
	}
	else {
	  //most probably this always 'empty space'
	  string tag = "_XmlText";
	  FoliaElement *t = createElement( tag, doc() );
	  if ( t ) {
	    if ( doc() && doc()->debug > 2 ) {
	      cerr << "created " << t << endl;
	    }
	    try {
	      t = t->parseXml( p );
	    }
	    catch ( ValueError& e ){
	      delete t;
	      t = 0;
	    }
	  }
	  if ( t ) {
	    if ( doc() && doc()->debug > 2 ) {
	      cerr << "extend " << this << " met " << t << endl;
	    }
	    append( t );
	  }
	}
      }
      p = p->next;
    }
    if ( doc() && ( doc()->checktext() || doc()->fixtext() )
	 && this->printable()
	 && !isSubClass( Morpheme_t ) && !isSubClass( Phoneme_t) ){
      vector<TextContent*> tv = select<TextContent>( false );
      // first see which text classes ar present
      set<string> cls;
      for ( const auto& it : tv ){
	cls.insert( it->cls() );
      }
      // check the text for every text class
      for ( const auto& st : cls ){
	icu::UnicodeString s1, s2;
	try {
	  s1 = text( st, false, true );  // no retain tokenization, strict
	}
	catch (...){
	}
	if ( !s1.isEmpty() ){
	  try {
	    s2 = text( st, false, false ); // no retain tokenization, no strict
	  }
	  catch (...){
	  }
	  s1 = normalize_spaces( s1 );
	  s2 = normalize_spaces( s2 );
	  if ( !s2.isEmpty() && s1 != s2 ){
	    if ( doc()->fixtext() ){
	      //	      cerr << "FIX: " << mess << endl;
	      KWargs args;
	      args["value"] = TiCC::UnicodeToUTF8(s2);
	      args["class"] = st;
	      TextContent *node = new TextContent( args, doc() );
	      this->replace( node );
	    }
	    else {
	      string mess = "node " + xmltag() + "(" + id()
		+ ") has a mismatch for the text in set:" + st
		+ "\nthe element text ='" + TiCC::UnicodeToUTF8(s1)
		+ "'\n" + " the deeper text ='" + TiCC::UnicodeToUTF8(s2) + "'";
	      throw( InconsistentText( mess ) );
	    }
	  }
	}
      }
    }
    return this;
  }

  void FoliaImpl::setDateTime( const string& s ) {
    Attrib supported = required_attributes() | optional_attributes();
    if ( !(DATETIME & supported) ) {
      throw ValueError("datetime is not supported for " + classname() );
    }
    else {
      string time = parseDate( s );
      if ( time.empty() ) {
	throw ValueError( "invalid datetime, must be in YYYY-MM-DDThh:mm:ss format: " + s );
      }
      _datetime = time;
    }
  }

  const string FoliaImpl::getDateTime() const {
    return _datetime;
  }

  const string FoliaImpl::pos( const string& st ) const {
    return annotation<PosAnnotation>( st )->cls();
  }

  const string FoliaImpl::lemma( const string& st ) const {
    return annotation<LemmaAnnotation>( st )->cls();
  }

  PosAnnotation *AllowAnnotation::addPosAnnotation( const KWargs& inargs ) {
    KWargs args = inargs;
    string st;
    auto it = args.find("set" );
    if ( it != args.end() ) {
      st = it->second;
    }
    string newId = "alt-pos";
    it = args.find("generate_id" );
    if ( it != args.end() ) {
      newId = it->second;
      args.erase("generate_id");
    }
    if ( hasannotation<PosAnnotation>( st ) > 0 ) {
      // ok, there is already one, so create an Alternative
      KWargs kw;
      kw["id"] = generateId( newId );
      Alternative *alt = new Alternative( kw, doc() );
      append( alt );
      return alt->addAnnotation<PosAnnotation>( args );
    }
    else {
      return addAnnotation<PosAnnotation>( args );
    }
  }

  PosAnnotation* AllowAnnotation::getPosAnnotations( const string& st,
					  vector<PosAnnotation*>& vec ) const {
    PosAnnotation *res = 0;
    vec.clear();
    try {
      res = annotation<PosAnnotation>( st );
    }
    catch( NoSuchAnnotation& e ) {
      res = 0;
    }
    // now search for alternatives
    vector<Alternative *> alts = select<Alternative>( AnnoExcludeSet );
    for ( const auto& alt : alts ){
      if ( alt->size() > 0 ) { // child elements?
	for ( size_t j=0; j < alt->size(); ++j ) {
	  if ( alt->index(j)->element_id() == PosAnnotation_t &&
	       ( st.empty() || alt->index(j)->sett() == st ) ) {
	    vec.push_back( dynamic_cast<PosAnnotation*>(alt->index(j)) );
	  }
	}
      }
    }
    return res;
  }

  LemmaAnnotation *AllowAnnotation::addLemmaAnnotation( const KWargs& inargs ) {
    KWargs args = inargs;
    string st;
    auto it = args.find("set" );
    if ( it != args.end() ) {
      st = it->second;
    }
    string newId = "alt-lem";
    it = args.find("generate_id" );
    if ( it != args.end() ) {
      newId = it->second;
      args.erase("generate_id");
    }
    if ( hasannotation<LemmaAnnotation>( st ) > 0 ) {
      // ok, there is already one, so create an Alternative
      KWargs kw;
      kw["id"] = generateId( newId );
      Alternative *alt = new Alternative( kw, doc() );
      append( alt );
      return alt->addAnnotation<LemmaAnnotation>( args );
    }
    else {
      return addAnnotation<LemmaAnnotation>( args );
    }
  }

  LemmaAnnotation* AllowAnnotation::getLemmaAnnotations( const string& st,
					      vector<LemmaAnnotation*>& vec ) const {
    LemmaAnnotation *res = 0;
    vec.clear();
    try {
      res = annotation<LemmaAnnotation>( st );
    }
    catch( NoSuchAnnotation& e ) {
      // ok
      res = 0;
    }
    vector<Alternative *> alts = select<Alternative>( AnnoExcludeSet );
    for ( const auto& alt : alts ){
      if ( alt->size() > 0 ) { // child elements?
	for ( size_t j =0; j < alt->size(); ++j ) {
	  if ( alt->index(j)->element_id() == LemmaAnnotation_t &&
	       ( st.empty() || alt->index(j)->sett() == st ) ) {
	    vec.push_back( dynamic_cast<LemmaAnnotation*>(alt->index(j)) );
	  }
	}
      }
    }
    return res;
  }

  MorphologyLayer *Word::addMorphologyLayer( const KWargs& inargs ) {
    KWargs args = inargs;
    string st;
    auto it = args.find("set" );
    if ( it != args.end() ) {
      st = it->second;
    }
    string newId = "alt-mor";
    it = args.find("generate_id" );
    if ( it != args.end() ) {
      newId = it->second;
      args.erase("generate_id");
    }
    if ( hasannotation<MorphologyLayer>( st ) > 0 ) {
      // ok, there is already one, so create an Alternative
      KWargs kw;
      kw["id"] = generateId( newId );
      Alternative *alt = new Alternative( kw, doc() );
      append( alt );
      return alt->addAnnotation<MorphologyLayer>( args );
    }
    else {
      return addAnnotation<MorphologyLayer>( args );
    }
  }

  MorphologyLayer *Word::getMorphologyLayers( const string& st,
					      vector<MorphologyLayer*>& vec ) const {
    MorphologyLayer *res = 0;
    vec.clear();
    try {
      res = annotation<MorphologyLayer>( st );
    }
    catch( NoSuchAnnotation& e ) {
      // ok
      res = 0;
    }
    // now search for alternatives
    vector<Alternative *> alts = select<Alternative>( AnnoExcludeSet );
    for ( const auto& alt : alts ){
      if ( alt->size() > 0 ) { // child elements?
	for ( size_t j =0; j < alt->size(); ++j ) {
	  if ( alt->index(j)->element_id() == MorphologyLayer_t &&
	       ( st.empty() || alt->index(j)->sett() == st ) ) {
	    vec.push_back( dynamic_cast<MorphologyLayer*>(alt->index(j)) );
	  }
	}
      }
    }
    return res;
  }

  Sentence *FoliaImpl::addSentence( const KWargs& args ) {
    Sentence *res = new Sentence( mydoc );
    KWargs kw = args;
    if ( kw["id"].empty() ) {
      string id = generateId( "s" );
      kw["id"] = id;
    }
    try {
      res->setAttributes( kw );
    }
    catch( DuplicateIDError& e ) {
      delete res;
      throw;
    }
    append( res );
    return res;
  }

  Word *FoliaImpl::addWord( const KWargs& args ) {
    Word *res = new Word( mydoc );
    KWargs kw = args;
    if ( kw["id"].empty() ) {
      string id = generateId( "w" );
      kw["id"] = id;
    }
    try {
      res->setAttributes( kw );
    }
    catch( DuplicateIDError& e ) {
      delete res;
      throw;
    }
    append( res );
    return res;
  }

  const string& Quote::getTextDelimiter( bool retaintok ) const {
#ifdef DEBUG_TEXT_DEL
    cerr << "IN " << xmltag() << "::gettextdelimiter (" << retaintok << ")" << endl;
#endif
    auto it = data.rbegin();
    while ( it != data.rend() ) {
      if ( (*it)->isinstance( Sentence_t ) ) {
	// if a quote ends in a sentence, we don't want any delimiter
#ifdef DEBUG_TEXT_DEL
	cerr << "OUT " << xmltag() << "::gettextdelimiter ==>''" << endl;
#endif
	return EMPTY_STRING;
      }
      else {
	const string& res = (*it)->getTextDelimiter( retaintok );
#ifdef DEBUG_TEXT_DEL
	cerr << "OUT " << xmltag() << "::gettextdelimiter ==> '"
	     << res << "'" << endl;
#endif
	return res;
      }
      ++it;
    }
    static const string SPACE = " ";
    return SPACE;
  }

  vector<Word*> Quote::wordParts() const {
    vector<Word*> result;
    for ( const auto& pnt : data ) {
      if ( pnt->isinstance( Word_t ) ) {
	result.push_back( dynamic_cast<Word*>(pnt) );
      }
      else if ( pnt->isinstance( Sentence_t ) ) {
	KWargs args;
	args["text"] = pnt->id();
	PlaceHolder *p = new PlaceHolder( args, mydoc );
	mydoc->keepForDeletion( p );
	result.push_back( p );
      }
      else if ( pnt->isinstance( Quote_t ) ) {
	vector<Word*> tmp = pnt->wordParts();
	result.insert( result.end(), tmp.begin(), tmp.end() );
      }
      else if ( pnt->isinstance( Description_t ) ) {
	// ignore
      }
      else {
	throw XmlError( "Word or Sentence expected in Quote. got: "
			+ pnt->classname() );
      }
    }
    return result;
  }

  vector<Word*> Sentence::wordParts() const {
    vector<Word*> result;
    for ( const auto& pnt : data ) {
      if ( pnt->isinstance( Word_t ) ) {
	result.push_back( dynamic_cast<Word*>(pnt) );
      }
      else if ( pnt->isinstance( Quote_t ) ) {
	vector<Word*> v = pnt->wordParts();
	result.insert( result.end(), v.begin(),v.end() );
      }
      else {
	// skip all other stuff. Is there any?
      }
    }
    return result;
  }

  Correction *Sentence::splitWord( FoliaElement *orig, FoliaElement *p1, FoliaElement *p2, const KWargs& args ) {
    vector<FoliaElement*> ov;
    ov.push_back( orig );
    vector<FoliaElement*> nv;
    nv.push_back( p1 );
    nv.push_back( p2 );
    return correctWords( ov, nv, args );
  }

  Correction *Sentence::mergewords( FoliaElement *nw,
				    const vector<FoliaElement *>& orig,
				    const string& args ) {
    vector<FoliaElement*> nv;
    nv.push_back( nw );
    return correctWords( orig, nv, getArgs(args) );
  }

  Correction *Sentence::deleteword( FoliaElement *w,
				    const string& args ) {
    vector<FoliaElement*> ov;
    ov.push_back( w );
    vector<FoliaElement*> nil1;
    return correctWords( ov, nil1, getArgs(args) );
  }

  Correction *Sentence::insertword( FoliaElement *w,
				    FoliaElement *p,
				    const string& args ) {
    if ( !p || !p->isinstance( Word_t ) ) {
      throw runtime_error( "insertword(): previous is not a Word " );
    }
    if ( !w || !w->isinstance( Word_t ) ) {
      throw runtime_error( "insertword(): new word is not a Word " );
    }
    auto it = data.begin();
    while ( it != data.end() ) {
      if ( *it == p ) {
	KWargs kwargs;
	kwargs["text"] = "dummy";
	kwargs["id"] = "dummy";
	Word *tmp = new Word( kwargs );
	tmp->setParent( this ); // we create a dummy Word as member of the
	// Sentence. This makes correctWords() happy
	it = data.insert( ++it, tmp );
	break;
      }
      ++it;
    }
    if ( it == data.end() ) {
      throw runtime_error( "insertword(): previous not found" );
    }
    vector<FoliaElement *> ov;
    ov.push_back( *it );
    vector<FoliaElement *> nv;
    nv.push_back( w );
    // so we attempt to 'correct' the dummy word into w
    return correctWords( ov, nv, getArgs(args) );
  }

  Correction *Sentence::correctWords( const vector<FoliaElement *>& orig,
				      const vector<FoliaElement *>& _new,
				      const KWargs& argsin ) {
    // Generic correction method for words. You most likely want to use the helper functions
    //      splitword() , mergewords(), deleteword(), insertword() instead

    // sanity check:
    for ( const auto& org : orig ) {
      if ( !org || !org->isinstance( Word_t) ) {
	throw runtime_error("Original word is not a Word instance" );
      }
      else if ( org->sentence() != this ) {
	throw runtime_error( "Original not found as member of sentence!");
      }
    }
    for ( const auto& nw : _new ) {
      if ( ! nw->isinstance( Word_t) ) {
	throw runtime_error("new word is not a Word instance" );
      }
    }
    auto ait = argsin.find("suggest");
    if ( ait != argsin.end() && ait->second == "true" ) {
      FoliaElement *sugg = new Suggestion();
      for ( const auto& nw : _new ) {
	sugg->append( nw );
      }
      vector<FoliaElement *> nil1;
      vector<FoliaElement *> nil2;
      vector<FoliaElement *> sv;
      vector<FoliaElement *> tmp = orig;
      sv.push_back( sugg );
      KWargs args = argsin;
      args.erase("suggest");
      return correct( nil1, tmp, nil2, sv, args );
    }
    else {
      vector<FoliaElement *> nil1;
      vector<FoliaElement *> nil2;
      vector<FoliaElement *> o_tmp = orig;
      vector<FoliaElement *> n_tmp = _new;
      return correct( o_tmp, nil1, n_tmp, nil2, argsin );
    }
  }

  void TextContent::setAttributes( const KWargs& args ) {
    KWargs kwargs = args; // need to copy
    auto it = kwargs.find( "value" );
    if ( it != kwargs.end() ) {
      string value = it->second;
      kwargs.erase(it);
      if ( value.empty() ) {
	// can this ever happen?
	throw ValueError( "TextContent: 'value' attribute may not be empty." );
      }
      XmlText *t = new XmlText();
      t->setvalue( value );
      append( t );
    }
    it = kwargs.find( "offset" );
    if ( it != kwargs.end() ) {
      _offset = stringTo<int>(it->second);
      kwargs.erase(it);
    }
    else
      _offset = -1;
    it = kwargs.find( "ref" );
    if ( it != kwargs.end() ) {
      _ref = it->second;
      kwargs.erase(it);
    }
    it = kwargs.find( "class" );
    if ( it == kwargs.end() ) {
      kwargs["class"] = "current";
    }
    FoliaImpl::setAttributes(kwargs);
  }

  void PhonContent::setAttributes( const KWargs& args ) {
    KWargs kwargs = args; // need to copy
    auto it = kwargs.find( "offset" );
    if ( it != kwargs.end() ) {
      _offset = stringTo<int>(it->second);
      kwargs.erase(it);
    }
    else
      _offset = -1;
    it = kwargs.find( "ref" );
    if ( it != kwargs.end() ) {
      throw NotImplementedError( "ref attribute in PhonContent" );
    }
    it = kwargs.find( "class" );
    if ( it == kwargs.end() ) {
      kwargs["class"] = "current";
    }
    FoliaImpl::setAttributes(kwargs);
  }

  FoliaElement *TextContent::finddefaultreference() const {
    int depth = 0;
    FoliaElement *p = parent();
    while ( p ){
      if ( p->isSubClass( String_t )
	   || p->isSubClass( AbstractStructureElement_t )
	   || p->isSubClass( AbstractTokenAnnotation_t ) ){
	if ( ++depth == 2 ){
	  return p;
	}
      }
      p = p->parent();
    }
    return 0;
  }

  FoliaElement *TextContent::getreference() const {
    FoliaElement *ref = 0;
    if ( _offset == -1 ){
      return 0;
    }
    else if ( !_ref.empty() ){
      try{
	ref = (*mydoc)[_ref];
      }
      catch (...){
      }
    }
    else {
      ref = finddefaultreference();
    }
    if ( !ref ){
      throw UnresolvableTextContent( "Default reference for textcontent not found!" );
    }
    else if ( !ref->hastext( _class ) ){
      throw UnresolvableTextContent( "Reference (ID " + _ref + ") has no such text (class=" + _class + ")" );
    }
    else if ( mydoc->checktext() || mydoc->fixtext() ){
      icu::UnicodeString mt = this->text( this->cls(), false, true );
      icu::UnicodeString pt = ref->text( this->cls(), false, true );
      icu::UnicodeString sub( pt, this->offset(), mt.length() );
      if ( mt != sub ){
	if ( mydoc->fixtext() ){
	  int pos = pt.indexOf( mt );
	  if ( pos < 0 ){
	    throw UnresolvableTextContent( "Reference (ID " + ref->id() +
					   ",class=" + cls()
					   + " found, but no substring match "
					   + TiCC::UnicodeToUTF8(mt)
					   + " in " +  TiCC::UnicodeToUTF8(pt) );
	  }
	  else {
	    this->set_offset( pos );
	  }
	}
	else {
	  throw UnresolvableTextContent( "Reference (ID " + ref->id() +
					 ",class='" + cls()
					 + "') found, but no text match at "
					 + "offset=" + TiCC::toString(offset())
					 + " Expected '" + TiCC::UnicodeToUTF8(mt)
					 + "' but got '" +  TiCC::UnicodeToUTF8(sub) + "'" );
	}
      }
    }
    return ref;
  }

  KWargs TextContent::collectAttributes() const {
    KWargs attribs = FoliaImpl::collectAttributes();
    if ( _class == "current" ) {
      attribs.erase( "class" );
    }
    // else if ( _class == "original" && parent() && parent()->isinstance( Original_t ) ) {
    //   attribs.erase( "class" );
    // }

    if ( _offset >= 0 ) {
      attribs["offset"] = TiCC::toString( _offset );
    }
<<<<<<< HEAD
    if ( !_ref.empty() ) {
=======
    if ( !_ref.empty() ){
>>>>>>> 3f7d24f5
      attribs["ref"] = _ref;
    }
    return attribs;
  }

  FoliaElement *PhonContent::finddefaultreference() const {
    int depth = 0;
    FoliaElement *p = parent();
    while ( p ){
      if ( p->isSubClass( AbstractStructureElement_t )
	   || p->isSubClass( AbstractTokenAnnotation_t ) ){
	if ( ++depth == 2 ){
	  return p;
	}
      }
      p = p->parent();
    }
    return 0;
  }

  FoliaElement *PhonContent::getreference() const {
    FoliaElement *ref = 0;
    if ( _offset == -1 ){
      return 0;
    }
    else if ( !_ref.empty() ){
      try{
	ref = (*mydoc)[_ref];
      }
      catch (...){
      }
    }
    else {
      ref = finddefaultreference();
    }
    if ( !ref ){
      throw UnresolvableTextContent( "Default reference for phonetic content not found!" );
    }
    else if ( !ref->hasphon( _class ) ){
      throw UnresolvableTextContent( "Reference (ID " + _ref + ") has no such phonetic content (class=" + _class + ")" );
    }
    else if ( mydoc->checktext() || mydoc->fixtext() ){
      icu::UnicodeString mt = this->phon( this->cls(), false );
      icu::UnicodeString pt = ref->phon( this->cls(), false );
      icu::UnicodeString sub( pt, this->offset(), mt.length() );
      if ( mt != sub ){
	if ( mydoc->fixtext() ){
	  int pos = pt.indexOf( mt );
	  if ( pos < 0 ){
	    throw UnresolvableTextContent( "Reference (ID " + ref->id() +
					   ",class=" + cls()
					   + " found, but no substring match "
					   + TiCC::UnicodeToUTF8(mt)
					   + " in " +  TiCC::UnicodeToUTF8(pt) );
	  }
	  else {
	    this->set_offset( pos );
	  }
	}
	else {
	  throw UnresolvableTextContent( "Reference (ID " + ref->id() +
					 ",class=" + cls()
					 + " found, but no text match at "
					 + "offset=" + TiCC::toString(offset())
					 + " Expected " + TiCC::UnicodeToUTF8(mt)
					 + " but got " +  TiCC::UnicodeToUTF8(sub) );
	}
      }
    }
    return ref;
  }

  KWargs PhonContent::collectAttributes() const {
    KWargs attribs = FoliaImpl::collectAttributes();
    if ( _class == "current" ) {
      attribs.erase( "class" );
    }
    if ( _offset >= 0 ) {
      attribs["offset"] = TiCC::toString( _offset );
    }
    return attribs;
  }

  void Linebreak::setAttributes( const KWargs& args_in ){
    KWargs args = args_in;
    auto it = args.find( "pagenr" );
    if ( it != args.end() ) {
      _pagenr = it->second;
      args.erase( it );
    }
    it = args.find( "linenr" );
    if ( it != args.end() ) {
      _linenr = it->second;
      args.erase( it );
    }
    it = args.find( "newpage" );
    if ( it != args.end() ) {
      _newpage = ( it->second == "yes" );
      args.erase( it );
    }
    FoliaImpl::setAttributes( args );
  }

  KWargs Linebreak::collectAttributes() const {
    KWargs atts = FoliaImpl::collectAttributes();
    if ( ! _linenr.empty() ){
      atts["linenr"] = _linenr;
    }
    if ( ! _pagenr.empty() ){
      atts["pagenr"] = _pagenr;
    }
    if ( _newpage ){
      atts["newpage"] = "yes";
    }
    return atts;
  }

  vector<FoliaElement *>TextContent::findreplacables( FoliaElement *par ) const {
    vector<FoliaElement *> result;
    vector<TextContent*> v = par->FoliaElement::select<TextContent>( _set, false );
    // cerr << "TextContent::findreplacable found " << v << endl;
    for ( const auto& el:v ) {
      // cerr << "TextContent::findreplacable bekijkt " << el << " ("
      if ( el->cls() == _class ) {
	result.push_back( el );
      }
    }
    //  cerr << "TextContent::findreplacable resultaat " << v << endl;
    return result;
  }

  const icu::UnicodeString PhonContent::phon( const string& cls,
					 bool ) const {
    // get the icu::UnicodeString value of underlying elements
    // default cls="current"
#ifdef DEBUG_PHON
    cerr << "PhonContent::PHON(" << cls << ") " << endl;
#endif
    icu::UnicodeString result;
    for ( const auto& el : data ) {
      // try to get text dynamically from children
#ifdef DEBUG_PHON
      cerr << "PhonContent: bekijk node[" << el->str(cls) << endl;
#endif
      try {
#ifdef DEBUG_PHON
	cerr << "roep text(" << cls << ") aan op " << el << endl;
#endif
	icu::UnicodeString tmp = el->text( cls );
#ifdef DEBUG_PHON
	cerr << "PhonContent found '" << tmp << "'" << endl;
#endif
	result += tmp;
      } catch ( NoSuchPhon& e ) {
#ifdef DEBUG_TEXT
	cerr << "PhonContent::HELAAS" << endl;
#endif
      }
    }
    result.trim();
#ifdef DEBUG_PHON
    cerr << "PhonContent return " << result << endl;
#endif
    return result;
  }

  const string AllowGenerateID::generateId( const string& tag ){
    // generate an new ID using my ID
    // if no ID, look upward.
    string nodeId = id();
    // cerr << "node: " << this << endl;
    // cerr << "ID=" << nodeId << endl;
    if ( nodeId.empty() ){
      FoliaElement *par = parent();
      if ( !par ){
	throw XmlError( "unable to generate an ID. No StructureElement parent found?" );
      }
      // cerr << "call on parent:" << par << endl;
      return par->generateId( tag );
    }
    else {
      int max = 0;
      if ( !tag.empty() ) {
	max = ++id_map[tag];
      }
      // cerr << "MAX = " << max << endl;
      string id = nodeId + '.' + tag + '.' +  TiCC::toString( max );
      // cerr << "new id = " << id << endl;
      return id;
    }
  }

  void AllowGenerateID::setMaxId( FoliaElement *child ) {
    if ( !child->id().empty() && !child->xmltag().empty() ) {
      vector<string> parts;
      size_t num = TiCC::split_at( child->id(), parts, "." );
      if ( num > 0 ) {
	string val = parts[num-1];
	int i;
	try {
	  i = stringTo<int>( val );
	}
	catch ( exception ) {
	  // no number, so assume some user defined id
	  return;
	}
	const auto& it = id_map.find( child->xmltag() );
	if ( it == id_map.end() ) {
	  id_map[child->xmltag()] = i;
	}
	else {
	  if ( it->second < i ) {
	    it->second = i;
	  }
	}
      }
    }
  }

  //#define DEBUG_CORRECT 1

  Correction * AllowCorrection::correct( const vector<FoliaElement*>& _original,
					 const vector<FoliaElement*>& current,
					 const vector<FoliaElement*>& _newv,
					 const vector<FoliaElement*>& _suggestions,
					 const KWargs& args_in ) {
#ifdef DEBUG_CORRECT
    cerr << "correct " << this << endl;
    cerr << "original= " << _original << endl;
    cerr << "current = " << current << endl;
    cerr << "new     = " << _newv << endl;
    cerr << "suggestions     = " << _suggestions << endl;
    cerr << "args in     = " << args_in << endl;
#endif
    // Apply a correction
    Document *mydoc = doc();
    Correction *corr = 0;
    bool suggestionsonly = false;
    bool hooked = false;
    New *addnew = 0;
    KWargs args = args_in;
    vector<FoliaElement*> original = _original;
    vector<FoliaElement*> _new = _newv;
    vector<FoliaElement*> suggestions = _suggestions;
    auto it = args.find("new");
    if ( it != args.end() ) {
      KWargs my_args;
      my_args["value"] = it->second;
      TextContent *t = new TextContent( my_args, mydoc );
      _new.push_back( t );
      args.erase( it );
    }
    it = args.find("suggestion");
    if ( it != args.end() ) {
      KWargs my_args;
      my_args["value"] = it->second;
      TextContent *t = new TextContent( my_args, mydoc );
      suggestions.push_back( t );
      args.erase( it );
    }
    it = args.find("reuse");
    if ( it != args.end() ) {
      // reuse an existing correction instead of making a new one
      try {
	corr = dynamic_cast<Correction*>(mydoc->index(it->second));
      }
      catch ( exception& e ) {
	throw ValueError("reuse= must point to an existing correction id!");
      }
      if ( !corr->isinstance( Correction_t ) ) {
	throw ValueError("reuse= must point to an existing correction id!");
      }
      hooked = true;
      suggestionsonly = (!corr->hasNew()
			 && !corr->hasOriginal()
			 && corr->hasSuggestions() );
      if ( !_new.empty() && corr->hasCurrent() ) {
	// can't add new if there's current, so first set original to current, and then delete current

	if ( !current.empty() ) {
	  throw runtime_error( "Can't set both new= and current= !");
	}
	if ( original.empty() ) {
	  FoliaElement *cur = corr->getCurrent();
	  original.push_back( cur );
	  corr->remove( cur, false );
	}
      }
    }
    else {
      KWargs args2 = args;
      args2.erase("suggestion" );
      args2.erase("suggestions" );
      string id = generateId( "correction" );
      args2["id"] = id;
      corr = new Correction( args2, mydoc );
    }
#ifdef DEBUG_CORRECT
    cerr << "now corr= " << corr << endl;
#endif
    if ( !current.empty() ) {
      if ( !original.empty() || !_new.empty() ) {
	throw runtime_error("When setting current=, original= and new= can not be set!");
      }
      for ( const auto& cur : current ) {
	FoliaElement *add = new Current( mydoc );
	cur->setParent(0);
	add->append( cur );
	corr->replace( add );
	if ( !hooked ) {
	  for ( size_t i=0; i < size(); ++i ) {
	    if ( index(i) == cur ) {
	      replace( index(i), corr );
	      hooked = true;
	    }
	  }
	}
      }
#ifdef DEBUG_CORRECT
      cerr << "now corr= " << corr << endl;
#endif
    }
    if ( !_new.empty() ) {
#ifdef DEBUG_CORRECT
      cerr << "there is new! " << endl;
#endif
      addnew = new New( mydoc );
      corr->append(addnew);
      for ( const auto& nw : _new ) {
	nw->setParent(0);
	addnew->append( nw );
      }
#ifdef DEBUG_CORRECT
      cerr << "after adding " << corr << endl;
#endif
      vector<Current*> v = corr->FoliaElement::select<Current>();
      //delete current if present
      for ( const auto& cur:v ) {
	corr->remove( cur, false );
      }
#ifdef DEBUG_CORRECT
      cerr << "after removing cur " << corr << endl;
#endif
    }
    if ( !original.empty() ) {
#ifdef DEBUG_CORRECT
      cerr << "there is original! " << endl;
#endif
      FoliaElement *add = new Original( mydoc );
      corr->replace(add);
#ifdef DEBUG_CORRECT
      cerr << " corr after replace " << corr << endl;
      cerr << " new original= " << add << endl;
#endif
      for ( const auto& org: original ) {
#ifdef DEBUG_CORRECT
	cerr << " examine org " << org << endl;
#endif
	bool dummyNode = ( org->id() == "dummy" );
	if ( !dummyNode ) {
	  org->setParent(0);
	  add->append( org );
	}
#ifdef DEBUG_CORRECT
	cerr << " NOW original= " << add << endl;
#endif
	for ( size_t i=0; i < size(); ++i ) {
#ifdef DEBUG_CORRECT
	  cerr << "in loop, bekijk " << index(i) << endl;
#endif
	  if ( index(i) == org ) {
#ifdef DEBUG_CORRECT
	    cerr << "OK hit on ORG" << endl;
#endif
	    if ( !hooked ) {
#ifdef DEBUG_CORRECT
	      cerr << "it isn't hooked!" << endl;
	      FoliaElement * tmp = replace( index(i), corr );
	      cerr << " corr after replace " << corr << endl;
	      cerr << " replaced " << tmp << endl;
#else
	      replace( index(i), corr );
#endif
	      hooked = true;
	    }
	    else {
#ifdef DEBUG_CORRECT
	      cerr << " corr before remove " << corr << endl;
	      cerr << " remove  " << org << endl;
#endif
	      this->remove( org, false );
#ifdef DEBUG_CORRECT
	      cerr << " corr after remove " << corr << endl;
#endif
	    }
	  }
	}
      }
    }
    else if ( addnew ) {
      // original not specified, find automagically:
      vector<FoliaElement *> orig;
#ifdef DEBUG_CORRECT
      cerr << "start to look for original " << endl;
#endif
      for ( size_t i=0; i < len(addnew); ++ i ) {
	FoliaElement *p = addnew->index(i);
#ifdef DEBUG_CORRECT
	cerr << "bekijk " << p << endl;
#endif
	vector<FoliaElement*> v = p->findreplacables( this );
	for ( const auto& el: v ) {
	  orig.push_back( el );
	}
      }
      if ( orig.empty() ) {
	throw runtime_error( "No original= specified and unable to automatically infer");
      }
      else {
#ifdef DEBUG_CORRECT
	cerr << "we seem to have some originals! " << endl;
#endif
	FoliaElement *add = new Original( mydoc );
#ifdef DEBUG_CORRECT
	cerr << "corr before adding new original! " << corr << endl;
#endif
	corr->replace(add);
#ifdef DEBUG_CORRECT
	cerr << "corr after adding new original! " << corr << endl;
	cerr << "now parent = " << add->parent() << endl;
#endif

	for ( const auto& org: orig ) {
#ifdef DEBUG_CORRECT
	  cerr << " examine original : " << org << endl;
	  cerr << "with parent = " << org->parent() << endl;
#endif
	  // first we lookup org in our data and remove it there
	  for ( size_t i=0; i < size(); ++i ) {
#ifdef DEBUG_CORRECT
	    cerr << "in loop, bekijk " << index(i) << endl;
#endif
	    if ( index(i) == org ) {
#ifdef DEBUG_CORRECT
	      cerr << "found original " << endl;
#endif
	      if ( !hooked ) {
#ifdef DEBUG_CORRECT
		cerr << "it isn't hooked!" << endl;
		FoliaElement *tmp = replace( index(i), corr );
		cerr << " corr after replace " << corr << endl;
		cerr << " replaced " << tmp << endl;
#else
		replace( index(i), corr );
#endif

		hooked = true;
	      }
	      else {
#ifdef DEBUG_CORRECT
		cerr << " corr before remove " << corr << endl;
		cerr << " remove  " << org << endl;
#endif
		this->remove( org, false );
#ifdef DEBUG_CORRECT
		cerr << " corr after remove " << corr << endl;
#endif
	      }
	    }
	  }
	  // now we conect org to the new original node
	  org->setParent( 0 );
	  add->append( org );
#ifdef DEBUG_CORRECT
	  cerr << " add after append : " << add << endl;
	  cerr << "parent = " << org->parent() << endl;
#endif
	}
	vector<Current*> v = corr->FoliaElement::select<Current>();
	//delete current if present
	for ( const auto& cur: v ) {
#ifdef DEBUG_CORRECT
	  cerr << " remove cur=" << cur << endl;
#endif
	  this->remove( cur, false );
	}
      }
    }
#ifdef DEBUG_CORRECT
    cerr << " corr after edits " << corr << endl;
#endif
    if ( addnew ) {
      for ( const auto& org : original ) {
#ifdef DEBUG_CORRECT
	cerr << " remove  " << org << endl;
#endif
	bool dummyNode = ( org->id() == "dummy" );
	corr->remove( org, dummyNode );
      }
    }
#ifdef DEBUG_CORRECT
    cerr << " corr after removes " << corr << endl;
#endif
    if ( !suggestions.empty() ) {
      if ( !hooked ) {
	append(corr);
      }
      for ( const auto& sug : suggestions ) {
	if ( sug->isinstance( Suggestion_t ) ) {
	  sug->setParent(0);
	  corr->append( sug );
	}
	else {
	  FoliaElement *add = new Suggestion( mydoc );
	  sug->setParent(0);
	  add->append( sug );
	  corr->append( add );
	}
      }
    }

    it = args.find("reuse");
    if ( it != args.end() ) {
      if ( addnew && suggestionsonly ) {
	vector<Suggestion*> sv = corr->suggestions();
	for ( const auto& sug : sv ){
	  if ( !corr->annotator().empty() && sug->annotator().empty() ) {
	    sug->annotator( corr->annotator() );
	  }
	  if ( !(corr->annotatortype() == UNDEFINED) &&
	       (sug->annotatortype() == UNDEFINED ) ) {
	    sug->annotatortype( corr->annotatortype() );
	  }
	}
      }
      it = args.find("annotator");
      if ( it != args.end() ) {
	corr->annotator( it->second );
      }
      it = args.find("annotatortype");
      if ( it != args.end() )
	corr->annotatortype( stringTo<AnnotatorType>(it->second) );
      it = args.find("confidence");
      if ( it != args.end() ) {
	corr->confidence( stringTo<double>(it->second) );
      }
    }
    return corr;
  }

  Correction *AllowCorrection::correct( const string& s ) {
    vector<FoliaElement*> nil1;
    vector<FoliaElement*> nil2;
    vector<FoliaElement*> nil3;
    vector<FoliaElement*> nil4;
    KWargs args = getArgs( s );
    //    cerr << xmltag() << "::correct() <== " << this << endl;
    Correction *tmp = correct( nil1, nil2, nil3, nil4, args );
    //    cerr << xmltag() << "::correct() ==> " << this << endl;
    return tmp;
  }

  Correction *AllowCorrection::correct( FoliaElement *_old,
					FoliaElement *_new,
					const vector<FoliaElement*>& sugg,
					const KWargs& args ) {
    vector<FoliaElement *> nv;
    nv.push_back( _new );
    vector<FoliaElement *> ov;
    ov.push_back( _old );
    vector<FoliaElement *> nil;
    //    cerr << xmltag() << "::correct() <== " << this << endl;
    Correction *tmp = correct( ov, nil, nv, sugg, args );
    //    cerr << xmltag() << "::correct() ==> " << this << endl;
    return tmp;
  }

  FoliaElement *AbstractStructureElement::append( FoliaElement *child ) {
    FoliaImpl::append( child );
    setMaxId( child );
    return child;
  }

  vector<Paragraph*> AbstractStructureElement::paragraphs() const{
    return FoliaElement::select<Paragraph>( default_ignore_structure );
  }

  vector<Sentence*> AbstractStructureElement::sentences() const{
    return FoliaElement::select<Sentence>( default_ignore_structure );
  }

  vector<Word*> AbstractStructureElement::words() const{
    return FoliaElement::select<Word>( default_ignore_structure );
  }

  Sentence *AbstractStructureElement::sentences( size_t index ) const {
    vector<Sentence*> v = sentences();
    if ( index < v.size() ) {
      return v[index];
    }
    throw range_error( "sentences(): index out of range" );
  }

  Sentence *AbstractStructureElement::rsentences( size_t index ) const {
    vector<Sentence*> v = sentences();
    if ( index < v.size() ) {
      return v[v.size()-1-index];
    }
    throw range_error( "rsentences(): index out of range" );
  }

  Paragraph *AbstractStructureElement::paragraphs( size_t index ) const {
    vector<Paragraph*> v = paragraphs();
    if ( index < v.size() ) {
      return v[index];
    }
    throw range_error( "paragraphs(): index out of range" );
  }

  Paragraph *AbstractStructureElement::rparagraphs( size_t index ) const {
    vector<Paragraph*> v = paragraphs();
    if ( index < v.size() ) {
      return v[v.size()-1-index];
    }
    throw range_error( "rparagraphs(): index out of range" );
  }

  Word *AbstractStructureElement::words( size_t index ) const {
    vector<Word*> v = words();
    if ( index < v.size() ) {
      return v[index];
    }
    throw range_error( "words(): index out of range" );
  }

  Word *AbstractStructureElement::rwords( size_t index ) const {
    vector<Word*> v = words();
    if ( index < v.size() ) {
      return v[v.size()-1-index];
    }
    throw range_error( "rwords(): index out of range" );
  }

  const Word* AbstractStructureElement::resolveword( const string& id ) const{
    const Word *result = 0;
    for ( const auto& el : data ) {
      result = el->resolveword( id );
      if ( result ) {
	break;
      }
    }
    return result;
  }

  vector<Alternative *> AbstractStructureElement::alternatives( ElementType elt,
								const string& st ) const {
    // Return a list of alternatives, either all or only of a specific type, restrained by set
    vector<Alternative *> alts = FoliaElement::select<Alternative>( AnnoExcludeSet );
    if ( elt == BASE ) {
      return alts;
    }
    else {
      vector<Alternative*> res;
      for ( const auto& alt : alts ){
	if ( alt->size() > 0 ) { // child elements?
	  for ( size_t j =0; j < alt->size(); ++j ) {
	    if ( alt->index(j)->element_id() == elt &&
		 ( alt->sett().empty() || alt->sett() == st ) ) {
	      res.push_back( alt ); // not the child!
	    }
	  }
	}
      }
      return res;
    }
  }

  KWargs AlignReference::collectAttributes() const {
    KWargs atts;
    atts["id"] = refId;
    atts["type"] = ref_type;
    if ( !_t.empty() ) {
      atts["t"] = _t;
    }
    return atts;
  }

  void AlignReference::setAttributes( const KWargs& argsin ) {
    KWargs args = argsin;
    auto it = args.find( "id" );
    if ( it != args.end() ) {
      refId = it->second;
      args.erase(it);
    }
    it = args.find( "type" );
    if ( it != args.end() ) {
      ref_type = it->second;
      args.erase(it);
    }
    it = args.find( "t" );
    if ( it != args.end() ) {
      _t = it->second;
      args.erase(it);
    }
    FoliaImpl::setAttributes(args);
  }

  void Word::setAttributes( const KWargs& args_in ) {
    KWargs args = args_in;
    auto it = args.find( "space" );
    if ( it != args.end() ) {
      if ( it->second == "no" ) {
	_space = false;
      }
      args.erase( it );
    }
    it = args.find( "text" );
    if ( it != args.end() ) {
      settext( it->second );
      args.erase( it );
    }
    FoliaImpl::setAttributes( args );
  }

  KWargs Word::collectAttributes() const {
    KWargs atts = FoliaImpl::collectAttributes();
    if ( !_space ) {
      atts["space"] = "no";
    }
    return atts;
  }

  const string& Word::getTextDelimiter( bool retaintok ) const {
    if ( _space || retaintok ) {
      return PROPS.TEXTDELIMITER;
    }
    return EMPTY_STRING;
  }

  Correction *Word::split( FoliaElement *part1, FoliaElement *part2,
			   const string& args ) {
    return sentence()->splitWord( this, part1, part2, getArgs(args) );
  }

  FoliaElement *Word::append( FoliaElement *child ) {
    if ( child->isSubClass( AbstractAnnotationLayer_t ) ) {
      // sanity check, there may be no other child within the same set
      vector<FoliaElement*> v = select( child->element_id(), child->sett() );
      if ( v.empty() ) {
    	// OK!
    	return FoliaImpl::append( child );
      }
      delete child;
      throw DuplicateAnnotationError( "Word::append" );
    }
    return FoliaImpl::append( child );
  }

  Sentence *Word::sentence( ) const {
    // return the sentence this word is a part of, otherwise return null
    FoliaElement *p = _parent;
    while( p ) {
      if ( p->isinstance( Sentence_t ) ) {
	return dynamic_cast<Sentence*>(p);
      }
      p = p->parent();
    }
    return 0;
  }

  Paragraph *Word::paragraph( ) const {
    // return the sentence this word is a part of, otherwise return null
    FoliaElement *p = _parent;
    while( p ) {
      if ( p->isinstance( Paragraph_t ) ) {
	return dynamic_cast<Paragraph*>(p);
      }
      p = p->parent();
    }
    return 0;
  }

  Division *Word::division() const {
    // return the <div> this word is a part of, otherwise return null
    FoliaElement *p = _parent;
    while( p ) {
      if ( p->isinstance( Division_t ) ) {
	return dynamic_cast<Division*>(p);
      }
      p = p->parent();
    }
    return 0;
  }

  vector<Morpheme *> Word::morphemes( const string& set ) const {
    vector<Morpheme *> result;
    vector<MorphologyLayer*> mv = FoliaElement::select<MorphologyLayer>();
    for ( const auto& mor : mv ){
      vector<Morpheme*> tmp = mor->FoliaElement::select<Morpheme>( set );
      result.insert( result.end(), tmp.begin(), tmp.end() );
    }
    return result;
  }

  Morpheme * Word::morpheme( size_t pos, const string& set ) const {
    vector<Morpheme *> tmp = morphemes( set );
    if ( pos < tmp.size() ) {
      return tmp[pos];
    }
    throw range_error( "morpheme() index out of range" );
  }

  Correction *Word::incorrection( ) const {
    // Is the Word part of a correction? If it is, it returns the Correction element, otherwise it returns 0;
    FoliaElement *p = _parent;
    while ( p ) {
      if ( p->isinstance( Correction_t ) ) {
	return dynamic_cast<Correction*>(p);
      }
      else if ( p->isinstance( Sentence_t ) )
	break;
      p = p->parent();
    }
    return 0;
  }

  Word *Word::previous() const{
    Sentence *s = sentence();
    vector<Word*> words = s->words();
    for ( size_t i=0; i < words.size(); ++i ) {
      if ( words[i] == this ) {
	if ( i > 0 ) {
	  return words[i-1];
	}
	else {
	  return 0;
	}
	break;
      }
    }
    return 0;
  }

  Word *Word::next() const{
    Sentence *s = sentence();
    vector<Word*> words = s->words();
    for ( size_t i=0; i < words.size(); ++i ) {
      if ( words[i] == this ) {
	if ( i+1 < words.size() ) {
	  return words[i+1];
	}
	else {
	  return 0;
	}
	break;
      }
    }
    return 0;
  }

  vector<Word*> Word::context( size_t size,
			       const string& val ) const {
    vector<Word*> result;
    if ( size > 0 ) {
      vector<Word*> words = mydoc->words();
      for ( size_t i=0; i < words.size(); ++i ) {
	if ( words[i] == this ) {
	  size_t miss = 0;
	  if ( i < size ) {
	    miss = size - i;
	  }
	  for ( size_t index=0; index < miss; ++index ) {
	    if ( val.empty() ) {
	      result.push_back( 0 );
	    }
	    else {
	      KWargs args;
	      args["text"] = val;
	      PlaceHolder *p = new PlaceHolder( args );
	      mydoc->keepForDeletion( p );
	      result.push_back( p );
	    }
	  }
	  for ( size_t index=i-size+miss; index < i + size + 1; ++index ) {
	    if ( index < words.size() ) {
	      result.push_back( words[index] );
	    }
	    else {
	      if ( val.empty() ) {
		result.push_back( 0 );
	      }
	      else {
		KWargs args;
		args["text"] = val;
		PlaceHolder *p = new PlaceHolder( args );
		mydoc->keepForDeletion( p );
		result.push_back( p );
	      }
	    }
	  }
	  break;
	}
      }
    }
    return result;
  }


  vector<Word*> Word::leftcontext( size_t size,
				   const string& val ) const {
    //  cerr << "leftcontext : " << size << endl;
    vector<Word*> result;
    if ( size > 0 ) {
      vector<Word*> words = mydoc->words();
      for ( size_t i=0; i < words.size(); ++i ) {
	if ( words[i] == this ) {
	  size_t miss = 0;
	  if ( i < size ) {
	    miss = size - i;
	  }
	  for ( size_t index=0; index < miss; ++index ) {
	    if ( val.empty() ) {
	      result.push_back( 0 );
	    }
	    else {
	      KWargs args;
	      args["text"] = val;
	      PlaceHolder *p = new PlaceHolder( args );
	      mydoc->keepForDeletion( p );
	      result.push_back( p );
	    }
	  }
	  for ( size_t index=i-size+miss; index < i; ++index ) {
	    result.push_back( words[index] );
	  }
	  break;
	}
      }
    }
    return result;
  }

  vector<Word*> Word::rightcontext( size_t size,
				    const string& val ) const {
    vector<Word*> result;
    //  cerr << "rightcontext : " << size << endl;
    if ( size > 0 ) {
      vector<Word*> words = mydoc->words();
      size_t begin;
      size_t end;
      for ( size_t i=0; i < words.size(); ++i ) {
	if ( words[i] == this ) {
	  begin = i + 1;
	  end = begin + size;
	  for ( ; begin < end; ++begin ) {
	    if ( begin >= words.size() ) {
	      if ( val.empty() ) {
		result.push_back( 0 );
	      }
	      else {
		KWargs args;
		args["text"] = val;
		PlaceHolder *p = new PlaceHolder( args );
		mydoc->keepForDeletion( p );
		result.push_back( p );
	      }
	    }
	    else
	      result.push_back( words[begin] );
	  }
	  break;
	}
      }
    }
    return result;
  }

  const Word* Word::resolveword( const string& id ) const {
    if ( _id == id ) {
      return this;
    }
    return 0;
  }

  ElementType layertypeof( ElementType et ) {
    switch( et ) {
    case Entity_t:
    case EntitiesLayer_t:
      return EntitiesLayer_t;
    case Chunk_t:
    case ChunkingLayer_t:
      return ChunkingLayer_t;
    case SyntacticUnit_t:
    case SyntaxLayer_t:
      return SyntaxLayer_t;
    case TimeSegment_t:
    case TimingLayer_t:
      return TimingLayer_t;
    case Morpheme_t:
    case MorphologyLayer_t:
      return MorphologyLayer_t;
    case Phoneme_t:
    case PhonologyLayer_t:
      return PhonologyLayer_t;
    case CoreferenceChain_t:
    case CoreferenceLayer_t:
      return CoreferenceLayer_t;
    case Observation_t:
    case ObservationLayer_t:
      return ObservationLayer_t;
    // case Predicate_t:
    // case PredicateLayer_t:
    //   return PredicateLayer_t;
    case SentimentLayer_t:
    case Sentiment_t:
      return SentimentLayer_t;
    case StatementLayer_t:
    case Statement_t:
      return SentimentLayer_t;
    case SemanticRolesLayer_t:
    case SemanticRole_t:
      return SemanticRolesLayer_t;
    case DependenciesLayer_t:
    case Dependency_t:
      return DependenciesLayer_t;
    default:
      return BASE;
    }
  }

  vector<AbstractSpanAnnotation*> Word::findspans( ElementType et,
						   const string& st ) const {
    ElementType layertype = layertypeof( et );
    vector<AbstractSpanAnnotation *> result;
    if ( layertype != BASE ) {
      const FoliaElement *e = parent();
      if ( e ) {
	vector<FoliaElement*> v = e->select( layertype, st, false );
	for ( const auto& el : v ){
	  for ( size_t k=0; k < el->size(); ++k ) {
	    FoliaElement *f = el->index(k);
	    AbstractSpanAnnotation *as = dynamic_cast<AbstractSpanAnnotation*>(f);
	    if ( as ) {
	      vector<FoliaElement*> wrefv = f->wrefs();
	      for ( const auto& wr : wrefv ){
		if ( wr == this ) {
		  result.push_back(as);
		}
	      }
	    }
	  }
	}
      }
    }
    return result;
  }

  void WordReference::setAttributes( const KWargs& kwargsin ) {
    KWargs kwargs = kwargsin;
    auto it = kwargs.find( "t" );
    if ( it != kwargs.end() ) {
      kwargs.erase( it );
    }
    FoliaImpl::setAttributes( kwargs );
  }


  FoliaElement* WordReference::parseXml( const xmlNode *node ) {
    KWargs atts = getAttributes( node );
    string id = atts["id"];
    if ( id.empty() ) {
      throw XmlError( "empty id in WordReference" );
    }
    if ( mydoc->debug ) {
      cerr << "Found word reference" << id << endl;
    }
    FoliaElement *ref = (*mydoc)[id];
    if ( ref ) {
      if ( ref->element_id() != Word_t
	   && ref->element_id() != Phoneme_t
	   && ref->element_id() != Morpheme_t ) {
	throw XmlError( "WordReference id=" + id + " refers to a non-word: "
			+ ref->xmltag() );
      }
      // Disabled test! should consider the textclass of the yet unknown
      // parent!
      // addable() should check this. But that is impossible!
      // we don't return a WordReference but the ref to the word!
      //
      // string tval = atts["t"];
      // if ( !tval.empty() ){
      // 	string tc = ref->textclass();
      // 	string rtval = ref->str(tc);
      // 	if ( tval != rtval ){
      // 	  throw XmlError( "WordReference id=" + id + " has another value for "
      // 			  + "the t attribute than it's reference. ("
      // 			  + tval + " versus " + rtval + ")" );
      // 	}
      // }
      ref->increfcount();
    }
    else {
      throw XmlError( "Unresolvable id " + id + " in WordReference" );
    }
    delete this;
    return ref;
  }

  FoliaElement* AlignReference::parseXml( const xmlNode *node ) {
    KWargs att = getAttributes( node );
    string val = att["id"];
    if ( val.empty() ) {
      throw XmlError( "ID required for AlignReference" );
    }
    refId = val;
    if ( mydoc->debug ) {
      cerr << "Found AlignReference ID " << refId << endl;
    }
    ref_type = att["type"];
    val = att["t"];
    if ( !val.empty() ) {
      _t = val;
    }
    return this;
  }

  FoliaElement *AlignReference::resolve_element( const Alignment *ref ) const {
    if ( ref->href().empty() ) {
      return (*mydoc)[refId];
    }
    throw NotImplementedError( "AlignReference::resolve() for external doc" );
  }

  void Alignment::setAttributes( const KWargs& kwargsin ) {
    KWargs kwargs = kwargsin;
    auto it = kwargs.find( "format" );
    if ( it != kwargs.end() ) {
      _format = it->second;
      kwargs.erase( it );
    }
    FoliaImpl::setAttributes(kwargs);
  }

  KWargs Alignment::collectAttributes() const {
    KWargs atts = FoliaImpl::collectAttributes();
    if ( !_format.empty() && _format != "text/folia+xml" ) {
      atts["format"] = _format;
    }
    return atts;
  }

  vector<FoliaElement *> Alignment::resolve() const {
    vector<FoliaElement*> result;
    vector<AlignReference*> v = FoliaElement::select<AlignReference>();
    for ( const auto& ar : v ){
      result.push_back( ar->resolve_element( this ) );
    }
    return result;
  }

  void PlaceHolder::setAttributes( const KWargs& args ) {
    auto it = args.find( "text" );
    if ( it == args.end() ) {
      throw ValueError("text attribute is required for " + classname() );
    }
    else if ( args.size() != 1 ) {
      throw ValueError("only the text attribute is supported for " + classname() );
    }
    Word::setAttributes( args );
  }

  const icu::UnicodeString Figure::caption() const {
    vector<FoliaElement *> v = select(Caption_t);
    if ( v.empty() ) {
      throw NoSuchText("caption");
    }
    else {
      return v[0]->text();
    }
  }

  void Description::setAttributes( const KWargs& kwargs ) {
    auto it = kwargs.find( "value" );
    if ( it == kwargs.end() ) {
      throw ValueError("value attribute is required for " + classname() );
    }
    _value = it->second;
  }

  xmlNode *Description::xml( bool, bool ) const {
    xmlNode *e = FoliaImpl::xml( false, false );
    xmlAddChild( e, xmlNewText( (const xmlChar*)_value.c_str()) );
    return e;
  }

  FoliaElement* Description::parseXml( const xmlNode *node ) {
    KWargs att = getAttributes( node );
    auto it = att.find("value" );
    if ( it == att.end() ) {
      att["value"] = XmlContent( node );
    }
    setAttributes( att );
    return this;
  }

  void Comment::setAttributes( const KWargs& kwargsin ) {
    KWargs kwargs = kwargsin;
    auto it = kwargs.find( "value" );
    if ( it == kwargs.end() ) {
      throw ValueError("value attribute is required for " + classname() );
    }
    _value = it->second;
    kwargs.erase( it );
    FoliaImpl::setAttributes( kwargs );
  }

  xmlNode *Comment::xml( bool, bool ) const {
    xmlNode *e = FoliaImpl::xml( false, false );
    xmlAddChild( e, xmlNewText( (const xmlChar*)_value.c_str()) );
    return e;
  }

  FoliaElement* Comment::parseXml( const xmlNode *node ) {
    KWargs att = getAttributes( node );
    auto it = att.find("value" );
    if ( it == att.end() ) {
      att["value"] = XmlContent( node );
    }
    setAttributes( att );
    return this;
  }

  FoliaElement *AbstractSpanAnnotation::append( FoliaElement *child ) {
    FoliaImpl::append( child );
    if ( child->isinstance(PlaceHolder_t) ) {
      child->increfcount();
    }
    return child;
  }

  void AbstractAnnotationLayer::assignset( FoliaElement *child ) {
    // If there is no set (yet), try to get the set from the child
    // but not if it is the default set.
    // for a Correction child, we look deeper.
    // BARF when the sets are incompatible.
    string c_set;
    if ( child->isSubClass( AbstractSpanAnnotation_t ) ) {
      string st = child->sett();
      if ( !st.empty()
	   && mydoc->defaultset( child->annotation_type() ) != st ) {
	c_set = st;
      }
    }
    else if ( child->isinstance(Correction_t) ) {
      Original *org = child->getOriginal();
      if ( org ) {
	for ( size_t i=0; i < org->size(); ++i ) {
	  FoliaElement *el = org->index(i);
	  if ( el->isSubClass( AbstractSpanAnnotation_t ) ) {
	    string st = el->sett();
	    if ( !st.empty()
		 && mydoc->defaultset( el->annotation_type() ) != st ) {
	      c_set = st;
	      break;
	    }
	  }
	}
      }
      if ( c_set.empty() ){
	New *nw = child->getNew();
	if ( nw ) {
	  for ( size_t i=0; i < nw->size(); ++i ) {
	    FoliaElement *el = nw->index(i);
	    if ( el->isSubClass( AbstractSpanAnnotation_t ) ) {
	      string st = el->sett();
	      if ( !st.empty()
		   && mydoc->defaultset( el->annotation_type() ) != st ) {
		c_set = st;
		break;
	      }
	    }
	  }
	}
      }
      if ( c_set.empty() ){
	auto v = child->suggestions();
	for ( const auto& el : v ) {
	  if ( el->isSubClass( AbstractSpanAnnotation_t ) ) {
	    string st = el->sett();
	    if ( !st.empty()
		 && mydoc->defaultset( el->annotation_type() ) != st ) {
	      c_set = st;
	      break;
	    }
	  }
	}
      }
    }
    if ( c_set.empty() ){
      return;
    }
    if ( _set.empty() ) {
      _set = c_set;
    }
    else if ( _set != c_set ){
      throw DuplicateAnnotationError( "appending child: " + child->xmltag()
				      + " with set='"
				      +  c_set + "' to " + xmltag()
				      + " failed while it already has set='"
				      + _set + "'" );
    }
    mydoc->incrRef( child->annotation_type(), _set );
  }

  FoliaElement *AbstractAnnotationLayer::append( FoliaElement *child ) {
    assignset( child );
    return FoliaImpl::append( child );
  }

  KWargs AbstractAnnotationLayer::collectAttributes() const {
    KWargs attribs = FoliaImpl::collectAttributes();
    auto it = attribs.find("set");
    if ( it != attribs.end() ) {
      attribs.erase(it);
    }
    return attribs;
  }

  xmlNode *AbstractSpanAnnotation::xml( bool recursive, bool kanon ) const {
    xmlNode *e = FoliaImpl::xml( false, false );
    // append Word, Phon and Morpheme children as WREFS
    for ( const auto& el : data ) {
      if ( el->element_id() == Word_t ||
	   el->element_id() == Phoneme_t ||
	   el->element_id() == Morpheme_t ) {
	xmlNode *t = XmlNewNode( foliaNs(), "wref" );
	KWargs attribs;
	attribs["id"] = el->id();
	string txt = el->str( textclass() );
	if ( !txt.empty() ) {
	  attribs["t"] = txt;
	}
	addAttributes( t, attribs );
	xmlAddChild( e, t );
      }
      else {
	string at = tagToAtt( el );
	if ( at.empty() ) {
	  // otherwise handled by FoliaElement::xml() above
	  xmlAddChild( e, el->xml( recursive, kanon ) );
	}
      }
    }
    return e;
  }

  FoliaElement *Quote::append( FoliaElement *child ) {
    FoliaImpl::append( child );
    if ( child->isinstance(Sentence_t) ) {
      child->setAuth( false ); // Sentences under quotes are non-authoritative
    }
    return child;
  }

  xmlNode *Content::xml( bool recurse, bool ) const {
    xmlNode *e = FoliaImpl::xml( recurse, false );
    xmlAddChild( e, xmlNewCDataBlock( 0,
				      (const xmlChar*)value.c_str() ,
				      value.length() ) );
    return e;
  }

  void Content::setAttributes( const KWargs& args ){
    KWargs atts = args;
    auto it = atts.find( "value" );
    if ( it != atts.end() ) {
      value = it->second;
      atts.erase( it );
    }
    FoliaImpl::setAttributes( atts );
  }

  FoliaElement* Content::parseXml( const xmlNode *node ) {
    KWargs att = getAttributes( node );
    setAttributes( att );
    xmlNode *p = node->children;
    bool isCdata = false;
    bool isText = false;
    while ( p ) {
      if ( p->type == XML_CDATA_SECTION_NODE ) {
	if ( isText ) {
	  throw XmlError( "intermixing text and CDATA in Content node" );
	}
	isCdata = true;
	value += (char*)p->content;
      }
      else if ( p->type == XML_TEXT_NODE ) {
	if ( isCdata ) {
	  throw XmlError( "intermixing text and CDATA in Content node" );
	}
	isText = true;
	value += (char*)p->content;
      }
      else if ( p->type == XML_COMMENT_NODE ) {
	string tag = "_XmlComment";
	FoliaElement *t = createElement( tag, mydoc );
	if ( t ) {
	  t = t->parseXml( p );
	  append( t );
	}
      }
      p = p->next;
    }
    if ( value.empty() ) {
      throw XmlError( "CDATA or Text expected in Content node" );
    }
    return this;
  }

  const icu::UnicodeString Correction::text( const string& cls,
					bool retaintok,
					bool ) const {
#ifdef DEBUG_TEXT
    cerr << "TEXT(" << cls << ") op node : " << xmltag() << " id ( " << id() << ")" << endl;
#endif
    // we cannot use textcontent() on New, Origibal or Current,
    // because texcontent doesn't recurse!
    for ( const auto& el : data ) {
#ifdef DEBUG_TEXT
      cerr << "data=" << el << endl;
#endif
      if ( el->isinstance( New_t )
	   ||( el->isinstance( Original_t ) && cls != "current" )
	   || el->isinstance( Current_t ) ){
	icu::UnicodeString result;
	try {
	  result = el->text( cls, retaintok );
	  return result;
	}
	catch ( ... ){
	  // try other nodes
	}
      }
    }
    throw NoSuchText( "cls=" + cls );
  }

  const string& Correction::getTextDelimiter( bool retaintok ) const {
    for ( const auto& el : data ) {
      if ( el->isinstance( New_t ) || el->isinstance( Current_t ) ) {
	return el->getTextDelimiter( retaintok );
      }
    }
    return EMPTY_STRING;
  }

  const TextContent *Correction::textcontent( const string& cls ) const {
    // TODO: this implements correctionhandling::EITHER only
    for ( const auto& el : data ) {
      if ( el->isinstance( New_t ) || el->isinstance( Current_t ) ) {
	try {
	  const TextContent *res = el->textcontent( cls );
	  return res;
	}
	catch (...){
	}
      }
    }
    for ( const auto& el : data ) {
      if ( el->isinstance( Original_t ) ) {
	try {
	  const TextContent *res = el->textcontent( cls );
	  return res;
	}
	catch ( ... ){
	}
      }
      else if ( cls == "current" && el->hastext( "original" ) ){
	cerr << "text(original)= " << el->textcontent( cls )->text()<< endl;
	// hack for old and erroneous behaviour
	return el->textcontent( "original" );
      }
    }
    throw NoSuchText("wrong cls");
  }

  const PhonContent *Correction::phoncontent( const string& cls ) const {
    // TODO: this implements correctionhandling::EITHER only
    for ( const auto& el: data ) {
      if ( el->isinstance( New_t ) || el->isinstance( Current_t ) ) {
	return el->phoncontent( cls );
      }
    }
    for ( const auto& el: data ) {
      if ( el->isinstance( Original_t ) ) {
	return el->phoncontent( cls );
      }
    }
    throw NoSuchPhon("wrong cls");
  }

  bool Correction::hasNew( ) const {
    vector<FoliaElement*> v = select( New_t, false );
    return !v.empty();
  }

  New *Correction::getNew() const {
    vector<New*> v = FoliaElement::select<New>( false );
    if ( v.empty() ) {
      return 0;
    }
    return v[0];
  }

  FoliaElement *Correction::getNew( size_t index ) const {
    New *n = getNew();
    return n->index(index);
  }

  bool Correction::hasOriginal() const {
    vector<FoliaElement*> v = select( Original_t, false );
    return !v.empty();
  }

  Original *Correction::getOriginal() const {
    vector<Original*> v = FoliaElement::select<Original>( false );
    if ( v.empty() ) {
      return 0;
    }
    return v[0];
  }

  FoliaElement *Correction::getOriginal( size_t index ) const {
    Original *n = getOriginal();
    return n->index(index);
  }

  bool Correction::hasCurrent( ) const {
    vector<FoliaElement*> v = select( Current_t, false );
    return !v.empty();
  }

  Current *Correction::getCurrent( ) const {
    vector<Current*> v = FoliaElement::select<Current>( false );
    if ( v.empty() ) {
      throw NoSuchAnnotation( "current" );
    }
    return v[0];
  }

  FoliaElement *Correction::getCurrent( size_t index ) const {
    Current *n = getCurrent();
    return n->index(index);
  }

  bool Correction::hasSuggestions( ) const {
    vector<Suggestion*> v = suggestions();
    return !v.empty();
  }

  vector<Suggestion*> Correction::suggestions( ) const {
    return FoliaElement::select<Suggestion>( false );
  }

  Suggestion *Correction::suggestions( size_t index ) const {
    vector<Suggestion*> v = suggestions();
    if ( v.empty() || index >= v.size() ) {
      throw NoSuchAnnotation( "suggestion" );
    }
    return v[index];
  }

  Head *Division::head() const {
    if ( data.size() > 0 ||
	 data[0]->element_id() == Head_t ) {
      return dynamic_cast<Head*>(data[0]);
    }
    throw runtime_error( "No head" );
  }

  const string Gap::content() const {
    vector<FoliaElement*> cv = select( Content_t );
    if ( cv.empty() ) {
      throw NoSuchAnnotation( "content" );
    }
    return cv[0]->content();
  }

  Headspan *Dependency::head() const {
    vector<Headspan*> v = FoliaElement::select<Headspan>();
    if ( v.size() < 1 ) {
      throw NoSuchAnnotation( "head" );
    }
    return v[0];
  }

  DependencyDependent *Dependency::dependent() const {
    vector<DependencyDependent *> v = FoliaElement::select<DependencyDependent>();
    if ( v.empty() ) {
      throw NoSuchAnnotation( "dependent" );
    }
    return v[0];
  }

  vector<AbstractSpanAnnotation*> FoliaImpl::selectSpan() const {
    vector<AbstractSpanAnnotation*> res;
    for ( const auto& el : SpanSet ) {
      vector<FoliaElement*> tmp = select( el, true );
      for ( auto& sp : tmp ) {
	res.push_back( dynamic_cast<AbstractSpanAnnotation*>( sp ) );
      }
    }
    return res;
  }

  vector<FoliaElement*> AbstractSpanAnnotation::wrefs() const {
    vector<FoliaElement*> res;
    for ( const auto& el : data ) {
      ElementType et = el->element_id();
      if ( et == Word_t
	   || et == WordReference_t
	   || et == Phoneme_t
	   || et == MorphologyLayer_t ) {
	res.push_back( el );
      }
      else {
	AbstractSpanAnnotation *as = dynamic_cast<AbstractSpanAnnotation*>(el);
	if ( as != 0 ) {
	  vector<FoliaElement*> sub = as->wrefs();
	  for ( auto& wr : sub ) {
	    res.push_back( wr );
	  }
	}
      }
    }
    return res;
  }

  FoliaElement *AbstractSpanAnnotation::wrefs( size_t pos ) const {
    vector<FoliaElement*> v = wrefs();
    if ( pos < v.size() ) {
      return v[pos];
    }
    return 0;
  }

  AbstractSpanAnnotation *AbstractAnnotationLayer::findspan( const vector<FoliaElement*>& words ) const {
    vector<AbstractSpanAnnotation*> av = selectSpan();
    for ( const auto& span : av ){
      vector<FoliaElement*> v = span->wrefs();
      if ( v.size() == words.size() ) {
	bool ok = true;
	for ( size_t n = 0; n < v.size(); ++n ) {
	  if ( v[n] != words[n] ) {
	    ok = false;
	    break;
	  }
	}
	if ( ok ) {
	  return span;
	}
      }
    }
    return 0;
  }

  bool XmlText::setvalue( const std::string& s ){
    static TiCC::UnicodeNormalizer norm;  // defaults to a NFC normalizer
    icu::UnicodeString us = TiCC::UnicodeFromUTF8(s);
    us = norm.normalize( us );
    _value = TiCC::UnicodeToUTF8( us );
    return true;
  }

  const icu::UnicodeString XmlText::text( const string&, bool, bool ) const {
    return TiCC::UnicodeFromUTF8(_value);
  }

  xmlNode *XmlText::xml( bool, bool ) const {
    return xmlNewText( (const xmlChar*)_value.c_str() );
  }

  FoliaElement* XmlText::parseXml( const xmlNode *node ) {
    if ( node->content ) {
      setvalue( (const char*)node->content );
      _value = trim( _value );
    }
    if ( _value.empty() ) {
      throw ValueError( "TextContent may not be empty" );
    }
    return this;
  }

  static int error_sink(void *mydata, xmlError *error ) {
    int *cnt = (int*)mydata;
    if ( *cnt == 0 ) {
      cerr << "\nXML-error: " << error->message << endl;
    }
    (*cnt)++;
    return 1;
  }

  void External::resolve_external( ) {
    try {
      cerr << "try to resolve: " << _src << endl;
      int cnt = 0;
      xmlSetStructuredErrorFunc( &cnt, (xmlStructuredErrorFunc)error_sink );
      xmlDoc *extdoc = xmlReadFile( _src.c_str(), 0, XML_PARSE_NOBLANKS|XML_PARSE_HUGE );
      if ( extdoc ) {
	xmlNode *root = xmlDocGetRootElement( extdoc );
	xmlNode *p = root->children;
	while ( p ) {
	  if ( p->type == XML_ELEMENT_NODE ) {
	    string tag = Name( p );
	    if ( tag == "text" ) {
	      FoliaElement *parent = _parent;
	      KWargs args = parent->collectAttributes();
	      args["_id"] = "Arglebargleglop-glyf";
	      Text *tmp = new Text( args, mydoc );
	      tmp->FoliaImpl::parseXml( p );
	      FoliaElement *old = parent->replace( this, tmp->index(0) );
	      mydoc->delDocIndex( tmp, "Arglebargleglop-glyf" );
	      tmp->remove( (size_t)0, false );
	      delete tmp;
	      delete old;
	    }
	    p = p->next;
	  }
	}
	xmlFreeDoc( extdoc );
      }
      else {
	throw XmlError( "resolving external " + _src + " failed" );
      }
    }
    catch ( const exception& e ) {
      throw XmlError( "resolving external " + _src + " failed: "
		      + e.what() );
    }
  }

  FoliaElement* External::parseXml( const xmlNode *node ) {
    KWargs att = getAttributes( node );
    setAttributes( att );
    if ( _include ) {
      mydoc->addExternal( this );
    }
    return this;
  }

  KWargs External::collectAttributes() const {
    KWargs atts = FoliaImpl::collectAttributes();
    if ( _include ) {
      atts["include"] = "yes";
    }
    return atts;
  }

  void External::setAttributes( const KWargs& kwargsin ) {
    KWargs kwargs = kwargsin;
    auto it = kwargs.find( "include" );
    if ( it != kwargs.end() ) {
      _include = TiCC::stringTo<bool>( it->second );
      kwargs.erase( it );
    }
    FoliaImpl::setAttributes(kwargs);
  }

  void Note::setAttributes( const KWargs& args ) {
    auto it = args.find( "_id" );
    if ( it != args.end() ) {
      refId = it->second;
    }
    FoliaImpl::setAttributes( args );
  }

  KWargs Reference::collectAttributes() const {
    KWargs atts = FoliaImpl::collectAttributes();
    if ( !_id.empty() ){
      atts["_id"] = _id;
    }
    atts["id"] = refId;
    atts["type"] = ref_type;
    if ( !_format.empty() && _format != "text/folia+xml" ) {
      atts["format"] = _format;
    }
    return atts;
  }

  void Reference::setAttributes( const KWargs& argsin ) {
    KWargs args = argsin;
    auto it = args.find( "_id" );
    if ( it != args.end() ) {
      _id = it->second;
      args.erase( it );
    }
    it = args.find( "id" );
    if ( it != args.end() ) {
      refId = it->second;
      args.erase( it );
    }
    it = args.find( "type" );
    if ( it != args.end() ) {
      ref_type = it->second;
      args.erase( it );
    }
    it = args.find( "format" );
    if ( it != args.end() ) {
      _format = it->second;
      args.erase( it );
    }
    FoliaImpl::setAttributes(args);
  }

  xmlNode *XmlComment::xml( bool, bool ) const {
    return xmlNewComment( (const xmlChar*)_value.c_str() );
  }

  FoliaElement* XmlComment::parseXml( const xmlNode *node ) {
    if ( node->content ) {
      _value = (const char*)node->content;
    }
    return this;
  }

  KWargs Suggestion::collectAttributes() const {
    KWargs atts = FoliaImpl::collectAttributes();
    if ( !_split.empty() ) {
      atts["split"] = _split;
    }
    if ( !_merge.empty() ) {
      atts["merge"] = _merge;
    }
    return atts;
  }

  void Suggestion::setAttributes( const KWargs& kwargsin ) {
    KWargs kwargs = kwargsin;
    auto it = kwargs.find( "split" );
    if ( it != kwargs.end() ) {
      _split = it->second;
      kwargs.erase( it );
    }
    it = kwargs.find( "merge" );
    if ( it != kwargs.end() ) {
      _merge = it->second;
      kwargs.erase( it );
    }
    FoliaImpl::setAttributes(kwargs);
  }


  void Feature::setAttributes( const KWargs& kwargs ) {
    //
    // Feature is special. So DON'T call ::setAttributes
    //
    auto it = kwargs.find( "subset" );
    if ( it == kwargs.end() ) {
      _subset = default_subset();
      if ( _subset.empty() ){
	throw ValueError("subset attribute is required for " + classname() );
      }
    }
    else {
      if ( it->second.empty() ) {
	throw ValueError("subset attribute may never be empty: " + classname() );
      }
      _subset = it->second;
    }
    it = kwargs.find( "class" );
    if ( it == kwargs.end() ) {
      throw ValueError("class attribute is required for " + classname() );
    }
    if ( it->second.empty() ) {
      throw ValueError("class attribute may never be empty: " + classname() );
    }
    _class = it->second;
  }

  KWargs Feature::collectAttributes() const {
    KWargs attribs = FoliaImpl::collectAttributes();
    attribs["subset"] = _subset;
    return attribs;
  }

  vector<string> FoliaImpl::feats( const string& s ) const {
    //    return all classes of the given subset
    vector<string> result;
    for ( const auto& el : data ) {
      if ( el->isSubClass( Feature_t ) &&
	   el->subset() == s ) {
	result.push_back( el->cls() );
      }
    }
    return result;
  }

  const string FoliaImpl::feat( const string& s ) const {
    //    return the fist class of the given subset
    for ( const auto& el : data ) {
      if ( el->isSubClass( Feature_t ) &&
	   el->subset() == s ) {
	return el->cls();
      }
    }
    return "";
  }

  ForeignMetaData::~ForeignMetaData(){
    for ( const auto& it : foreigners ){
      delete it;
    }
  }

  void ForeignMetaData::add_foreign( const xmlNode *node ){
    ForeignData *fd = new ForeignData();
    fd->set_data( node );
    foreigners.push_back( fd );
  }

  ForeignData::~ForeignData(){
    xmlFreeNode( _foreign_data );
  }

  FoliaElement* ForeignData::parseXml( const xmlNode *node ){
    set_data( node );
    return this;
  }

  xmlNode *ForeignData::xml( bool, bool ) const {
    return get_data();
  }

  void ForeignData::set_data( const xmlNode *node ){
    xmlNode *p = (xmlNode *)node->children;
    while ( p ){
      string pref;
      string ns = getNS( p, pref );
      if ( ns == NSFOLIA ){
	throw XmlError( "ForeignData MAY NOT be in the FoLiA namespace" );
      }
      p = p->next;
    }
    _foreign_data = xmlCopyNode( (xmlNode*)node, 1 );
  }

  void clean_ns( xmlNode *node, const string& ns ){
    xmlNs *p = node->nsDef;
    xmlNs *prev = 0;
    while ( p ){
      string val = (char *)p->href;
      if ( val == ns ){
	if ( prev ){
	  prev->next = p->next;
	}
	else {
	  node->nsDef = p->next;
	}
	return;
      }
      prev = p;
      p = p->next;
    }
  }

  xmlNode* ForeignData::get_data() const {
    xmlNode *result = xmlCopyNode(_foreign_data, 1 );
    clean_ns( result, NSFOLIA ); // HACK: remove FoLiA namespace def
    return result;
  }

  const MetaData* FoliaImpl::getmetadata() const {
    // Get the metadata that applies to this element,
    // automatically inherited from parent elements
    if ( !_metadata.empty() && doc() ){
      return doc()->get_submetadata(_metadata);
    }
    else if ( parent() ){
      return parent()->getmetadata();
    }
    else {
      return 0;
    }
  }

  const string FoliaImpl::getmetadata( const std::string& key ) const {
    // Get the metadata that applies to this element,
    // automatically inherited from parent elements
    if ( !_metadata.empty() && doc() ){
      const MetaData *what = doc()->get_submetadata(_metadata);
      if ( what && what->datatype() == "NativeMetaData" && !key.empty() ){
	return what->get_val( key );
      }
      return "";
    }
    else if ( parent() ){
      return parent()->getmetadata( key );
    }
    else {
      return "";
    }
  }

  KWargs AbstractTextMarkup::collectAttributes() const {
    KWargs attribs = FoliaImpl::collectAttributes();
    if ( !idref.empty() ) {
      attribs["id"] = idref;
    }
    return attribs;
  }

  void AbstractTextMarkup::setAttributes( const KWargs& atts ) {
    KWargs args = atts;
    auto it = args.find( "id" );
    if ( it != args.end() ) {
      auto it2 = args.find( "_id" );
      if ( it2 != args.end() ) {
	throw ValueError("Both 'id' and 'xml:id found for " + classname() );
      }
      idref = it->second;
      args.erase( it );
    }
    it = args.find( "text" );
    if ( it != args.end() ) {
      XmlText *txt = new XmlText();
      txt->setvalue( it->second );
      append(txt);
      args.erase( it );
    }
    FoliaImpl::setAttributes( args );
  }

  KWargs TextMarkupCorrection::collectAttributes() const {
    KWargs attribs = AbstractTextMarkup::collectAttributes();
    if ( !_original.empty() ) {
      attribs["original"] = _original;
    }
    return attribs;
  }

  void TextMarkupCorrection::setAttributes( const KWargs& args ) {
    KWargs argl = args;
    auto it = argl.find( "id" );
    if ( it != argl.end() ) {
      idref = it->second;
      argl.erase( it );
    }
    it = argl.find( "original" );
    if ( it != argl.end() ) {
      _original = it->second;
      argl.erase( it );
    }
    FoliaImpl::setAttributes( argl );
  }

  const icu::UnicodeString TextMarkupCorrection::text( const string& cls,
						       bool ret,
						       bool strict ) const{
    if ( cls == "original" ) {
      return TiCC::UnicodeFromUTF8(_original);
    }
    return FoliaImpl::text( cls, ret, strict );
  }

  const FoliaElement* AbstractTextMarkup::resolveid() const {
    if ( idref.empty() || !mydoc ) {
      return this;
    }
    else {
      return mydoc->index(idref);
    }
  }

  void TextContent::init() {
    _offset = -1;
  }

  void PhonContent::init() {
    _offset = -1;
  }

  void Word::init() {
    _space = true;
  }

  void Linebreak::init() {
    _newpage = false;
  }

  void Alignment::init() {
    _format = "text/folia+xml";
  }

  void Reference::init() {
    _format = "text/folia+xml";
  }

  void ForeignData::init() {
    _foreign_data = 0;
  }

} // namespace folia<|MERGE_RESOLUTION|>--- conflicted
+++ resolved
@@ -2562,11 +2562,7 @@
     if ( _offset >= 0 ) {
       attribs["offset"] = TiCC::toString( _offset );
     }
-<<<<<<< HEAD
     if ( !_ref.empty() ) {
-=======
-    if ( !_ref.empty() ){
->>>>>>> 3f7d24f5
       attribs["ref"] = _ref;
     }
     return attribs;
