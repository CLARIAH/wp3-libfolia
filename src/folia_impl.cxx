/*
  Copyright (c) 2006 - 2018
  CLST  - Radboud University
  ILK   - Tilburg University

  This file is part of libfolia

  libfolia is free software; you can redistribute it and/or modify
  it under the terms of the GNU General Public License as published by
  the Free Software Foundation; either version 3 of the License, or
  (at your option) any later version.

  libfolia is distributed in the hope that it will be useful,
  but WITHOUT ANY WARRANTY; without even the implied warranty of
  MERCHANTABILITY or FITNESS FOR A PARTICULAR PURPOSE.  See the
  GNU General Public License for more details.

  You should have received a copy of the GNU General Public License
  along with this program; if not, see <http://www.gnu.org/licenses/>.

  For questions and suggestions, see:
      https://github.com/LanguageMachines/ticcutils/issues
  or send mail to:
      lamasoftware (at ) science.ru.nl
*/

#include <cassert>
#include <cstdlib>
#include <iostream>
#include <fstream>
#include <sstream>
#include <string>
#include <set>
#include <list>
#include <vector>
#include <map>
#include <algorithm>
#include <type_traits>
#include <stdexcept>
#include "ticcutils/PrettyPrint.h"
#include "ticcutils/StringOps.h"
#include "ticcutils/XMLtools.h"
#include "ticcutils/Unicode.h"
#include "libfolia/folia.h"
#include "libfolia/folia_properties.h"
#include "config.h"

using namespace std;
using namespace icu;
using namespace TiCC;
using namespace icu;

namespace folia {
  using TiCC::operator <<;

  string VersionName() { return PACKAGE_STRING; }
  string Version() { return VERSION; }

  ElementType FoliaImpl::element_id() const {
    return _props.ELEMENT_ID;
  }

  size_t FoliaImpl::occurrences() const {
    return _props.OCCURRENCES;
  }

  size_t FoliaImpl::occurrences_per_set() const {
    return _props.OCCURRENCES_PER_SET;
  }

  Attrib FoliaImpl::required_attributes() const {
    return _props.REQUIRED_ATTRIBS;
  }

  Attrib FoliaImpl::optional_attributes() const {
    return _props.OPTIONAL_ATTRIBS;
  }

  const string& FoliaImpl::xmltag() const {
    return _props.XMLTAG;
  }

  const string& FoliaImpl::default_subset() const {
    return _props.SUBSET;
  }

  AnnotationType::AnnotationType FoliaImpl::annotation_type() const {
    return _props.ANNOTATIONTYPE;
  }

  const set<ElementType>& FoliaImpl::accepted_data() const {
    return _props.ACCEPTED_DATA;
  }

  const set<ElementType>& FoliaImpl::required_data() const {
    return _props.REQUIRED_DATA;
  }

  bool FoliaImpl::printable() const {
    return _props.PRINTABLE;
  }

  bool FoliaImpl::speakable() const {
    return _props.SPEAKABLE;
  }

  bool FoliaImpl::is_textcontainer() const {
    return _props.TEXTCONTAINER;
  }

  bool FoliaImpl::is_phoncontainer() const {
    return _props.PHONCONTAINER;
  }

  bool FoliaImpl::xlink() const {
    return _props.XLINK;
  }

  bool FoliaImpl::auth() const {
    return _props.AUTH;
  }

  bool FoliaImpl::setonly() const {
    return _props.SETONLY;
  }

  bool FoliaImpl::auto_generate_id() const {
    return _props.AUTO_GENERATE_ID;
  }

  bool is_structure( const FoliaElement *el ){
    return dynamic_cast<const AbstractStructureElement*>( el ) != 0;
  }

  const string FoliaImpl::href() const {
    auto it = _xlink.find("href");
    if ( it != _xlink.end() ){
      return it->second;
    }
    return "";
  }

  ostream& operator<<( ostream& os, const FoliaElement& ae ) {
    os << " <" << ae.classname();
    KWargs ats = ae.collectAttributes();
    if ( !ae.id().empty() ) {
      ats["_id"] = ae.id();
    }
    for ( const auto& it: ats ) {
      os << " " << it.first << "='" << it.second << "'";
    }
    os << " > {";
    for ( size_t i=0; i < ae.size(); ++i ) {
      os << "<" << ae.index(i)->classname() << ">,";
    }
    os << "}";
    return os;
  }

  ostream& operator<<( ostream&os, const FoliaElement *ae ) {
    if ( !ae ) {
      os << "nil";
    }
    else
      os << *ae;
    return os;
  }

  FoliaImpl::FoliaImpl( const properties& p, Document *d ) :
    _parent(0),
    _auth( p.AUTH ),
    mydoc(d),
    _annotator_type(UNDEFINED),
    _confidence(-1),
    _refcount(0),
    _props(p)
  {
  }

  FoliaImpl::~FoliaImpl( ) {
    // cerr << "delete element id=" << _id << " tag = " << xmltag() << " *= "
    // 	 << (void*)this << " datasize= " << data.size() << endl;
    for ( const auto& el : data ) {
      if ( el->refcount() == 0 ) {
	// probably only != 0 for words
	delete el;
      }
      else if ( mydoc ) {
	mydoc->keepForDeletion( el );
      }
    }
    //    cerr << "\t\tdelete element id=" << _id << " tag = " << xmltag() << " *= "
    //	 << (void*)this << " datasize= " << data.size() << endl;
    if ( mydoc ) {
      mydoc->delDocIndex( this, _id );
      mydoc->decrRef( annotation_type(), _set );
    }
  }

  xmlNs *FoliaImpl::foliaNs() const {
    if ( mydoc ) {
      return mydoc->foliaNs();
    }
    return 0;
  }

  void FoliaImpl::setAttributes( const KWargs& kwargs_in ) {
    KWargs kwargs = kwargs_in;
    Attrib supported = required_attributes() | optional_attributes();
    // if ( element_id() == Division_t ) {
    //   cerr << "set attributes: " << kwargs << " on " << classname() << endl;
    //   cerr << "required = " <<  required_attributes() << endl;
    //   cerr << "optional = " <<  optional_attributes() << endl;
    //   cerr << "supported = " << supported << endl;
    //   cerr << "ID & supported = " << (ID & supported) << endl;
    //   cerr << "ID & _required = " << (ID & required_attributes() ) << endl;
    //   cerr << "_id=" << _id << endl;
    //   Reference*ref=dynamic_cast<Reference*>(this);
    //   cerr << "id=" << ref->refId << endl;
    //   cerr << "AUTH : " << _auth << ", default=" << default_auth() << endl;
    // }
    if ( mydoc && mydoc->debug > 2 ) {
      cerr << "set attributes: " << kwargs << " on " << classname() << endl;
    }

    auto it = kwargs.find( "generate_id" );
    if ( it != kwargs.end() ) {
      if ( !mydoc ) {
	throw runtime_error( "can't generate an ID without a doc" );
      }
      FoliaElement *e = (*mydoc)[it->second];
      if ( e ) {
	_id = e->generateId( xmltag() );
      }
      else {
	throw ValueError("Unable to generate an id from ID= " + it->second );
      }
      kwargs.erase( it );
    }
    else {
      it = kwargs.find( "_id" );
      auto it2 = kwargs.find( "id" );
      if ( it == kwargs.end() ) {
	it = it2;
      }
      else if ( it2 != kwargs.end() ) {
	throw ValueError("Both 'id' and 'xml:id found for " + classname() );
      }
      if ( it != kwargs.end() ) {
	if ( (!ID) & supported ) {
	  throw ValueError("ID is not supported for " + classname() );
	}
	else {
	  if ( isNCName( it->second ) ){
	    _id = it->second;
	    kwargs.erase( it );
	  }
	  else {
	    throw XmlError( "'"
			    + it->second
			    + "' is not a valid NCName." );
	  }
	}
      }
    }

    it = kwargs.find( "set" );
    string def;
    if ( it != kwargs.end() ) {
      if ( !mydoc ) {
	throw ValueError( "Set=" + _set + " is used on a node without a document." );
      }
      if ( !( (CLASS & supported) || setonly() ) ) {
	throw ValueError("Set is not supported for " + classname());
      }
      else {
	string st = mydoc->unalias( annotation_type(), it->second);
	if ( st.empty() ){
	  _set = it->second;
	}
	else {
	  _set = st;
	}
      }
      if ( !mydoc->isDeclared( annotation_type(), _set ) ) {
	throw ValueError( "Set " + _set + " is used but has no declaration " +
			  "for " + toString( annotation_type() ) + "-annotation" );
      }
      kwargs.erase( it );
    }
    else if ( mydoc && ( def = mydoc->defaultset( annotation_type() )) != "" ) {
      _set = def;
    }
    else {
      _set = "";
    }
    it = kwargs.find( "class" );
    if ( it != kwargs.end() ) {
      if ( !( CLASS & supported ) ) {
	throw ValueError("Class is not supported for " + classname() );
      }
      _class = it->second;
      if ( element_id() != TextContent_t && element_id() != PhonContent_t ) {
	if ( !mydoc ) {
	  throw ValueError( "Class=" + _class + " is used on a node without a document." );
	}
	else if ( _set == "" &&
		  mydoc->defaultset( annotation_type() ) == "" &&
		  mydoc->isDeclared( annotation_type() ) ) {
	  string at =  toString(annotation_type());
	  if ( at == "NONE" ){
	    at = xmltag();
	  }
	  throw ValueError( "Class " + _class + " is used but has no default declaration " +
			    "for " + at + "-annotation" );
	}
	mydoc->incrRef( annotation_type(), _set );
      }
      kwargs.erase( it );
    }
    else
      _class = "";

    if ( element_id() != TextContent_t && element_id() != PhonContent_t ) {
      if ( !_class.empty() && _set.empty() ) {
	throw ValueError("Set is required for <" + classname() +
			 " class=\"" + _class + "\"> assigned without set."  );
      }
    }
    it = kwargs.find( "annotator" );
    if ( it != kwargs.end() ) {
      if ( !(ANNOTATOR & supported) ) {
	throw ValueError("Annotator is not supported for " + classname() );
      }
      else {
	_annotator = it->second;
      }
      kwargs.erase( it );
    }
    else if ( mydoc &&
	      (def = mydoc->defaultannotator( annotation_type(), _set )) != "" ) {
      _annotator = def;
    }
    else {
      _annotator = "";
    }

    it = kwargs.find( "annotatortype" );
    if ( it != kwargs.end() ) {
      if ( ! (ANNOTATOR & supported) ) {
	throw ValueError("Annotatortype is not supported for " + classname() );
      }
      else {
	_annotator_type = stringTo<AnnotatorType>( it->second );
	if ( _annotator_type == UNDEFINED ) {
	  throw ValueError( "annotatortype must be 'auto' or 'manual', got '"
			    + it->second + "'" );
	}
      }
      kwargs.erase( it );
    }
    else if ( mydoc &&
	      (def = mydoc->defaultannotatortype( annotation_type(), _set ) ) != ""  ) {
      _annotator_type = stringTo<AnnotatorType>( def );
      if ( _annotator_type == UNDEFINED ) {
	throw ValueError("annotatortype must be 'auto' or 'manual'");
      }
    }
    else {
      _annotator_type = UNDEFINED;
    }

    it = kwargs.find( "confidence" );
    if ( it != kwargs.end() ) {
      if ( !(CONFIDENCE & supported) ) {
	throw ValueError("Confidence is not supported for " + classname() );
      }
      else {
	try {
	  _confidence = stringTo<double>(it->second);
	  if ( _confidence < 0 || _confidence > 1.0 )
	    throw ValueError("Confidence must be a floating point number between 0 and 1, got " + TiCC::toString(_confidence) );
	}
	catch (...) {
	  throw ValueError("invalid Confidence value, (not a number?)");
	}
      }
      kwargs.erase( it );
    }
    else {
      _confidence = -1;
    }
    it = kwargs.find( "n" );
    if ( it != kwargs.end() ) {
      if ( !(N & supported) ) {
	throw ValueError("N attribute is not supported for " + classname() );
      }
      else {
	_n = it->second;
      }
      kwargs.erase( it );
    }
    else
      _n = "";

    if ( xlink() ) {
      string type = "simple";
      it = kwargs.find( "type" );
      if ( it != kwargs.end() ) {
	type = it->second;
	kwargs.erase( it );
      }
      if ( type != "simple" && type != "locator" ) {
	throw XmlError( "only xlink:types: 'simple' and 'locator' are supported!" );
      }
      _xlink["type"] = type;
      it = kwargs.find( "href" );
      if ( it != kwargs.end() ) {
	_xlink["href"] = it->second;
	kwargs.erase( it );
      }
      else if ( type == "locator" ){
	throw XmlError( "xlink:type='locator' requires an 'xlink:href' attribute" );
      }
      it = kwargs.find( "role" );
      if ( it != kwargs.end() ) {
	_xlink["role"] = it->second;
	kwargs.erase( it );
      }
      it = kwargs.find( "title" );
      if ( it != kwargs.end() ) {
	_xlink["title"] = it->second;
	kwargs.erase( it );
      }
      it = kwargs.find( "label" );
      if ( it != kwargs.end() ) {
	if ( type == "simple" ){
	  throw XmlError( "xlink:type='simple' may not have an 'xlink:label' attribute" );
	}
	_xlink["label"] = it->second;
	kwargs.erase( it );
      }
      it = kwargs.find( "arcrole" );
      if ( it != kwargs.end() ) {
	if ( type == "locator" ){
	  throw XmlError( "xlink:type='locator' may not have an 'xlink:arcrole' attribute" );
	}
	_xlink["arcrole"] = it->second;
	kwargs.erase( it );
      }
      it = kwargs.find( "show" );
      if ( it != kwargs.end() ) {
	if ( type == "locator" ){
	  throw XmlError( "xlink:type='locator' may not have an 'xlink:show' attribute" );
	}
	_xlink["show"] = it->second;
	kwargs.erase( it );
      }
      it = kwargs.find( "actuate" );
      if ( it != kwargs.end() ) {
	if ( type == "locator" ){
	  throw XmlError( "xlink:type='locator' may not have an 'xlink:actuate' attribute" );
	}
	_xlink["actuate"] = it->second;
	kwargs.erase( it );
      }
    }

    it = kwargs.find( "datetime" );
    if ( it != kwargs.end() ) {
      if ( !(DATETIME & supported) ) {
	throw ValueError("datetime attribute is not supported for " + classname() );
      }
      else {
	string time = parseDate( it->second );
	if ( time.empty() )
	  throw ValueError( "invalid datetime, must be in YYYY-MM-DDThh:mm:ss format: " + it->second );
	_datetime = time;
      }
      kwargs.erase( it );
    }
    else if ( mydoc &&
	      (def = mydoc->defaultdatetime( annotation_type(), _set )) != "" ) {
      _datetime = def;
    }
    else {
      _datetime.clear();
    }
    it = kwargs.find( "begintime" );
    if ( it != kwargs.end() ) {
      if ( !(BEGINTIME & supported) ) {
	throw ValueError( "begintime attribute is not supported for " + classname() );
      }
      else {
	string time = parseTime( it->second );
	if ( time.empty() ) {
	  throw ValueError( "invalid begintime, must be in HH:MM:SS:mmmm format: " + it->second );
	}
	_begintime = time;
      }
      kwargs.erase( it );
    }
    else {
      _begintime.clear();
    }
    it = kwargs.find( "endtime" );
    if ( it != kwargs.end() ) {
      if ( !(ENDTIME & supported) ) {
	throw ValueError( "endtime attribute is not supported for " + classname() );
      }
      else {
	string time = parseTime( it->second );
	if ( time.empty() ) {
	  throw ValueError( "invalid endtime, must be in HH:MM:SS:mmmm format: " + it->second );
	}
	_endtime = time;
      }
      kwargs.erase( it );
    }
    else {
      _endtime.clear();
    }

    it = kwargs.find( "src" );
    if ( it != kwargs.end() ) {
      if ( !(SRC & supported) ) {
	throw ValueError( "src attribute is not supported for " + classname() );
      }
      else {
	_src = it->second;
      }
      kwargs.erase( it );
    }
    else
      _src.clear();

    it = kwargs.find( "metadata" );
    if ( it != kwargs.end() ) {
      if ( !(METADATA & supported) ) {
	throw ValueError( "Metadata attribute is not supported for " + classname() );
      }
      else {
	_metadata = it->second;
	if ( mydoc && mydoc->get_submetadata( _metadata ) == 0 ){
	  throw KeyError( "No such metadata defined: " + _metadata );
	}
      }
      kwargs.erase( it );
    }
    else
      _metadata.clear();

    it = kwargs.find( "speaker" );
    if ( it != kwargs.end() ) {
      if ( !(SPEAKER & supported) ) {
	throw ValueError( "speaker attibute is not supported for " + classname() );
      }
      else {
	_speaker = it->second;
      }
      kwargs.erase( it );
    }
    else {
      _speaker.clear();
    }

    it = kwargs.find( "textclass" );
    if ( it != kwargs.end() ) {
      if ( !(TEXTCLASS & supported) ) {
	throw ValueError( "textclass attribute is not supported for " + classname() );
      }
      else {
	_textclass = it->second;
      }
      kwargs.erase( it );
    }
    else {
      _textclass = "current";
    }

    it = kwargs.find( "auth" );
    if ( it != kwargs.end() ) {
      _auth = stringTo<bool>( it->second );
      kwargs.erase( it );
    }
    if ( mydoc && !_id.empty() ) {
      try {
	mydoc->addDocIndex( this, _id );
      }
      catch ( const DuplicateIDError& e ){
	if ( element_id() != WordReference_t ){
	  throw;
	}
      }
    }
    addFeatureNodes( kwargs );
  }

  void FoliaImpl::addFeatureNodes( const KWargs& kwargs ) {
    for ( const auto& it: kwargs ) {
      string tag = it.first;
      if ( tag == "head" ) {
	// "head" is special because the tag is "headfeature"
	// this to avoid conflicts withe the "head" tag!
	tag = "headfeature";
      }
      if ( AttributeFeatures.find( tag ) == AttributeFeatures.end() ) {
	string message = "unsupported attribute: " + tag + "='" + it.second
	  + "' for node with tag '" + classname() + "'";
	if ( mydoc && mydoc->permissive() ) {
	  cerr << message << endl;
	}
	else {
	  throw XmlError( message );
	}
      }
      KWargs newa;
      newa["class"] = it.second;
      FoliaElement *new_node = createElement( tag, mydoc );
      new_node->setAttributes( newa );
      append( new_node );
    }
  }

  KWargs FoliaImpl::collectAttributes() const {
    KWargs attribs;
    bool isDefaultSet = true;
    bool isDefaultAnn = true;

    if ( !_id.empty() ) {
      attribs["_id"] = _id; // sort "id" as first!
    }
    if ( !_set.empty() &&
	 _set != mydoc->defaultset( annotation_type() ) ) {
      isDefaultSet = false;
      string ali = mydoc->alias( annotation_type(), _set );
      if ( ali.empty() ){
	attribs["set"] = _set;
      }
      else {
	attribs["set"] = ali;
      }
    }
    if ( !_class.empty() ) {
      attribs["class"] = _class;
    }
    if ( !_annotator.empty() &&
	 _annotator != mydoc->defaultannotator( annotation_type(), _set ) ) {
      isDefaultAnn = false;
      attribs["annotator"] = _annotator;
    }
    if ( xlink() ) {
      auto it = _xlink.find("type");
      if ( it != _xlink.end() ){
	string type = it->second;
	if ( type == "simple" || type == "locator" ){
	  auto it = _xlink.find("href");
	  if ( it != _xlink.end() ){
	    attribs["xlink:href"] = it->second;
	    attribs["xlink:type"] = type;
	  }
	  it = _xlink.find("role");
	  if ( it != _xlink.end() ){
	    attribs["xlink:role"] = it->second;
	  }
	  it = _xlink.find("arcrole");
	  if ( it != _xlink.end() ){
	    attribs["xlink:arcrole"] = it->second;
	  }
	  it = _xlink.find("show");
	  if ( it != _xlink.end() ){
	    attribs["xlink:show"] = it->second;
	  }
	  it = _xlink.find("actuate");
	  if ( it != _xlink.end() ){
	    attribs["xlink:actuate"] = it->second;
	  }
	  it = _xlink.find("title");
	  if ( it != _xlink.end() ){
	    attribs["xlink:title"] = it->second;
	  }
	  it = _xlink.find("label");
	  if ( it != _xlink.end() ){
	    attribs["xlink:label"] = it->second;
	  }
	}
      }
    }
    if ( !_datetime.empty() &&
	 _datetime != mydoc->defaultdatetime( annotation_type(), _set ) ) {
      attribs["datetime"] = _datetime;
    }
    if ( !_begintime.empty() ) {
      attribs["begintime"] = _begintime;
    }
    if ( !_endtime.empty() ) {
      attribs["endtime"] = _endtime;
    }
    if ( !_src.empty() ) {
      attribs["src"] = _src;
    }
    if ( !_metadata.empty() ) {
      attribs["metadata"] = _metadata;
    }
    if ( !_speaker.empty() ) {
      attribs["speaker"] = _speaker;
    }
    if ( !_textclass.empty() && _textclass != "current" ){
      attribs["textclass"] = _textclass;
    }
    if ( _annotator_type != UNDEFINED ) {
      AnnotatorType at = stringTo<AnnotatorType>( mydoc->defaultannotatortype( annotation_type(), _set ) );
      if ( (!isDefaultSet || !isDefaultAnn) && _annotator_type != at ) {
	if ( _annotator_type == AUTO ) {
	  attribs["annotatortype"] = "auto";
	}
	else if ( _annotator_type == MANUAL ) {
	  attribs["annotatortype"] = "manual";
	}
      }
    }

    if ( _confidence >= 0 ) {
      attribs["confidence"] = TiCC::toString(_confidence);
    }
    if ( !_n.empty() ) {
      attribs["n"] = _n;
    }
    if ( !_auth ) {
      attribs["auth"] = "no";
    }
    return attribs;
  }

  const string FoliaElement::xmlstring( bool add_ns ) const{
    // serialize to a string (XML fragment)
    xmlNode *n = xml( true, false );
    if ( add_ns ){
      xmlSetNs( n, xmlNewNs( n, (const xmlChar *)NSFOLIA.c_str(), 0 ) );
    }
    xmlBuffer *buf = xmlBufferCreate();
    xmlNodeDump( buf, 0, n, 0, 0 );
    string result = (const char*)xmlBufferContent( buf );
    xmlBufferFree( buf );
    xmlFreeNode( n );
    return result;
  }

  const string FoliaElement::xmlstring( bool format,
					int indent,
					bool add_ns ) const{
    // serialize to a string (XML fragment)
    xmlNode *n = xml( true, false );
    if ( add_ns ){
      xmlSetNs( n, xmlNewNs( n, (const xmlChar *)NSFOLIA.c_str(), 0 ) );
    }
    xmlBuffer *buf = xmlBufferCreate();
    //    xmlKeepBlanksDefault(0);
    xmlNodeDump( buf, 0, n, indent, (format?1:0) );
    string result = (const char*)xmlBufferContent( buf );
    xmlBufferFree( buf );
    xmlFreeNode( n );
    return result;
  }

  string tagToAtt( const FoliaElement* c ) {
    string att;
    if ( c->isSubClass( Feature_t ) ) {
      att = c->xmltag();
      if ( att == "feat" ) {
	// "feat" is a Feature_t too. exclude!
	att = "";
      }
      else if ( att == "headfeature" ) {
	// "head" is special
	att = "head";
      }
    }
    return att;
  }

  void FoliaImpl::check_append_text_consistency( const FoliaElement *child ) const {
    if ( !mydoc || !mydoc->checktext() ){
      return;
    }
    string cls = child->cls();
    if ( !child->hastext( cls ) ){
      // no use to proceed. not adding text
      return;
    }
    FoliaElement *parent = this->parent();
    if ( parent
	 && parent->element_id() != Correction_t
	 && parent->hastext( cls ) ){
      // check text consistency for parents with text
      // but SKIP Corrections
      UnicodeString s1 = parent->text( cls, false, true );
      UnicodeString s2 = child->text( cls, false, true );
      // no retain tokenization, strict for both
      s1 = normalize_spaces( s1 );
      s2 = normalize_spaces( s2 );
      if ( !s1.isEmpty() && !s2.isEmpty() ){
	bool test_fail;
	if ( isSubClass( Word_t )
	     || child->isSubClass( TextContent_t )
	     || isSubClass( String_t ) ){
	  // Words and Strings are 'per definition' PART of there parents
	  test_fail = ( s1.indexOf( s2 ) < 0 ); // aren't they?
	}
	else {
	  // otherwise an exacte match is needed
	  test_fail = ( s1 != s2 );
	}
	if ( test_fail ){
	  throw InconsistentText( "text (class="
				  + cls + ") from node: " + child->xmltag()
				  + "(" + child->id() + ")"
				  + " with value\n'" + TiCC::UnicodeToUTF8(s2)
				  + "'\n to element: " + parent->xmltag() +
				  + "(" + parent->id() + ") which already has "
				  + "text in that class and value: \n'"
				  + TiCC::UnicodeToUTF8(s1) + "'\n" );
	}
      }
    }
  }

  void FoliaImpl::check_text_consistency( ) const {
    if ( !mydoc || !mydoc->checktext() || ! printable() ){
      return;
    }
    // check if the text associated with all children is compatible with the
    // parents parental text.

    string cls = this->cls();
    FoliaElement *parent = this->parent();
    if ( parent
	 && parent->element_id() != Correction_t
	 && parent->hastext( cls ) ){
      // check text consistency for parents with text
      // but SKIP Corrections
      UnicodeString s1 = parent->text( cls, false, true );
      UnicodeString s2 = this->text( cls, false, false );
      // no retain tokenization, strict for parent, deeper for child
      s1 = normalize_spaces( s1 );
      s2 = normalize_spaces( s2 );
      bool test_fail;
      if ( isSubClass( Word_t )
	   || isSubClass( String_t ) ) {
	// Words and Strings are 'per definition' PART of there parents
	test_fail = ( s1.indexOf( s2 ) < 0 ); // aren't they?
      }
      else {
	// otherwise an exacte match is needed
	test_fail = ( s1 != s2 );
      }
      if ( test_fail ){
	throw InconsistentText( "text (class="
				+ cls + ") from node: " + xmltag()
				+ "(" + id() + ")"
				+ " with value\n'" + TiCC::UnicodeToUTF8(s2)
				+ "'n to element: " + parent->xmltag() +
				+ "(" + parent->id() + ") which already has "
				+ "text in that class and value: \n'"
				+ TiCC::UnicodeToUTF8(s1) + "'\n" );
      }
    }
  }

  xmlNode *FoliaImpl::xml( bool recursive, bool kanon ) const {
    xmlNode *e = XmlNewNode( foliaNs(), xmltag() );
    KWargs attribs = collectAttributes();
    set<FoliaElement *> attribute_elements;
    // nodes that can be represented as attributes are converted to atributes
    // and excluded of 'normal' output.

    map<string,int> af_map;
    // first we search al features that can be serialized to an attribute
    // and count them!
    for ( const auto& el : data ) {
      string at = tagToAtt( el );
      if ( !at.empty() ) {
	++af_map[at];
      }
    }
    // ok, now we create attributes for those that only occur once
    for ( const auto& el : data ) {
      string at = tagToAtt( el );
      if ( !at.empty() && af_map[at] == 1 ) {
	attribs[at] = el->cls();
	attribute_elements.insert( el );
      }
    }
    addAttributes( e, attribs );
    if ( recursive ) {
      // append children:
      // we want make sure that text elements are in the right order,
      // in front and the 'current' class first
      list<FoliaElement *> currenttextelements;
      list<FoliaElement *> textelements;
      list<FoliaElement *> otherelements;
      list<FoliaElement *> commentelements;
      multimap<ElementType, FoliaElement *, std::greater<ElementType>> otherelementsMap;
      for ( const auto& el : data ) {
	if ( attribute_elements.find(el) == attribute_elements.end() ) {
	  if ( el->isinstance(TextContent_t) ) {
	    if ( el->cls() == "current" ) {
	      currenttextelements.push_back( el );
	    }
	    else {
	      textelements.push_back( el );
	    }
	  }
	  else {
	    if ( kanon ) {
	      otherelementsMap.insert( make_pair( el->element_id(), el ) );
	    }
	    else {
	      if ( el->isinstance(XmlComment_t)
		   && currenttextelements.empty()
		   && textelements.empty() ) {
		commentelements.push_back( el );
	      }
	      else {
		otherelements.push_back( el );
	      }
	    }
	  }
	}
      }
      for ( const auto& cel : commentelements ) {
	xmlAddChild( e, cel->xml( recursive, kanon ) );
      }
      for ( const auto& tel : currenttextelements ) {
	xmlAddChild( e, tel->xml( recursive, false ) );
	// don't change the internal sequences of TextContent elements
      }
      for ( const auto& tel : textelements ) {
	xmlAddChild( e, tel->xml( recursive, false ) );
	// don't change the internal sequences of TextContent elements
      }
      if ( !kanon ) {
	for ( const auto& oel : otherelements ) {
	  xmlAddChild( e, oel->xml( recursive, kanon ) );
	}
      }
      else {
	for ( const auto& oem : otherelementsMap ) {
	  xmlAddChild( e, oem.second->xml( recursive, kanon ) );
	}
      }
      check_text_consistency();
    }
    return e;
  }

  const string FoliaImpl::str( const string& cls ) const {
    // if this is a TextContent or it may contain TextContent
    // then return the associated text()
    // if this is a PhonContent or it may contain PhonContent
    // then return the associated phon()
    // otherwise return empty string
    UnicodeString us;
    try {
      us = text(cls);
    }
    catch( const NoSuchText& e ){
      try {
	us = phon(cls);
      }
      catch( const NoSuchPhon& e ){
	// No TextContent or Phone allowed
      }
    }
    return TiCC::UnicodeToUTF8( us );
  }

  const string FoliaImpl::speech_src() const {
    if ( !_src.empty() ) {
      return _src;
    }
    if ( _parent ) {
      return _parent->speech_src();
    }
    return "";
  }

  const string FoliaImpl::speech_speaker() const {
    if ( !_speaker.empty() ) {
      return _speaker;
    }
    if ( _parent ) {
      return _parent->speech_speaker();
    }
    return "";
  }

  const string FoliaImpl::language( const string& st ) const {
    std::set<ElementType> exclude;
    vector<LangAnnotation*> v = select<LangAnnotation>( st, exclude, false );
    if ( v.size() > 0 ){
      return v[0]->cls();
    }
    else if ( _parent ){
      return _parent->language( st );
    }
    else {
      return doc()->language();
    }
  }

  bool FoliaElement::hastext( const string& cls ) const {
    // does this element have a TextContent with class 'cls'
    // Default is class="current"
    try {
      this->textcontent(cls);
      return true;
<<<<<<< HEAD
    } catch (const NoSuchText& e ) {
=======
    } catch ( const NoSuchText& e ) {
>>>>>>> 6ba1f0fd
      return false;
    }
  }

  bool FoliaElement::hasphon( const string& cls ) const {
    // does this element have a TextContent with class 'cls'
    // Default is class="current"
    try {
      this->phoncontent(cls);
      return true;
    } catch ( const NoSuchPhon& e ) {
      return false;
    }
  }

  //  #define DEBUG_TEXT
  //  #define DEBUG_TEXT_DEL

  const string& FoliaImpl::getTextDelimiter( bool retaintok ) const {
#ifdef DEBUG_TEXT_DEL
    cerr << "IN " << xmltag() << "::gettextdelimiter (" << retaintok << ")" << endl;
#endif
    if ( _props.TEXTDELIMITER == "NONE" ) {
      if ( data.size() > 0 ) {
	// attempt to get a delimiter from the last child
	const string& det = data[data.size()-1]->getTextDelimiter( retaintok );
#ifdef DEBUG_TEXT_DEL
	cerr << "out" << xmltag() << "::gettextdelimiter ==> '" << det << "'" << endl;
#endif
	return det;
      }
      else
#ifdef DEBUG_TEXT_DEL
	cerr << "out" << xmltag() << "::gettextdelimiter ==> ''" << endl;
#endif
	return EMPTY_STRING;
    }
    return _props.TEXTDELIMITER;
  }

  const UnicodeString FoliaImpl::text( const string& cls,
				       bool retaintok,
				       bool strict ) const {
    // get the UnicodeString value of underlying elements
    // default cls="current"
#ifdef DEBUG_TEXT
    cerr << "TEXT(" << cls << ") op node : " << xmltag() << " id ( " << id() << ")" << endl;
#endif
    if ( strict ) {
      return textcontent(cls)->text();
    }
    else if ( is_textcontainer() ){
      UnicodeString result;
      for ( const auto& d : data ){
	if ( d->printable() ){
	  if ( !result.isEmpty() ){
	    const string& delim = d->getTextDelimiter( retaintok );
	    result += TiCC::UnicodeFromUTF8(delim);
	  }
	  result += d->text( cls );
	}
      }
#ifdef DEBUG_TEXT
      cerr << "TEXT op a textcontainer :" << xmltag() << " returned '" << result << "'" << endl;
#endif
      return result;
    }
    else if ( !printable() ) {
      throw NoSuchText( "NON printable element: " + xmltag() );
    }
    else {
      UnicodeString result = deeptext( cls, retaintok );
      if ( result.isEmpty() ) {
	result = stricttext( cls );
      }
      if ( result.isEmpty() ) {
	throw NoSuchText( "on tag " + xmltag() + " nor it's children" );
      }
      return result;
    }
  }

  const UnicodeString FoLiA::text( const string& cls,
				   bool retaintok,
				   bool strict ) const {
#ifdef DEBUG_TEXT
    cerr << "FoLiA::TEXT(" << cls << ")" << endl;
#endif
    UnicodeString result;
    for ( const auto& d : data ){
      if ( !result.isEmpty() ){
	const string& delim = d->getTextDelimiter( retaintok );
	result += TiCC::UnicodeFromUTF8(delim);
      }
      result += d->text( cls, retaintok, strict );
    }
#ifdef DEBUG_TEXT
    cerr << "FoLiA::TEXT returns '" << result << "'" << endl;
#endif
    return result;
  }

  UnicodeString trim_space( const UnicodeString& in ){
    UnicodeString cmp = " ";
    //    cerr << "in = '" << in << "'" << endl;
    UnicodeString out;
    int i = 0;
    for( ; i < in.length(); ++i ){
      //      cerr << "start: bekijk:" << UnicodeString(in[i]) << endl;
      if ( in[i] != cmp[0] ){
	break;
      }
    }
    int j = in.length()-1;
    for( ; j >= 0; --j ){
      //      cerr << "end: bekijk:" << UnicodeString(in[j]) << endl;
      if ( in[j] != cmp[0] ){
	break;
      }
    }
    // cerr << "I=" << i << endl;
    // cerr << "J=" << j << endl;
    if ( j < i ){
      //      cerr << "out = LEEG" << endl;
      return out;
    }
    out = UnicodeString( in, i, j-i+1 );
    //    cerr << "out = '" << out << "'" << endl;
    return out;
  }

  bool check_end( const UnicodeString& us, bool& only ){
    only = false;
    string tmp = TiCC::UnicodeToUTF8( us );
    int j = tmp.length()-1;
    size_t found_nl = 0;
    for ( ; j >=0; --j ){
      if ( tmp[j] == '\n' ){
	++found_nl;
      }
      else {
	break;
      }
    }
    only = found_nl == tmp.length();
    return found_nl > 0;
  }

  bool no_space_at_end( FoliaElement *s ){
    bool result = false;
    //    cerr << "no space? s: " << s << endl;
    if ( s ){
      vector<Word*> words = s->select<Word>(false);
      if ( !words.empty() ){
	Word *last = words.back();
	//	cerr << "no space? last: " << last << endl;
	return !last->space();
      }
    }
    return result;
  }

  const UnicodeString FoliaImpl::deeptext( const string& cls,
					   bool retaintok ) const {
    // get the UnicodeString value of underlying elements
    // default cls="current"
#ifdef DEBUG_TEXT
    cerr << "deepTEXT(" << cls << ") op node : " << xmltag() << " id(" << id() << ") cls=" << this->cls() << ")" << endl;
#endif
#ifdef DEBUG_TEXT
    cerr << "deeptext: node has " << data.size() << " children." << endl;
#endif
    vector<UnicodeString> parts;
    vector<UnicodeString> seps;
    for ( const auto& child : data ) {
      // try to get text dynamically from children
      // skip TextContent elements
#ifdef DEBUG_TEXT
      if ( !child->printable() ) {
	cerr << "deeptext: node[" << child->xmltag() << "] NOT PRINTABLE! " << endl;
      }
#endif
      if ( child->printable()
	   && ( is_structure( child )
		|| child->isSubClass( AbstractSpanAnnotation_t )
		|| child->isinstance( Correction_t ) )
	   && !child->isinstance( TextContent_t ) ) {
#ifdef DEBUG_TEXT
	cerr << "deeptext:bekijk node[" << child->xmltag() << "]"<< endl;
#endif
	try {
	  UnicodeString tmp = child->text( cls, retaintok, false );
#ifdef DEBUG_TEXT
	  cerr << "deeptext found '" << tmp << "'" << endl;
#endif
	  if ( !isSubClass(AbstractTextMarkup_t) ){
	    //	    tmp.trim();
	    tmp = trim_space( tmp );
	  }
#ifdef DEBUG_TEXT
	  cerr << "deeptext trimmed '" << tmp << "'" << endl;
#endif
	  parts.push_back(tmp);
	  if ( child->isinstance( Sentence_t )
	       && no_space_at_end(child) ){
	    const string& delim = "";
#ifdef DEBUG_TEXT
	    cerr << "deeptext: no delimiter van "<< child->xmltag() << " on"
		 << " last w of s" << endl;
#endif
	    seps.push_back(TiCC::UnicodeFromUTF8(delim));
	  }
	  else {
	    // get the delimiter
	    const string& delim = child->getTextDelimiter( retaintok );
#ifdef DEBUG_TEXT
	    cerr << "deeptext:delimiter van "<< child->xmltag() << " ='" << delim << "'" << endl;
#endif
	    seps.push_back(TiCC::UnicodeFromUTF8(delim));
	  }
	} catch ( const NoSuchText& e ) {
#ifdef DEBUG_TEXT
	  cerr << "HELAAS" << endl;
#endif
	}
      }
    }

    // now construct the result;
    UnicodeString result;
    for ( size_t i=0; i < parts.size(); ++i ) {
#ifdef DEBUG_TEXT
      cerr << "part[" << i << "]='" << parts[i] << "'" << endl;
      cerr << "sep[" << i << "]='" << seps[i] << "'" << endl;
#endif
      bool only_nl = false;
      bool end_is_nl = check_end( parts[i], only_nl );
      if ( end_is_nl ){
#ifdef DEBUG_TEXT
	cerr << "a newline after: '" << parts[i] << "'" << endl;
	if ( i < parts.size()-1 ){
	  cerr << "next sep='" << seps[i+1] << "'" << endl;
	}
#endif

	if ( only_nl ){
	  // only a newline
	  result = trim_space( result );
#ifdef DEBUG_TEXT
	  cerr << "OK it is only newline(s)" << endl;
	  cerr << "TRIMMED? '" << result << "'" << endl;
#endif
	}
      }
      result += parts[i];
      if ( !end_is_nl && i < parts.size()-1 ){
	result += seps[i];
      }
#ifdef DEBUG_TEXT
      cerr << "result='" << result << "'" << endl;
#endif
    }
#ifdef DEBUG_TEXT
    cerr << "deeptext() for " << xmltag() << " step 3 " << endl;
#endif
    if ( result.isEmpty() ) {
      result = textcontent(cls)->text();
    }
#ifdef DEBUG_TEXT
    cerr << "deeptext() for " << xmltag() << " result= '" << result << "'" << endl;
#endif
    if ( result.isEmpty() ) {
      throw NoSuchText( xmltag() + ":(class=" + cls +"): empty!" );
    }
    return result;
  }

  const UnicodeString FoliaElement::stricttext( const string& cls ) const {
    // get UnicodeString content of TextContent children only
    // default cls="current"
    return this->text(cls, false, true );
  }

  const UnicodeString FoliaElement::toktext( const string& cls ) const {
    // get UnicodeString content of TextContent children only
    // default cls="current"
    return this->text(cls, true, false );
  }

  const TextContent *FoliaImpl::textcontent( const string& cls ) const {
    // Get the text explicitly associated with this element
    // (of the specified class) the default class is 'current'
    // Returns the TextContent instance rather than the actual text.
    // (so it might return iself.. ;)
    // Does not recurse into children
    // with sole exception of Correction
    // Raises NoSuchText exception if not found.
    if ( isinstance(TextContent_t) ){
      if  ( this->cls() == cls ) {
	return dynamic_cast<const TextContent*>(this);
      }
      else {
	throw NoSuchText( "TextContent::textcontent(" + cls + ")" );
      }
    }
    if ( !printable() ) {
      throw NoSuchText( "non-printable element: " +  xmltag() );
    }
    for ( const auto& el : data ) {
      if ( el->isinstance(TextContent_t) && (el->cls() == cls) ) {
	return dynamic_cast<TextContent*>(el);
      }
      else if ( el->element_id() == Correction_t) {
	try {
	  return el->textcontent(cls);
	} catch ( const NoSuchText& e ) {
	  // continue search for other Corrections or a TextContent
	}
      }
    }
    throw NoSuchText( xmltag() + "::textcontent(" + cls + ")" );
  }

  const PhonContent *FoliaImpl::phoncontent( const string& cls ) const {
    // Get the phon explicitly associated with this element
    // (of the specified class) the default class is 'current'
    // Returns the PhonContent instance rather than the actual phoneme.
    // Does not recurse into children
    // with sole exception of Correction
    // Raises NoSuchPhon exception if not found.
    if ( isinstance(PhonContent_t) ){
      if  ( this->cls() == cls ) {
	return dynamic_cast<const PhonContent*>(this);
      }
      else {
	throw NoSuchPhon( xmltag() + "::phoncontent(" + cls + ")" );
      }
    }
    if ( !speakable() ) {
      throw NoSuchPhon( "non-speakable element: " + xmltag() );
    }

    for ( const auto& el : data ) {
      if ( el->isinstance(PhonContent_t) && ( el->cls() == cls) ) {
	return dynamic_cast<PhonContent*>(el);
      }
      else if ( el->element_id() == Correction_t) {
	try {
	  return el->phoncontent(cls);
	} catch ( const NoSuchPhon& e ) {
	  // continue search for other Corrections or a TextContent
	}
      }
    }
    throw NoSuchPhon( xmltag() + "::phoncontent(" + cls + ")" );
  }

  //#define DEBUG_PHON

  const UnicodeString FoliaImpl::phon( const string& cls,
				       bool strict ) const {
    // get the UnicodeString value of underlying elements
    // default cls="current"
#ifdef DEBUG_PHON
    cerr << "PHON(" << cls << ") op node : " << xmltag() << " id ( " << id() << ")" << endl;
#endif
    if ( strict ) {
      return phoncontent(cls)->phon();
    }
    else if ( !speakable() ) {
      throw NoSuchPhon( "NON speakable element: " + xmltag() );
    }
    else {
      UnicodeString result = deepphon( cls );
      if ( result.isEmpty() ) {
	result = phoncontent(cls)->phon();
      }
      if ( result.isEmpty() ) {
	throw NoSuchPhon( "on tag " + xmltag() + " nor it's children" );
      }
      return result;
    }
  }

  const UnicodeString FoliaImpl::deepphon( const string& cls ) const {
    // get the UnicodeString value of underlying elements
    // default cls="current"
#ifdef DEBUG_PHON
    cerr << "deepPHON(" << cls << ") op node : " << xmltag() << " id(" << id() << ")" << endl;
#endif
#ifdef DEBUG_PHON
    cerr << "deepphon: node has " << data.size() << " children." << endl;
#endif
    vector<UnicodeString> parts;
    vector<UnicodeString> seps;
    for ( const auto& child : data ) {
      // try to get text dynamically from children
      // skip PhonContent elements
#ifdef DEBUG_PHON
      if ( !child->speakable() ) {
	cerr << "deepphon: node[" << child->xmltag() << "] NOT SPEAKABLE! " << endl;
      }
#endif
      if ( child->speakable() && !child->isinstance( PhonContent_t ) ) {
#ifdef DEBUG_PHON
	cerr << "deepphon:bekijk node[" << child->xmltag() << "]" << endl;
#endif
	try {
	  UnicodeString tmp = child->phon( cls, false );
#ifdef DEBUG_PHON
	  cerr << "deepphon found '" << tmp << "'" << endl;
#endif
	  parts.push_back(tmp);
	  // get the delimiter
	  const string& delim = child->getTextDelimiter();
#ifdef DEBUG_PHON
	  cerr << "deepphon:delimiter van "<< child->xmltag() << " ='" << delim << "'" << endl;
#endif
	  seps.push_back(TiCC::UnicodeFromUTF8(delim));
	} catch ( const NoSuchPhon& e ) {
#ifdef DEBUG_PHON
	  cerr << "HELAAS" << endl;
#endif
	}
      }
    }

    // now construct the result;
    UnicodeString result;
    for ( size_t i=0; i < parts.size(); ++i ) {
      result += parts[i];
      if ( i < parts.size()-1 ) {
	result += seps[i];
      }
    }
#ifdef DEBUG_TEXT
    cerr << "deepphon() for " << xmltag() << " step 3 " << endl;
#endif
    if ( result.isEmpty() ) {
      try {
	result = phoncontent(cls)->phon();
      }
      catch ( ... ) {
      }
    }
#ifdef DEBUG_TEXT
    cerr << "deepphontext() for " << xmltag() << " result= '" << result << "'" << endl;
#endif
    if ( result.isEmpty() ) {
      throw NoSuchPhon( xmltag() + ":(class=" + cls +"): empty!" );
    }
    return result;
  }


  vector<FoliaElement *>FoliaImpl::findreplacables( FoliaElement *par ) const {
    return par->select( element_id(), sett(), false );
  }

  void FoliaImpl::replace( FoliaElement *child ) {
    // Appends a child element like append(), but replaces any existing child
    // element of the same type and set.
    // If no such child element exists, this will act the same as append()

    vector<FoliaElement*> replace = child->findreplacables( this );
    if ( replace.empty() ) {
      // nothing to replace, simply call append
      append( child );
    }
    else if ( replace.size() > 1 ) {
      throw runtime_error( "Unable to replace. Multiple candidates found, unable to choose." );
    }
    else {
      this->remove( replace[0], true );
      append( child );
    }
  }

  FoliaElement* FoliaImpl::replace( FoliaElement *old,
				    FoliaElement* _new ) {
    // replaced old by _new
    // returns old
    // when not found does nothing and returns 0;
    for ( auto& el: data ) {
      if ( el == old ) {
	el = _new;
	_new->setParent( this );
	return old;
      }
    }
    return 0;
  }

  void FoliaElement::cleartextcontent( const string& textclass ){
    for ( size_t i=0; i < size(); ++i ){
      FoliaElement *p = index(i);
      if ( p->element_id() == TextContent_t ) {
	if ( p->cls() == textclass ){
	  this->remove(p,true);
	  break;
	}
      }
    }
  }

  TextContent *FoliaElement::settext( const string& txt,
				      const string& cls ){
    // create a TextContent child of class 'cls'
    // Default cls="current"
    if ( doc() && doc()->checktext()
	 && !isSubClass( Morpheme_t ) && !isSubClass( Phoneme_t) ){
      UnicodeString deeper_u;
      try {
	deeper_u = text( cls, false, false );
	// get deep original text: no retain tokenization, no strict
      }
      catch (...){
      }
      deeper_u = normalize_spaces( deeper_u );
      UnicodeString txt_u = TiCC::UnicodeFromUTF8( txt );
      txt_u = normalize_spaces( txt_u );
      if ( !deeper_u.isEmpty() && txt_u != deeper_u ){
	throw InconsistentText( "settext(cls=" + cls + "): deeper text differs from attempted\ndeeper='" + TiCC::UnicodeToUTF8(deeper_u) + "'\nattempted='" + txt + "'" );
      }
    }
    KWargs args;
    args["value"] = txt;
    args["class"] = cls;
    TextContent *node = new TextContent( args, doc() );
    replace( node );
    return node;
  }

  TextContent *FoliaElement::setutext( const UnicodeString& txt,
				       const string& cls ){
    // create a TextContent child of class 'cls'
    // Default cls="current"
    string utf8 = TiCC::UnicodeToUTF8(txt);
    return settext( utf8, cls );
  }

  TextContent *FoliaElement::settext( const string& txt,
				      int offset,
				      const string& cls ){
    // create a TextContent child of class 'cls'
    // Default cls="current"
    // sets the offset attribute.
    if ( doc() && doc()->checktext()
	 && !isSubClass( Morpheme_t ) && !isSubClass( Phoneme_t) ){
      UnicodeString deeper_u;
      try {
	deeper_u = text( cls, false, false );
	// get deep original text: no retain tokenization, no strict
      }
      catch (...){
      }
      deeper_u = normalize_spaces( deeper_u );
      UnicodeString txt_u = TiCC::UnicodeFromUTF8( txt );
      txt_u = normalize_spaces( txt_u );
      if ( !deeper_u.isEmpty() && txt_u != deeper_u ){
	throw InconsistentText( "settext(cls=" + cls + "): deeper text differs from attempted\ndeeper='" + TiCC::UnicodeToUTF8(deeper_u) + "'\nattempted='" + txt + "'" );
      }
    }
    KWargs args;
    args["value"] = txt;
    args["class"] = cls;
    args["offset"] = TiCC::toString(offset);
    TextContent *node = new TextContent( args, doc() );
    replace( node );
    return node;
  }

  TextContent *FoliaElement::setutext( const UnicodeString& txt,
				       int offset,
				       const string& cls ){
    // create a TextContent child of class 'cls'
    // Default cls="current"
    string utf8 = TiCC::UnicodeToUTF8(txt);
    return settext( utf8, offset, cls );
  }

  const string FoliaElement::description() const {
    vector<FoliaElement *> v = select( Description_t, false );
    if ( v.size() == 0 ) {
      return "";
    }
    return v[0]->description();
  }

  bool FoliaImpl::acceptable( ElementType t ) const {
    auto it = accepted_data().find( t );
    if ( it == accepted_data().end() ) {
      for ( const auto& et : accepted_data() ) {
	if ( folia::isSubClass( t, et ) ) {
	  return true;
	}
      }
      return false;
    }
    return true;
  }

  bool FoliaImpl::addable( const FoliaElement *c ) const {
    if ( !acceptable( c->element_id() ) ) {
      throw ValueError( "Unable to append object of type " + c->classname()
			+ " to a " + classname() );
    }
    if ( c->occurrences() > 0 ) {
      vector<FoliaElement*> v = select( c->element_id(), false );
      size_t count = v.size();
      if ( count >= c->occurrences() ) {
	throw DuplicateAnnotationError( "Unable to add another object of type " + c->classname() + " to " + classname() + ". There are already " + TiCC::toString(count) + " instances of this type, which is the maximum." );
      }
    }
    if ( c->occurrences_per_set() > 0 &&
	 (CLASS & c->required_attributes() || c->setonly() ) ){
      vector<FoliaElement*> v = select( c->element_id(), c->sett(), false );
      size_t count = v.size();
      if ( count >= c->occurrences_per_set() ) {
	throw DuplicateAnnotationError( "Unable to add another object of type " + c->classname() + " to " + classname() + ". There are already " + TiCC::toString(count) + " instances of this type and set, which is the maximum." );
      }
    }
    if ( c->parent() &&
	 !( c->element_id() == WordReference_t
	    || c->element_id() == Word_t
	    || c->element_id() == Morpheme_t
	    || c->element_id() == Phoneme_t ) ) {
      throw XmlError( "attempt to reconnect node " + c->classname() + "("
		      + c->id()
		      + ") to a " + classname() + " node, id=" + _id
		      + ", it was already connected to a "
		      +  c->parent()->classname() + " id=" + c->parent()->id() );
    }
    if ( c->element_id() == WordReference_t ){
      // string tval = atts["t"];
      // if ( !tval.empty() ){
      // 	string tc = ref->textclass();
      // 	string rtval = ref->str(tc);
      // 	if ( tval != rtval ){
      // 	  throw XmlError( "WordReference id=" + id + " has another value for "
      // 			  + "the t attribute than it's reference. ("
      // 			  + tval + " versus " + rtval + ")" );
      // 	}
      // }
    }
    if ( c->element_id() == TextContent_t && element_id() == Word_t ) {
      string val = c->str();
      val = trim( val );
      if ( val.empty() ) {
     	throw ValueError( "attempt to add an empty <t> to word: " + _id );
      }
    }
    if ( c->element_id() == TextContent_t ){
      string cls = c->cls();
      string st = c->sett();
      vector<TextContent*> tmp = select<TextContent>( st, false );
      if ( !tmp.empty() ) {
	for( const auto& t : tmp ){
	  if ( t->cls() == cls ){
	    throw DuplicateAnnotationError( "attempt to add <t> with class="
					    + cls + " to element: " + _id
					    + " which already has a <t> with that class" );
	  }
	}
      }
      check_append_text_consistency( c );
    }
    return true;
  }

  void FoliaImpl::assignDoc( Document* doc ) {
    // attach a document-less FoliaElement (tree) to its doc
    // needs checking for correct annotation_type
    // also register the ID
    // then recurse into the children
    if ( !mydoc ) {
      mydoc = doc;
      string myid = id();
      if ( !_set.empty()
	   && (CLASS & required_attributes() )
	   && !mydoc->isDeclared( annotation_type(), _set ) ) {
	throw ValueError( "Set " + _set + " is used in " + xmltag()
			  + "element: " + myid + " but has no declaration " +
			  "for " + toString( annotation_type() ) + "-annotation" );
      }
      if ( !myid.empty() ) {
	doc->addDocIndex( this, myid );
      }
      // assume that children also might be doc-less
      for ( const auto& el : data ) {
	el->assignDoc( doc );
      }
    }
  }

  bool FoliaImpl::checkAtts() {
    if ( _id.empty()
	 && (ID & required_attributes() ) ) {
      throw ValueError( "attribute 'ID' is required for " + classname() );
    }
    if ( _set.empty()
	 && (CLASS & required_attributes() ) ) {
      throw ValueError( "attribute 'set' is required for " + classname() );
    }
    if ( _class.empty()
	 && ( CLASS & required_attributes() ) ) {
      throw ValueError( "attribute 'class' is required for " + classname() );
    }
    if ( _annotator.empty()
	 && ( ANNOTATOR & required_attributes() ) ) {
      throw ValueError( "attribute 'annotator' is required for " + classname() );
    }
    if ( _annotator_type == UNDEFINED
	 && ( ANNOTATOR & required_attributes() ) ) {
      throw ValueError( "attribute 'Annotatortype' is required for " + classname() );
    }
    if ( _confidence == -1 &&
	 ( CONFIDENCE & required_attributes() ) ) {
      throw ValueError( "attribute 'confidence' is required for " + classname() );
    }
    if ( _n.empty()
	 && ( N & required_attributes() ) ) {
      throw ValueError( "attribute 'n' is required for " + classname() );
    }
    if ( _datetime.empty()
	 && ( DATETIME & required_attributes() ) ) {
      throw ValueError( "attribute 'datetime' is required for " + classname() );
    }
    if ( _begintime.empty()
	 && ( BEGINTIME & required_attributes() ) ) {
      throw ValueError( "attribute 'begintime' is required for " + classname() );
    }
    if ( _endtime.empty()
	 && ( ENDTIME & required_attributes() ) ) {
      throw ValueError( "attribute 'endtime' is required for " + classname() );
    }
    if ( _src.empty()
	 && ( SRC & required_attributes() ) ) {
      throw ValueError( "attribute 'src' is required for " + classname() );
    }
    if ( _metadata.empty()
	 && ( METADATA & required_attributes() ) ) {
      throw ValueError( "attribute 'metadata' is required for " + classname() );
    }
    if ( _speaker.empty()
	 && ( SPEAKER & required_attributes() ) ) {
      throw ValueError( "attribute 'speaker' is required for " + classname() );
    }
    return true;
  }

  FoliaElement *FoliaImpl::append( FoliaElement *child ) {
    if ( !child ){
      throw XmlError( "attempt to append an empty node to a " + classname() );
    }
    bool ok = false;
    try {
      ok = child->checkAtts();
      ok &= addable( child );
    }
    catch ( const XmlError& ) {
      // don't delete the offending child in case of illegal reconnection
      // it will be deleted by the true parent
      throw;
    }
    catch ( const exception& ) {
      delete child;
      throw;
    }
    if ( ok ) {
      if ( mydoc ){
	child->assignDoc( mydoc );
      }
      data.push_back(child);
      if ( !child->parent() ) {
	// Only for WordRef and Morpheme
	child->setParent(this);
      }
      else {
	child->increfcount();
      }
      return child->postappend();
    }
    return 0;
  }

  FoliaElement *FoliaImpl::postappend( ) {
    if ( id().empty() && (ID & required_attributes()) && auto_generate_id() ){
      _id = generateId( xmltag() );
    }
    return this;
  }

  FoliaElement *TextContent::postappend( ) {
    if ( mydoc ){
      if ( mydoc->checktext()
	   && _offset != -1
	   && ( _parent && parent()->auth() ) ){
	mydoc->cache_textcontent(this);
      }
    }
    return this;
  }

  FoliaElement *PhonContent::postappend( ) {
    if ( mydoc ){
      if ( mydoc->checktext() && _offset != -1 ){
	mydoc->cache_phoncontent(this);
      }
    }
    return this;
  }

  void FoliaImpl::remove( FoliaElement *child, bool del ) {
    auto it = std::remove( data.begin(), data.end(), child );
    data.erase( it, data.end() );
    if ( del ) {
      delete child;
    }
    else {
      child->setParent(0);
    }
  }

  void FoliaImpl::remove( size_t pos, bool del ) {
    if ( pos < data.size() ) {
      auto it = data.begin();
      while ( pos > 0 ) {
	++it;
	--pos;
      }
      if ( del ) {
	delete *it;
      }
      else {
	(*it)->setParent(0);
      }
      data.erase(it);
    }
  }

  FoliaElement* FoliaImpl::index( size_t i ) const {
    if ( i < data.size() ) {
      return data[i];
    }
    throw range_error( "[] index out of range" );
  }

  FoliaElement* FoliaImpl::rindex( size_t i ) const {
    if ( i < data.size() ) {
      return data[data.size()-1-i];
    }
    throw range_error( "[] rindex out of range" );
  }

  vector<FoliaElement*> FoliaImpl::select( ElementType et,
					   const string& st,
					   const set<ElementType>& exclude,
					   bool recurse ) const {
    vector<FoliaElement*> res;
    for ( const auto& el : data ) {
      if ( el->element_id() == et &&
	   ( st.empty() || el->sett() == st ) ) {
	res.push_back( el );
      }
      if ( recurse ) {
	if ( exclude.find( el->element_id() ) == exclude.end() ) {
	  vector<FoliaElement*> tmp = el->select( et, st, exclude, recurse );
	  res.insert( res.end(), tmp.begin(), tmp.end() );
	}
      }
    }
    return res;
  }

  vector<FoliaElement*> FoliaImpl::select( ElementType et,
					   const string& st,
					   bool recurse ) const {
    return select( et, st, default_ignore, recurse );
  }

  vector<FoliaElement*> FoliaImpl::select( ElementType et,
					   const set<ElementType>& exclude,
					   bool recurse ) const {
    return select( et, "", exclude, recurse );
  }

  vector<FoliaElement*> FoliaImpl::select( ElementType et,
					   bool recurse ) const {
    return select( et, "", default_ignore, recurse );
  }

  FoliaElement* FoliaImpl::parseXml( const xmlNode *node ) {
    KWargs att = getAttributes( node );
    setAttributes( att );
    xmlNode *p = node->children;
    while ( p ) {
      string pref;
      string ns = getNS( p, pref );
      if ( !ns.empty() && ns != NSFOLIA ){
	// skip alien nodes
	if ( doc() && doc()->debug > 2 ) {
	  cerr << "skipping non-FoLiA node: " << pref << ":" << Name(p) << endl;
	}
	p = p->next;
	continue;
      }
      if ( p->type == XML_ELEMENT_NODE ) {
	string tag = Name( p );
	FoliaElement *t = createElement( tag, doc() );
	if ( t ) {
	  if ( doc() && doc()->debug > 2 ) {
	    cerr << "created " << t << endl;
	  }
	  t = t->parseXml( p );
	  if ( t ) {
	    if ( doc() && doc()->debug > 2 ) {
	      cerr << "extend " << this << " met " << t << endl;
	    }
	    append( t );
	  }
	}
	else if ( mydoc && !mydoc->permissive() ){
	  throw XmlError( "FoLiA parser terminated" );
	}
      }
      else if ( p->type == XML_COMMENT_NODE ) {
	string tag = "_XmlComment";
	FoliaElement *t = createElement( tag, doc() );
	if ( t ) {
	  if ( doc() && doc()->debug > 2 ) {
	    cerr << "created " << t << endl;
	  }
	  t = t->parseXml( p );
	  if ( t ) {
	    if ( doc() && doc()->debug > 2 ) {
	      cerr << "extend " << this << " met " << t << endl;
	    }
	    append( t );
	  }
	}
      }
      else if ( p->type == XML_ENTITY_REF_NODE ){
	XmlText *t = new XmlText();
	if ( p->content ) {
	  t->setvalue( (const char*)p->content );
	}
	if ( doc() && doc()->debug > 2 ) {
	  cerr << "created " << t << "(" << t->text() << ")" << endl;
	  cerr << "extend " << this << " met " << t << endl;
	}
	append( t );
      }
      else if ( p->type == XML_TEXT_NODE ){
	if ( this->isSubClass( TextContent_t )
	     || this->isSubClass( PhonContent_t )
	     || this->isSubClass( AbstractTextMarkup_t ) ){
	  XmlText *t = new XmlText();
	  if ( p->content ) {
	    t->setvalue( (const char*)p->content );
	  }
	  if ( doc() && doc()->debug > 2 ) {
	    cerr << "created " << t << "(" << t->text() << ")" << endl;
	    cerr << "extend " << this << " met " << t << endl;
	  }
	  append( t );
	}
	else {
	  //most probably this always 'empty space'
	  string tag = "_XmlText";
	  FoliaElement *t = createElement( tag, doc() );
	  if ( t ) {
	    if ( doc() && doc()->debug > 2 ) {
	      cerr << "created " << t << endl;
	    }
	    try {
	      t = t->parseXml( p );
	    }
	    catch ( const ValueError& e ){
	      delete t;
	      t = 0;
	    }
	  }
	  if ( t ) {
	    if ( doc() && doc()->debug > 2 ) {
	      cerr << "extend " << this << " met " << t << endl;
	    }
	    append( t );
	  }
	}
      }
      p = p->next;
    }
    if ( doc() && ( doc()->checktext() || doc()->fixtext() )
	 && this->printable()
	 && !isSubClass( Morpheme_t ) && !isSubClass( Phoneme_t) ){
      vector<TextContent*> tv = select<TextContent>( false );
      // first see which text classes ar present
      set<string> cls;
      for ( const auto& it : tv ){
	cls.insert( it->cls() );
      }
      // check the text for every text class
      for ( const auto& st : cls ){
	UnicodeString s1, s2;
	try {
	  s1 = text( st, false, true );  // no retain tokenization, strict
	}
	catch (...){
	}
	if ( !s1.isEmpty() ){
	  //	  cerr << "S1: " << s1 << endl;
	  try {
	    s2 = text( st, false, false ); // no retain tokenization, no strict
	  }
	  catch (...){
	  }
	  //	  cerr << "S2: " << s2 << endl;
	  s1 = normalize_spaces( s1 );
	  s2 = normalize_spaces( s2 );
	  if ( !s2.isEmpty() && s1 != s2 ){
	    if ( doc()->fixtext() ){
	      //	      cerr << "FIX: " << s1 << "==>" << s2 << endl;
	      KWargs args;
	      args["value"] = TiCC::UnicodeToUTF8(s2);
	      args["class"] = st;
	      TextContent *node = new TextContent( args, doc() );
	      this->replace( node );
	    }
	    else {
	      string mess = "node " + xmltag() + "(" + id()
		+ ") has a mismatch for the text in set:" + st
		+ "\nthe element text ='" + TiCC::UnicodeToUTF8(s1)
		+ "'\n" + " the deeper text ='" + TiCC::UnicodeToUTF8(s2) + "'";
	      throw( InconsistentText( mess ) );
	    }
	  }
	}
      }
    }
    return this;
  }

  void FoliaImpl::setDateTime( const string& s ) {
    Attrib supported = required_attributes() | optional_attributes();
    if ( !(DATETIME & supported) ) {
      throw ValueError("datetime is not supported for " + classname() );
    }
    else {
      string time = parseDate( s );
      if ( time.empty() ) {
	throw ValueError( "invalid datetime, must be in YYYY-MM-DDThh:mm:ss format: " + s );
      }
      _datetime = time;
    }
  }

  const string FoliaImpl::getDateTime() const {
    return _datetime;
  }

  const string FoliaImpl::pos( const string& st ) const {
    return annotation<PosAnnotation>( st )->cls();
  }

  const string FoliaImpl::lemma( const string& st ) const {
    return annotation<LemmaAnnotation>( st )->cls();
  }

  PosAnnotation *AllowAnnotation::addPosAnnotation( const KWargs& inargs ) {
    KWargs args = inargs;
    string st;
    auto it = args.find("set" );
    if ( it != args.end() ) {
      st = it->second;
    }
    string newId = "alt-pos";
    it = args.find("generate_id" );
    if ( it != args.end() ) {
      newId = it->second;
      args.erase("generate_id");
    }
    if ( hasannotation<PosAnnotation>( st ) > 0 ) {
      // ok, there is already one, so create an Alternative
      KWargs kw;
      kw["id"] = generateId( newId );
      Alternative *alt = new Alternative( kw, doc() );
      append( alt );
      return alt->addAnnotation<PosAnnotation>( args );
    }
    else {
      return addAnnotation<PosAnnotation>( args );
    }
  }

  PosAnnotation* AllowAnnotation::getPosAnnotations( const string& st,
					  vector<PosAnnotation*>& vec ) const {
    PosAnnotation *res = 0;
    vec.clear();
    try {
      res = annotation<PosAnnotation>( st );
    }
    catch( const NoSuchAnnotation& e ) {
      res = 0;
    }
    // now search for alternatives
    vector<Alternative *> alts = select<Alternative>( AnnoExcludeSet );
    for ( const auto& alt : alts ){
      if ( alt->size() > 0 ) { // child elements?
	for ( size_t j=0; j < alt->size(); ++j ) {
	  if ( alt->index(j)->element_id() == PosAnnotation_t &&
	       ( st.empty() || alt->index(j)->sett() == st ) ) {
	    vec.push_back( dynamic_cast<PosAnnotation*>(alt->index(j)) );
	  }
	}
      }
    }
    return res;
  }

  LemmaAnnotation *AllowAnnotation::addLemmaAnnotation( const KWargs& inargs ) {
    KWargs args = inargs;
    string st;
    auto it = args.find("set" );
    if ( it != args.end() ) {
      st = it->second;
    }
    string newId = "alt-lem";
    it = args.find("generate_id" );
    if ( it != args.end() ) {
      newId = it->second;
      args.erase("generate_id");
    }
    if ( hasannotation<LemmaAnnotation>( st ) > 0 ) {
      // ok, there is already one, so create an Alternative
      KWargs kw;
      kw["id"] = generateId( newId );
      Alternative *alt = new Alternative( kw, doc() );
      append( alt );
      return alt->addAnnotation<LemmaAnnotation>( args );
    }
    else {
      return addAnnotation<LemmaAnnotation>( args );
    }
  }

  LemmaAnnotation* AllowAnnotation::getLemmaAnnotations( const string& st,
					      vector<LemmaAnnotation*>& vec ) const {
    LemmaAnnotation *res = 0;
    vec.clear();
    try {
      res = annotation<LemmaAnnotation>( st );
    }
    catch( const NoSuchAnnotation& e ) {
      // ok
      res = 0;
    }
    vector<Alternative *> alts = select<Alternative>( AnnoExcludeSet );
    for ( const auto& alt : alts ){
      if ( alt->size() > 0 ) { // child elements?
	for ( size_t j =0; j < alt->size(); ++j ) {
	  if ( alt->index(j)->element_id() == LemmaAnnotation_t &&
	       ( st.empty() || alt->index(j)->sett() == st ) ) {
	    vec.push_back( dynamic_cast<LemmaAnnotation*>(alt->index(j)) );
	  }
	}
      }
    }
    return res;
  }

  MorphologyLayer *Word::addMorphologyLayer( const KWargs& inargs ) {
    KWargs args = inargs;
    string st;
    auto it = args.find("set" );
    if ( it != args.end() ) {
      st = it->second;
    }
    string newId = "alt-mor";
    it = args.find("generate_id" );
    if ( it != args.end() ) {
      newId = it->second;
      args.erase("generate_id");
    }
    if ( hasannotation<MorphologyLayer>( st ) > 0 ) {
      // ok, there is already one, so create an Alternative
      KWargs kw;
      kw["id"] = generateId( newId );
      Alternative *alt = new Alternative( kw, doc() );
      append( alt );
      return alt->addAnnotation<MorphologyLayer>( args );
    }
    else {
      return addAnnotation<MorphologyLayer>( args );
    }
  }

  MorphologyLayer *Word::getMorphologyLayers( const string& st,
					      vector<MorphologyLayer*>& vec ) const {
    MorphologyLayer *res = 0;
    vec.clear();
    try {
      res = annotation<MorphologyLayer>( st );
    }
    catch( const NoSuchAnnotation& e ) {
      // ok
      res = 0;
    }
    // now search for alternatives
    vector<Alternative *> alts = select<Alternative>( AnnoExcludeSet );
    for ( const auto& alt : alts ){
      if ( alt->size() > 0 ) { // child elements?
	for ( size_t j =0; j < alt->size(); ++j ) {
	  if ( alt->index(j)->element_id() == MorphologyLayer_t &&
	       ( st.empty() || alt->index(j)->sett() == st ) ) {
	    vec.push_back( dynamic_cast<MorphologyLayer*>(alt->index(j)) );
	  }
	}
      }
    }
    return res;
  }

  Sentence *FoliaImpl::addSentence( const KWargs& args ) {
    Sentence *res = new Sentence( mydoc );
    KWargs kw = args;
    if ( kw["id"].empty() ) {
      string id = generateId( "s" );
      kw["id"] = id;
    }
    try {
      res->setAttributes( kw );
    }
    catch( const DuplicateIDError& e ) {
      delete res;
      throw;
    }
    append( res );
    return res;
  }

  Word *FoliaImpl::addWord( const KWargs& args ) {
    Word *res = new Word( mydoc );
    KWargs kw = args;
    if ( kw["id"].empty() ) {
      string id = generateId( "w" );
      kw["id"] = id;
    }
    try {
      res->setAttributes( kw );
    }
    catch( const DuplicateIDError& e ) {
      delete res;
      throw;
    }
    append( res );
    return res;
  }

  const string& Quote::getTextDelimiter( bool retaintok ) const {
#ifdef DEBUG_TEXT_DEL
    cerr << "IN " << xmltag() << "::gettextdelimiter (" << retaintok << ")" << endl;
#endif
    auto it = data.rbegin();
    while ( it != data.rend() ) {
      if ( (*it)->isinstance( Sentence_t ) ) {
	// if a quote ends in a sentence, we don't want any delimiter
#ifdef DEBUG_TEXT_DEL
	cerr << "OUT " << xmltag() << "::gettextdelimiter ==>''" << endl;
#endif
	return EMPTY_STRING;
      }
      else {
	const string& res = (*it)->getTextDelimiter( retaintok );
#ifdef DEBUG_TEXT_DEL
	cerr << "OUT " << xmltag() << "::gettextdelimiter ==> '"
	     << res << "'" << endl;
#endif
	return res;
      }
      ++it;
    }
    static const string SPACE = " ";
    return SPACE;
  }

  vector<Word*> Quote::wordParts() const {
    vector<Word*> result;
    for ( const auto& pnt : data ) {
      if ( pnt->isinstance( Word_t ) ) {
	result.push_back( dynamic_cast<Word*>(pnt) );
      }
      else if ( pnt->isinstance( Sentence_t ) ) {
	KWargs args;
	args["text"] = pnt->id();
	PlaceHolder *p = new PlaceHolder( args, mydoc );
	mydoc->keepForDeletion( p );
	result.push_back( p );
      }
      else if ( pnt->isinstance( Quote_t ) ) {
	vector<Word*> tmp = pnt->wordParts();
	result.insert( result.end(), tmp.begin(), tmp.end() );
      }
      else if ( pnt->isinstance( Description_t ) ) {
	// ignore
      }
      else {
	throw XmlError( "Word or Sentence expected in Quote. got: "
			+ pnt->classname() );
      }
    }
    return result;
  }

  vector<Word*> Sentence::wordParts() const {
    vector<Word*> result;
    for ( const auto& pnt : data ) {
      if ( pnt->isinstance( Word_t ) ) {
	result.push_back( dynamic_cast<Word*>(pnt) );
      }
      else if ( pnt->isinstance( Quote_t ) ) {
	vector<Word*> v = pnt->wordParts();
	result.insert( result.end(), v.begin(),v.end() );
      }
      else {
	// skip all other stuff. Is there any?
      }
    }
    return result;
  }

  Correction *Sentence::splitWord( FoliaElement *orig, FoliaElement *p1, FoliaElement *p2, const KWargs& args ) {
    vector<FoliaElement*> ov;
    ov.push_back( orig );
    vector<FoliaElement*> nv;
    nv.push_back( p1 );
    nv.push_back( p2 );
    return correctWords( ov, nv, args );
  }

  Correction *Sentence::mergewords( FoliaElement *nw,
				    const vector<FoliaElement *>& orig,
				    const string& args ) {
    vector<FoliaElement*> nv;
    nv.push_back( nw );
    return correctWords( orig, nv, getArgs(args) );
  }

  Correction *Sentence::deleteword( FoliaElement *w,
				    const string& args ) {
    vector<FoliaElement*> ov;
    ov.push_back( w );
    vector<FoliaElement*> nil1;
    return correctWords( ov, nil1, getArgs(args) );
  }

  Correction *Sentence::insertword( FoliaElement *w,
				    FoliaElement *p,
				    const string& args ) {
    if ( !p || !p->isinstance( Word_t ) ) {
      throw runtime_error( "insertword(): previous is not a Word " );
    }
    if ( !w || !w->isinstance( Word_t ) ) {
      throw runtime_error( "insertword(): new word is not a Word " );
    }
    auto it = data.begin();
    while ( it != data.end() ) {
      if ( *it == p ) {
	KWargs kwargs;
	kwargs["text"] = "dummy";
	kwargs["id"] = "dummy";
	Word *tmp = new Word( kwargs );
	tmp->setParent( this ); // we create a dummy Word as member of the
	// Sentence. This makes correctWords() happy
	it = data.insert( ++it, tmp );
	break;
      }
      ++it;
    }
    if ( it == data.end() ) {
      throw runtime_error( "insertword(): previous not found" );
    }
    vector<FoliaElement *> ov;
    ov.push_back( *it );
    vector<FoliaElement *> nv;
    nv.push_back( w );
    // so we attempt to 'correct' the dummy word into w
    return correctWords( ov, nv, getArgs(args) );
  }

  Correction *Sentence::correctWords( const vector<FoliaElement *>& orig,
				      const vector<FoliaElement *>& _new,
				      const KWargs& argsin ) {
    // Generic correction method for words. You most likely want to use the helper functions
    //      splitword() , mergewords(), deleteword(), insertword() instead

    // sanity check:
    for ( const auto& org : orig ) {
      if ( !org || !org->isinstance( Word_t) ) {
	throw runtime_error("Original word is not a Word instance" );
      }
      else if ( org->sentence() != this ) {
	throw runtime_error( "Original not found as member of sentence!");
      }
    }
    for ( const auto& nw : _new ) {
      if ( ! nw->isinstance( Word_t) ) {
	throw runtime_error("new word is not a Word instance" );
      }
    }
    auto ait = argsin.find("suggest");
    if ( ait != argsin.end() && ait->second == "true" ) {
      FoliaElement *sugg = new Suggestion();
      for ( const auto& nw : _new ) {
	sugg->append( nw );
      }
      vector<FoliaElement *> nil1;
      vector<FoliaElement *> nil2;
      vector<FoliaElement *> sv;
      vector<FoliaElement *> tmp = orig;
      sv.push_back( sugg );
      KWargs args = argsin;
      args.erase("suggest");
      return correct( nil1, tmp, nil2, sv, args );
    }
    else {
      vector<FoliaElement *> nil1;
      vector<FoliaElement *> nil2;
      vector<FoliaElement *> o_tmp = orig;
      vector<FoliaElement *> n_tmp = _new;
      return correct( o_tmp, nil1, n_tmp, nil2, argsin );
    }
  }

  void TextContent::setAttributes( const KWargs& args ) {
    KWargs kwargs = args; // need to copy
    auto it = kwargs.find( "value" );
    if ( it != kwargs.end() ) {
      string value = it->second;
      kwargs.erase(it);
      if ( value.empty() ) {
	// can this ever happen?
	throw ValueError( "TextContent: 'value' attribute may not be empty." );
      }
      XmlText *t = new XmlText();
      t->setvalue( value );
      append( t );
    }
    it = kwargs.find( "offset" );
    if ( it != kwargs.end() ) {
      _offset = stringTo<int>(it->second);
      kwargs.erase(it);
    }
    else
      _offset = -1;
    it = kwargs.find( "ref" );
    if ( it != kwargs.end() ) {
      _ref = it->second;
      kwargs.erase(it);
    }
    it = kwargs.find( "class" );
    if ( it == kwargs.end() ) {
      kwargs["class"] = "current";
    }
    FoliaImpl::setAttributes(kwargs);
  }

  void PhonContent::setAttributes( const KWargs& args ) {
    KWargs kwargs = args; // need to copy
    auto it = kwargs.find( "offset" );
    if ( it != kwargs.end() ) {
      _offset = stringTo<int>(it->second);
      kwargs.erase(it);
    }
    else
      _offset = -1;
    it = kwargs.find( "ref" );
    if ( it != kwargs.end() ) {
      throw NotImplementedError( "ref attribute in PhonContent" );
    }
    it = kwargs.find( "class" );
    if ( it == kwargs.end() ) {
      kwargs["class"] = "current";
    }
    FoliaImpl::setAttributes(kwargs);
  }

  FoliaElement *TextContent::finddefaultreference() const {
    int depth = 0;
    FoliaElement *p = parent();
    while ( p ){
      if ( p->isSubClass( String_t )
	   || p->isSubClass( AbstractStructureElement_t )
	   || p->isSubClass( AbstractTokenAnnotation_t ) ){
	if ( ++depth == 2 ){
	  return p;
	}
      }
      p = p->parent();
    }
    return 0;
  }

  FoliaElement *TextContent::getreference() const {
    FoliaElement *ref = 0;
    if ( _offset == -1 ){
      return 0;
    }
    else if ( !_ref.empty() ){
      try{
	ref = (*mydoc)[_ref];
      }
      catch (...){
      }
    }
    else {
      ref = finddefaultreference();
    }
    if ( !ref ){
      throw UnresolvableTextContent( "Default reference for textcontent not found!" );
    }
    else if ( !ref->hastext( _class ) ){
      throw UnresolvableTextContent( "Reference (ID " + _ref + ") has no such text (class=" + _class + ")" );
    }
    else if ( mydoc->checktext() || mydoc->fixtext() ){
      UnicodeString mt = this->text( this->cls(), false, true );
      UnicodeString pt = ref->text( this->cls(), false, true );
      UnicodeString sub( pt, this->offset(), mt.length() );
      if ( mt != sub ){
	if ( mydoc->fixtext() ){
	  int pos = pt.indexOf( mt );
	  if ( pos < 0 ){
	    throw UnresolvableTextContent( "Reference (ID " + ref->id() +
					   ",class=" + cls()
					   + " found, but no substring match "
					   + TiCC::UnicodeToUTF8(mt)
					   + " in " +  TiCC::UnicodeToUTF8(pt) );
	  }
	  else {
	    this->set_offset( pos );
	  }
	}
	else {
	  throw UnresolvableTextContent( "Reference (ID " + ref->id() +
					 ",class='" + cls()
					 + "') found, but no text match at "
					 + "offset=" + TiCC::toString(offset())
					 + " Expected '" + TiCC::UnicodeToUTF8(mt)
					 + "' but got '" +  TiCC::UnicodeToUTF8(sub) + "'" );
	}
      }
    }
    return ref;
  }

  KWargs TextContent::collectAttributes() const {
    KWargs attribs = FoliaImpl::collectAttributes();
    if ( _class == "current" ) {
      attribs.erase( "class" );
    }
    // else if ( _class == "original" && parent() && parent()->isinstance( Original_t ) ) {
    //   attribs.erase( "class" );
    // }

    if ( _offset >= 0 ) {
      attribs["offset"] = TiCC::toString( _offset );
    }
    if ( !_ref.empty() ) {
      attribs["ref"] = _ref;
    }
    return attribs;
  }

  FoliaElement *PhonContent::finddefaultreference() const {
    int depth = 0;
    FoliaElement *p = parent();
    while ( p ){
      if ( p->isSubClass( AbstractStructureElement_t )
	   || p->isSubClass( AbstractTokenAnnotation_t ) ){
	if ( ++depth == 2 ){
	  return p;
	}
      }
      p = p->parent();
    }
    return 0;
  }

  FoliaElement *PhonContent::getreference() const {
    FoliaElement *ref = 0;
    if ( _offset == -1 ){
      return 0;
    }
    else if ( !_ref.empty() ){
      try{
	ref = (*mydoc)[_ref];
      }
      catch (...){
      }
    }
    else {
      ref = finddefaultreference();
    }
    if ( !ref ){
      throw UnresolvableTextContent( "Default reference for phonetic content not found!" );
    }
    else if ( !ref->hasphon( _class ) ){
      throw UnresolvableTextContent( "Reference (ID " + _ref + ") has no such phonetic content (class=" + _class + ")" );
    }
    else if ( mydoc->checktext() || mydoc->fixtext() ){
      UnicodeString mt = this->phon( this->cls(), false );
      UnicodeString pt = ref->phon( this->cls(), false );
      UnicodeString sub( pt, this->offset(), mt.length() );
      if ( mt != sub ){
	if ( mydoc->fixtext() ){
	  int pos = pt.indexOf( mt );
	  if ( pos < 0 ){
	    throw UnresolvableTextContent( "Reference (ID " + ref->id() +
					   ",class=" + cls()
					   + " found, but no substring match "
					   + TiCC::UnicodeToUTF8(mt)
					   + " in " +  TiCC::UnicodeToUTF8(pt) );
	  }
	  else {
	    this->set_offset( pos );
	  }
	}
	else {
	  throw UnresolvableTextContent( "Reference (ID " + ref->id() +
					 ",class=" + cls()
					 + " found, but no text match at "
					 + "offset=" + TiCC::toString(offset())
					 + " Expected " + TiCC::UnicodeToUTF8(mt)
					 + " but got " +  TiCC::UnicodeToUTF8(sub) );
	}
      }
    }
    return ref;
  }

  KWargs PhonContent::collectAttributes() const {
    KWargs attribs = FoliaImpl::collectAttributes();
    if ( _class == "current" ) {
      attribs.erase( "class" );
    }
    if ( _offset >= 0 ) {
      attribs["offset"] = TiCC::toString( _offset );
    }
    return attribs;
  }

  void Linebreak::setAttributes( const KWargs& args_in ){
    KWargs args = args_in;
    auto it = args.find( "pagenr" );
    if ( it != args.end() ) {
      _pagenr = it->second;
      args.erase( it );
    }
    it = args.find( "linenr" );
    if ( it != args.end() ) {
      _linenr = it->second;
      args.erase( it );
    }
    it = args.find( "newpage" );
    if ( it != args.end() ) {
      _newpage = ( it->second == "yes" );
      args.erase( it );
    }
    FoliaImpl::setAttributes( args );
  }

  KWargs Linebreak::collectAttributes() const {
    KWargs atts = FoliaImpl::collectAttributes();
    if ( ! _linenr.empty() ){
      atts["linenr"] = _linenr;
    }
    if ( ! _pagenr.empty() ){
      atts["pagenr"] = _pagenr;
    }
    if ( _newpage ){
      atts["newpage"] = "yes";
    }
    return atts;
  }

  vector<FoliaElement *>TextContent::findreplacables( FoliaElement *par ) const {
    vector<FoliaElement *> result;
    vector<TextContent*> v = par->FoliaElement::select<TextContent>( _set, false );
    // cerr << "TextContent::findreplacable found " << v << endl;
    for ( const auto& el:v ) {
      // cerr << "TextContent::findreplacable bekijkt " << el << " ("
      if ( el->cls() == _class ) {
	result.push_back( el );
      }
    }
    //  cerr << "TextContent::findreplacable resultaat " << v << endl;
    return result;
  }

  const UnicodeString PhonContent::phon( const string& cls,
					 bool ) const {
    // get the UnicodeString value of underlying elements
    // default cls="current"
#ifdef DEBUG_PHON
    cerr << "PhonContent::PHON(" << cls << ") " << endl;
#endif
    UnicodeString result;
    for ( const auto& el : data ) {
      // try to get text dynamically from children
#ifdef DEBUG_PHON
      cerr << "PhonContent: bekijk node[" << el->str(cls) << endl;
#endif
      try {
#ifdef DEBUG_PHON
	cerr << "roep text(" << cls << ") aan op " << el << endl;
#endif
	UnicodeString tmp = el->text( cls );
#ifdef DEBUG_PHON
	cerr << "PhonContent found '" << tmp << "'" << endl;
#endif
	result += tmp;
      } catch ( const NoSuchPhon& e ) {
#ifdef DEBUG_TEXT
	cerr << "PhonContent::HELAAS" << endl;
#endif
      }
    }
    result.trim();
#ifdef DEBUG_PHON
    cerr << "PhonContent return " << result << endl;
#endif
    return result;
  }

  const string AllowGenerateID::generateId( const string& tag ){
    // generate an new ID using my ID
    // if no ID, look upward.
    string nodeId = id();
    // cerr << "node: " << this << endl;
    // cerr << "ID=" << nodeId << endl;
    if ( nodeId.empty() ){
      FoliaElement *par = parent();
      if ( !par ){
	throw XmlError( "unable to generate an ID. No StructureElement parent found?" );
      }
      // cerr << "call on parent:" << par << endl;
      return par->generateId( tag );
    }
    else {
      int max = 0;
      if ( !tag.empty() ) {
	max = ++id_map[tag];
      }
      // cerr << "MAX = " << max << endl;
      string id = nodeId + '.' + tag + '.' +  TiCC::toString( max );
      // cerr << "new id = " << id << endl;
      return id;
    }
  }

  void AllowGenerateID::setMaxId( FoliaElement *child ) {
    if ( !child->id().empty() && !child->xmltag().empty() ) {
      vector<string> parts;
      size_t num = TiCC::split_at( child->id(), parts, "." );
      if ( num > 0 ) {
	string val = parts[num-1];
	int i;
	try {
	  i = stringTo<int>( val );
	}
	catch ( const exception& ) {
	  // no number, so assume some user defined id
	  return;
	}
	const auto& it = id_map.find( child->xmltag() );
	if ( it == id_map.end() ) {
	  id_map[child->xmltag()] = i;
	}
	else {
	  if ( it->second < i ) {
	    it->second = i;
	  }
	}
      }
    }
  }

  //#define DEBUG_CORRECT 1

  Correction * AllowCorrection::correct( const vector<FoliaElement*>& _original,
					 const vector<FoliaElement*>& current,
					 const vector<FoliaElement*>& _newv,
					 const vector<FoliaElement*>& _suggestions,
					 const KWargs& args_in ) {
#ifdef DEBUG_CORRECT
    cerr << "correct " << this << endl;
    cerr << "original= " << _original << endl;
    cerr << "current = " << current << endl;
    cerr << "new     = " << _newv << endl;
    cerr << "suggestions     = " << _suggestions << endl;
    cerr << "args in     = " << args_in << endl;
#endif
    // Apply a correction
    Document *mydoc = doc();
    Correction *corr = 0;
    bool suggestionsonly = false;
    bool hooked = false;
    New *addnew = 0;
    KWargs args = args_in;
    vector<FoliaElement*> original = _original;
    vector<FoliaElement*> _new = _newv;
    vector<FoliaElement*> suggestions = _suggestions;
    auto it = args.find("new");
    if ( it != args.end() ) {
      KWargs my_args;
      my_args["value"] = it->second;
      TextContent *t = new TextContent( my_args, mydoc );
      _new.push_back( t );
      args.erase( it );
    }
    it = args.find("suggestion");
    if ( it != args.end() ) {
      KWargs my_args;
      my_args["value"] = it->second;
      TextContent *t = new TextContent( my_args, mydoc );
      suggestions.push_back( t );
      args.erase( it );
    }
    it = args.find("reuse");
    if ( it != args.end() ) {
      // reuse an existing correction instead of making a new one
      try {
	corr = dynamic_cast<Correction*>(mydoc->index(it->second));
      }
      catch ( const exception& e ) {
	throw ValueError("reuse= must point to an existing correction id!");
      }
      if ( !corr->isinstance( Correction_t ) ) {
	throw ValueError("reuse= must point to an existing correction id!");
      }
      hooked = true;
      suggestionsonly = (!corr->hasNew()
			 && !corr->hasOriginal()
			 && corr->hasSuggestions() );
      if ( !_new.empty() && corr->hasCurrent() ) {
	// can't add new if there's current, so first set original to current, and then delete current

	if ( !current.empty() ) {
	  throw runtime_error( "Can't set both new= and current= !");
	}
	if ( original.empty() ) {
	  FoliaElement *cur = corr->getCurrent();
	  original.push_back( cur );
	  corr->remove( cur, false );
	}
      }
    }
    else {
      KWargs args2 = args;
      args2.erase("suggestion" );
      args2.erase("suggestions" );
      string id = generateId( "correction" );
      args2["id"] = id;
      corr = new Correction( args2, mydoc );
    }
#ifdef DEBUG_CORRECT
    cerr << "now corr= " << corr << endl;
#endif
    if ( !current.empty() ) {
      if ( !original.empty() || !_new.empty() ) {
	throw runtime_error("When setting current=, original= and new= can not be set!");
      }
      for ( const auto& cur : current ) {
	FoliaElement *add = new Current( mydoc );
	cur->setParent(0);
	add->append( cur );
	corr->replace( add );
	if ( !hooked ) {
	  for ( size_t i=0; i < size(); ++i ) {
	    if ( index(i) == cur ) {
	      replace( index(i), corr );
	      hooked = true;
	    }
	  }
	}
      }
#ifdef DEBUG_CORRECT
      cerr << "now corr= " << corr << endl;
#endif
    }
    if ( !_new.empty() ) {
#ifdef DEBUG_CORRECT
      cerr << "there is new! " << endl;
#endif
      addnew = new New( mydoc );
      corr->append(addnew);
      for ( const auto& nw : _new ) {
	nw->setParent(0);
	addnew->append( nw );
      }
#ifdef DEBUG_CORRECT
      cerr << "after adding " << corr << endl;
#endif
      vector<Current*> v = corr->FoliaElement::select<Current>();
      //delete current if present
      for ( const auto& cur:v ) {
	corr->remove( cur, false );
      }
#ifdef DEBUG_CORRECT
      cerr << "after removing cur " << corr << endl;
#endif
    }
    if ( !original.empty() ) {
#ifdef DEBUG_CORRECT
      cerr << "there is original! " << endl;
#endif
      FoliaElement *add = new Original( mydoc );
      corr->replace(add);
#ifdef DEBUG_CORRECT
      cerr << " corr after replace " << corr << endl;
      cerr << " new original= " << add << endl;
#endif
      for ( const auto& org: original ) {
#ifdef DEBUG_CORRECT
	cerr << " examine org " << org << endl;
#endif
	bool dummyNode = ( org->id() == "dummy" );
	if ( !dummyNode ) {
	  org->setParent(0);
	  add->append( org );
	}
#ifdef DEBUG_CORRECT
	cerr << " NOW original= " << add << endl;
#endif
	for ( size_t i=0; i < size(); ++i ) {
#ifdef DEBUG_CORRECT
	  cerr << "in loop, bekijk " << index(i) << endl;
#endif
	  if ( index(i) == org ) {
#ifdef DEBUG_CORRECT
	    cerr << "OK hit on ORG" << endl;
#endif
	    if ( !hooked ) {
#ifdef DEBUG_CORRECT
	      cerr << "it isn't hooked!" << endl;
	      FoliaElement * tmp = replace( index(i), corr );
	      cerr << " corr after replace " << corr << endl;
	      cerr << " replaced " << tmp << endl;
#else
	      replace( index(i), corr );
#endif
	      hooked = true;
	    }
	    else {
#ifdef DEBUG_CORRECT
	      cerr << " corr before remove " << corr << endl;
	      cerr << " remove  " << org << endl;
#endif
	      this->remove( org, false );
#ifdef DEBUG_CORRECT
	      cerr << " corr after remove " << corr << endl;
#endif
	    }
	  }
	}
      }
    }
    else if ( addnew ) {
      // original not specified, find automagically:
      vector<FoliaElement *> orig;
#ifdef DEBUG_CORRECT
      cerr << "start to look for original " << endl;
#endif
      for ( size_t i=0; i < len(addnew); ++ i ) {
	FoliaElement *p = addnew->index(i);
#ifdef DEBUG_CORRECT
	cerr << "bekijk " << p << endl;
#endif
	vector<FoliaElement*> v = p->findreplacables( this );
	for ( const auto& el: v ) {
	  orig.push_back( el );
	}
      }
      if ( orig.empty() ) {
	throw runtime_error( "No original= specified and unable to automatically infer");
      }
      else {
#ifdef DEBUG_CORRECT
	cerr << "we seem to have some originals! " << endl;
#endif
	FoliaElement *add = new Original( mydoc );
#ifdef DEBUG_CORRECT
	cerr << "corr before adding new original! " << corr << endl;
#endif
	corr->replace(add);
#ifdef DEBUG_CORRECT
	cerr << "corr after adding new original! " << corr << endl;
	cerr << "now parent = " << add->parent() << endl;
#endif

	for ( const auto& org: orig ) {
#ifdef DEBUG_CORRECT
	  cerr << " examine original : " << org << endl;
	  cerr << "with parent = " << org->parent() << endl;
#endif
	  // first we lookup org in our data and remove it there
	  for ( size_t i=0; i < size(); ++i ) {
#ifdef DEBUG_CORRECT
	    cerr << "in loop, bekijk " << index(i) << endl;
#endif
	    if ( index(i) == org ) {
#ifdef DEBUG_CORRECT
	      cerr << "found original " << endl;
#endif
	      if ( !hooked ) {
#ifdef DEBUG_CORRECT
		cerr << "it isn't hooked!" << endl;
		FoliaElement *tmp = replace( index(i), corr );
		cerr << " corr after replace " << corr << endl;
		cerr << " replaced " << tmp << endl;
#else
		replace( index(i), corr );
#endif

		hooked = true;
	      }
	      else {
#ifdef DEBUG_CORRECT
		cerr << " corr before remove " << corr << endl;
		cerr << " remove  " << org << endl;
#endif
		this->remove( org, false );
#ifdef DEBUG_CORRECT
		cerr << " corr after remove " << corr << endl;
#endif
	      }
	    }
	  }
	  // now we conect org to the new original node
	  org->setParent( 0 );
	  add->append( org );
#ifdef DEBUG_CORRECT
	  cerr << " add after append : " << add << endl;
	  cerr << "parent = " << org->parent() << endl;
#endif
	}
	vector<Current*> v = corr->FoliaElement::select<Current>();
	//delete current if present
	for ( const auto& cur: v ) {
#ifdef DEBUG_CORRECT
	  cerr << " remove cur=" << cur << endl;
#endif
	  this->remove( cur, false );
	}
      }
    }
#ifdef DEBUG_CORRECT
    cerr << " corr after edits " << corr << endl;
#endif
    if ( addnew ) {
      for ( const auto& org : original ) {
#ifdef DEBUG_CORRECT
	cerr << " remove  " << org << endl;
#endif
	bool dummyNode = ( org->id() == "dummy" );
	corr->remove( org, dummyNode );
      }
    }
#ifdef DEBUG_CORRECT
    cerr << " corr after removes " << corr << endl;
#endif
    if ( !suggestions.empty() ) {
      if ( !hooked ) {
	append(corr);
      }
      for ( const auto& sug : suggestions ) {
	if ( sug->isinstance( Suggestion_t ) ) {
	  sug->setParent(0);
	  corr->append( sug );
	}
	else {
	  FoliaElement *add = new Suggestion( mydoc );
	  sug->setParent(0);
	  add->append( sug );
	  corr->append( add );
	}
      }
    }

    it = args.find("reuse");
    if ( it != args.end() ) {
      if ( addnew && suggestionsonly ) {
	vector<Suggestion*> sv = corr->suggestions();
	for ( const auto& sug : sv ){
	  if ( !corr->annotator().empty() && sug->annotator().empty() ) {
	    sug->annotator( corr->annotator() );
	  }
	  if ( !(corr->annotatortype() == UNDEFINED) &&
	       (sug->annotatortype() == UNDEFINED ) ) {
	    sug->annotatortype( corr->annotatortype() );
	  }
	}
      }
      it = args.find("annotator");
      if ( it != args.end() ) {
	corr->annotator( it->second );
      }
      it = args.find("annotatortype");
      if ( it != args.end() )
	corr->annotatortype( stringTo<AnnotatorType>(it->second) );
      it = args.find("confidence");
      if ( it != args.end() ) {
	corr->confidence( stringTo<double>(it->second) );
      }
    }
    return corr;
  }

  Correction *AllowCorrection::correct( const string& s ) {
    vector<FoliaElement*> nil1;
    vector<FoliaElement*> nil2;
    vector<FoliaElement*> nil3;
    vector<FoliaElement*> nil4;
    KWargs args = getArgs( s );
    //    cerr << xmltag() << "::correct() <== " << this << endl;
    Correction *tmp = correct( nil1, nil2, nil3, nil4, args );
    //    cerr << xmltag() << "::correct() ==> " << this << endl;
    return tmp;
  }

  Correction *AllowCorrection::correct( FoliaElement *_old,
					FoliaElement *_new,
					const vector<FoliaElement*>& sugg,
					const KWargs& args ) {
    vector<FoliaElement *> nv;
    nv.push_back( _new );
    vector<FoliaElement *> ov;
    ov.push_back( _old );
    vector<FoliaElement *> nil;
    //    cerr << xmltag() << "::correct() <== " << this << endl;
    Correction *tmp = correct( ov, nil, nv, sugg, args );
    //    cerr << xmltag() << "::correct() ==> " << this << endl;
    return tmp;
  }

  FoliaElement *AbstractStructureElement::append( FoliaElement *child ) {
    FoliaImpl::append( child );
    setMaxId( child );
    return child;
  }

  vector<Paragraph*> AbstractStructureElement::paragraphs() const{
    return FoliaElement::select<Paragraph>( default_ignore_structure );
  }

  vector<Sentence*> AbstractStructureElement::sentences() const{
    return FoliaElement::select<Sentence>( default_ignore_structure );
  }

  vector<Word*> AbstractStructureElement::words( const string& st ) const{
    return FoliaElement::select<Word>( st, default_ignore_structure );
  }

  Sentence *AbstractStructureElement::sentences( size_t index ) const {
    vector<Sentence*> v = sentences();
    if ( index < v.size() ) {
      return v[index];
    }
    throw range_error( "sentences(): index out of range" );
  }

  Sentence *AbstractStructureElement::rsentences( size_t index ) const {
    vector<Sentence*> v = sentences();
    if ( index < v.size() ) {
      return v[v.size()-1-index];
    }
    throw range_error( "rsentences(): index out of range" );
  }

  Paragraph *AbstractStructureElement::paragraphs( size_t index ) const {
    vector<Paragraph*> v = paragraphs();
    if ( index < v.size() ) {
      return v[index];
    }
    throw range_error( "paragraphs(): index out of range" );
  }

  Paragraph *AbstractStructureElement::rparagraphs( size_t index ) const {
    vector<Paragraph*> v = paragraphs();
    if ( index < v.size() ) {
      return v[v.size()-1-index];
    }
    throw range_error( "rparagraphs(): index out of range" );
  }

  Word *AbstractStructureElement::words( size_t index,
					 const string& st ) const {
    vector<Word*> v = words(st);
    if ( index < v.size() ) {
      return v[index];
    }
    throw range_error( "words(): index out of range" );
  }

  Word *AbstractStructureElement::rwords( size_t index,
					  const string& st ) const {
    vector<Word*> v = words(st);
    if ( index < v.size() ) {
      return v[v.size()-1-index];
    }
    throw range_error( "rwords(): index out of range" );
  }

  const Word* AbstractStructureElement::resolveword( const string& id ) const{
    const Word *result = 0;
    for ( const auto& el : data ) {
      result = el->resolveword( id );
      if ( result ) {
	break;
      }
    }
    return result;
  }

  vector<Alternative *> AbstractStructureElement::alternatives( ElementType elt,
								const string& st ) const {
    // Return a list of alternatives, either all or only of a specific type, restrained by set
    vector<Alternative *> alts = FoliaElement::select<Alternative>( AnnoExcludeSet );
    if ( elt == BASE ) {
      return alts;
    }
    else {
      vector<Alternative*> res;
      for ( const auto& alt : alts ){
	if ( alt->size() > 0 ) { // child elements?
	  for ( size_t j =0; j < alt->size(); ++j ) {
	    if ( alt->index(j)->element_id() == elt &&
		 ( alt->sett().empty() || alt->sett() == st ) ) {
	      res.push_back( alt ); // not the child!
	    }
	  }
	}
      }
      return res;
    }
  }

  KWargs AlignReference::collectAttributes() const {
    KWargs atts;
    atts["id"] = refId;
    atts["type"] = ref_type;
    if ( !_t.empty() ) {
      atts["t"] = _t;
    }
    return atts;
  }

  void AlignReference::setAttributes( const KWargs& argsin ) {
    KWargs args = argsin;
    auto it = args.find( "id" );
    if ( it != args.end() ) {
      refId = it->second;
      args.erase(it);
    }
    it = args.find( "type" );
    if ( it != args.end() ) {
      ref_type = it->second;
      args.erase(it);
    }
    it = args.find( "t" );
    if ( it != args.end() ) {
      _t = it->second;
      args.erase(it);
    }
    FoliaImpl::setAttributes(args);
  }

  void Word::setAttributes( const KWargs& args_in ) {
    KWargs args = args_in;
    auto it = args.find( "space" );
    if ( it != args.end() ) {
      if ( it->second == "no" ) {
	_space = false;
      }
      args.erase( it );
    }
    it = args.find( "text" );
    if ( it != args.end() ) {
      settext( it->second );
      args.erase( it );
    }
    FoliaImpl::setAttributes( args );
  }

  KWargs Word::collectAttributes() const {
    KWargs atts = FoliaImpl::collectAttributes();
    if ( !_space ) {
      atts["space"] = "no";
    }
    return atts;
  }

  const string& Word::getTextDelimiter( bool retaintok ) const {
    if ( _space || retaintok ) {
      return PROPS.TEXTDELIMITER;
    }
    return EMPTY_STRING;
  }

  Correction *Word::split( FoliaElement *part1, FoliaElement *part2,
			   const string& args ) {
    return sentence()->splitWord( this, part1, part2, getArgs(args) );
  }

  FoliaElement *Word::append( FoliaElement *child ) {
    if ( child->isSubClass( AbstractAnnotationLayer_t ) ) {
      // sanity check, there may be no other child within the same set
      vector<FoliaElement*> v = select( child->element_id(), child->sett() );
      if ( v.empty() ) {
    	// OK!
    	return FoliaImpl::append( child );
      }
      delete child;
      throw DuplicateAnnotationError( "Word::append" );
    }
    return FoliaImpl::append( child );
  }

  Sentence *Word::sentence( ) const {
    // return the sentence this word is a part of, otherwise return null
    FoliaElement *p = _parent;
    while( p ) {
      if ( p->isinstance( Sentence_t ) ) {
	return dynamic_cast<Sentence*>(p);
      }
      p = p->parent();
    }
    return 0;
  }

  Paragraph *Word::paragraph( ) const {
    // return the sentence this word is a part of, otherwise return null
    FoliaElement *p = _parent;
    while( p ) {
      if ( p->isinstance( Paragraph_t ) ) {
	return dynamic_cast<Paragraph*>(p);
      }
      p = p->parent();
    }
    return 0;
  }

  Division *Word::division() const {
    // return the <div> this word is a part of, otherwise return null
    FoliaElement *p = _parent;
    while( p ) {
      if ( p->isinstance( Division_t ) ) {
	return dynamic_cast<Division*>(p);
      }
      p = p->parent();
    }
    return 0;
  }

  vector<Morpheme *> Word::morphemes( const string& set ) const {
    vector<Morpheme *> result;
    vector<MorphologyLayer*> mv = FoliaElement::select<MorphologyLayer>();
    for ( const auto& mor : mv ){
      vector<Morpheme*> tmp = mor->FoliaElement::select<Morpheme>( set );
      result.insert( result.end(), tmp.begin(), tmp.end() );
    }
    return result;
  }

  Morpheme * Word::morpheme( size_t pos, const string& set ) const {
    vector<Morpheme *> tmp = morphemes( set );
    if ( pos < tmp.size() ) {
      return tmp[pos];
    }
    throw range_error( "morpheme() index out of range" );
  }

  Correction *Word::incorrection( ) const {
    // Is the Word part of a correction? If it is, it returns the Correction element, otherwise it returns 0;
    FoliaElement *p = _parent;
    while ( p ) {
      if ( p->isinstance( Correction_t ) ) {
	return dynamic_cast<Correction*>(p);
      }
      else if ( p->isinstance( Sentence_t ) )
	break;
      p = p->parent();
    }
    return 0;
  }

  Word *Word::previous() const{
    Sentence *s = sentence();
    vector<Word*> words = s->words();
    for ( size_t i=0; i < words.size(); ++i ) {
      if ( words[i] == this ) {
	if ( i > 0 ) {
	  return words[i-1];
	}
	else {
	  return 0;
	}
	break;
      }
    }
    return 0;
  }

  Word *Word::next() const{
    Sentence *s = sentence();
    vector<Word*> words = s->words();
    for ( size_t i=0; i < words.size(); ++i ) {
      if ( words[i] == this ) {
	if ( i+1 < words.size() ) {
	  return words[i+1];
	}
	else {
	  return 0;
	}
	break;
      }
    }
    return 0;
  }

  vector<Word*> Word::context( size_t size,
			       const string& val ) const {
    vector<Word*> result;
    if ( size > 0 ) {
      vector<Word*> words = mydoc->words();
      for ( size_t i=0; i < words.size(); ++i ) {
	if ( words[i] == this ) {
	  size_t miss = 0;
	  if ( i < size ) {
	    miss = size - i;
	  }
	  for ( size_t index=0; index < miss; ++index ) {
	    if ( val.empty() ) {
	      result.push_back( 0 );
	    }
	    else {
	      KWargs args;
	      args["text"] = val;
	      PlaceHolder *p = new PlaceHolder( args );
	      mydoc->keepForDeletion( p );
	      result.push_back( p );
	    }
	  }
	  for ( size_t index=i-size+miss; index < i + size + 1; ++index ) {
	    if ( index < words.size() ) {
	      result.push_back( words[index] );
	    }
	    else {
	      if ( val.empty() ) {
		result.push_back( 0 );
	      }
	      else {
		KWargs args;
		args["text"] = val;
		PlaceHolder *p = new PlaceHolder( args );
		mydoc->keepForDeletion( p );
		result.push_back( p );
	      }
	    }
	  }
	  break;
	}
      }
    }
    return result;
  }


  vector<Word*> Word::leftcontext( size_t size,
				   const string& val ) const {
    //  cerr << "leftcontext : " << size << endl;
    vector<Word*> result;
    if ( size > 0 ) {
      vector<Word*> words = mydoc->words();
      for ( size_t i=0; i < words.size(); ++i ) {
	if ( words[i] == this ) {
	  size_t miss = 0;
	  if ( i < size ) {
	    miss = size - i;
	  }
	  for ( size_t index=0; index < miss; ++index ) {
	    if ( val.empty() ) {
	      result.push_back( 0 );
	    }
	    else {
	      KWargs args;
	      args["text"] = val;
	      PlaceHolder *p = new PlaceHolder( args );
	      mydoc->keepForDeletion( p );
	      result.push_back( p );
	    }
	  }
	  for ( size_t index=i-size+miss; index < i; ++index ) {
	    result.push_back( words[index] );
	  }
	  break;
	}
      }
    }
    return result;
  }

  vector<Word*> Word::rightcontext( size_t size,
				    const string& val ) const {
    vector<Word*> result;
    //  cerr << "rightcontext : " << size << endl;
    if ( size > 0 ) {
      vector<Word*> words = mydoc->words();
      size_t begin;
      size_t end;
      for ( size_t i=0; i < words.size(); ++i ) {
	if ( words[i] == this ) {
	  begin = i + 1;
	  end = begin + size;
	  for ( ; begin < end; ++begin ) {
	    if ( begin >= words.size() ) {
	      if ( val.empty() ) {
		result.push_back( 0 );
	      }
	      else {
		KWargs args;
		args["text"] = val;
		PlaceHolder *p = new PlaceHolder( args );
		mydoc->keepForDeletion( p );
		result.push_back( p );
	      }
	    }
	    else
	      result.push_back( words[begin] );
	  }
	  break;
	}
      }
    }
    return result;
  }

  const Word* Word::resolveword( const string& id ) const {
    if ( _id == id ) {
      return this;
    }
    return 0;
  }

  ElementType layertypeof( ElementType et ) {
    switch( et ) {
    case Entity_t:
    case EntitiesLayer_t:
      return EntitiesLayer_t;
    case Chunk_t:
    case ChunkingLayer_t:
      return ChunkingLayer_t;
    case SyntacticUnit_t:
    case SyntaxLayer_t:
      return SyntaxLayer_t;
    case TimeSegment_t:
    case TimingLayer_t:
      return TimingLayer_t;
    case Morpheme_t:
    case MorphologyLayer_t:
      return MorphologyLayer_t;
    case Phoneme_t:
    case PhonologyLayer_t:
      return PhonologyLayer_t;
    case CoreferenceChain_t:
    case CoreferenceLayer_t:
      return CoreferenceLayer_t;
    case Observation_t:
    case ObservationLayer_t:
      return ObservationLayer_t;
    // case Predicate_t:
    // case PredicateLayer_t:
    //   return PredicateLayer_t;
    case SentimentLayer_t:
    case Sentiment_t:
      return SentimentLayer_t;
    case StatementLayer_t:
    case Statement_t:
      return SentimentLayer_t;
    case SemanticRolesLayer_t:
    case SemanticRole_t:
      return SemanticRolesLayer_t;
    case DependenciesLayer_t:
    case Dependency_t:
      return DependenciesLayer_t;
    default:
      return BASE;
    }
  }

  vector<AbstractSpanAnnotation*> Word::findspans( ElementType et,
						   const string& st ) const {
    ElementType layertype = layertypeof( et );
    vector<AbstractSpanAnnotation *> result;
    if ( layertype != BASE ) {
      const FoliaElement *e = parent();
      if ( e ) {
	vector<FoliaElement*> v = e->select( layertype, st, false );
	for ( const auto& el : v ){
	  for ( size_t k=0; k < el->size(); ++k ) {
	    FoliaElement *f = el->index(k);
	    AbstractSpanAnnotation *as = dynamic_cast<AbstractSpanAnnotation*>(f);
	    if ( as ) {
	      vector<FoliaElement*> wrefv = f->wrefs();
	      for ( const auto& wr : wrefv ){
		if ( wr == this ) {
		  result.push_back(as);
		}
	      }
	    }
	  }
	}
      }
    }
    return result;
  }

  void WordReference::setAttributes( const KWargs& kwargsin ) {
    KWargs kwargs = kwargsin;
    auto it = kwargs.find( "t" );
    if ( it != kwargs.end() ) {
      kwargs.erase( it );
    }
    FoliaImpl::setAttributes( kwargs );
  }


  FoliaElement* WordReference::parseXml( const xmlNode *node ) {
    KWargs atts = getAttributes( node );
    string id = atts["id"];
    if ( id.empty() ) {
      throw XmlError( "empty id in WordReference" );
    }
    if ( mydoc->debug ) {
      cerr << "Found word reference: " << id << endl;
    }
    FoliaElement *ref = (*mydoc)[id];
    if ( ref ) {
      if ( ref->element_id() != Word_t
	   && ref->element_id() != Phoneme_t
	   && ref->element_id() != Morpheme_t ) {
	throw XmlError( "WordReference id=" + id + " refers to a non-word: "
			+ ref->xmltag() );
      }
      // Disabled test! should consider the textclass of the yet unknown
      // parent!
      // addable() should check this. But that is impossible!
      // we don't return a WordReference but the ref to the word!
      //
      // string tval = atts["t"];
      // if ( !tval.empty() ){
      // 	string tc = ref->textclass();
      // 	string rtval = ref->str(tc);
      // 	if ( tval != rtval ){
      // 	  throw XmlError( "WordReference id=" + id + " has another value for "
      // 			  + "the t attribute than it's reference. ("
      // 			  + tval + " versus " + rtval + ")" );
      // 	}
      // }
      ref->increfcount();
    }
    else {
      throw XmlError( "Unresolvable id " + id + " in WordReference" );
    }
    delete this;
    return ref;
  }

  FoliaElement* AlignReference::parseXml( const xmlNode *node ) {
    KWargs att = getAttributes( node );
    string val = att["id"];
    if ( val.empty() ) {
      throw XmlError( "ID required for AlignReference" );
    }
    refId = val;
    if ( mydoc->debug ) {
      cerr << "Found AlignReference ID " << refId << endl;
    }
    ref_type = att["type"];
    val = att["t"];
    if ( !val.empty() ) {
      _t = val;
    }
    return this;
  }

  FoliaElement *AlignReference::resolve_element( const Alignment *ref ) const {
    if ( ref->href().empty() ) {
      return (*mydoc)[refId];
    }
    throw NotImplementedError( "AlignReference::resolve() for external doc" );
  }

  void Alignment::setAttributes( const KWargs& kwargsin ) {
    KWargs kwargs = kwargsin;
    auto it = kwargs.find( "format" );
    if ( it != kwargs.end() ) {
      _format = it->second;
      kwargs.erase( it );
    }
    FoliaImpl::setAttributes(kwargs);
  }

  KWargs Alignment::collectAttributes() const {
    KWargs atts = FoliaImpl::collectAttributes();
    if ( !_format.empty() && _format != "text/folia+xml" ) {
      atts["format"] = _format;
    }
    return atts;
  }

  vector<FoliaElement *> Alignment::resolve() const {
    vector<FoliaElement*> result;
    vector<AlignReference*> v = FoliaElement::select<AlignReference>();
    for ( const auto& ar : v ){
      result.push_back( ar->resolve_element( this ) );
    }
    return result;
  }

  void PlaceHolder::setAttributes( const KWargs& args ) {
    auto it = args.find( "text" );
    if ( it == args.end() ) {
      throw ValueError("text attribute is required for " + classname() );
    }
    else if ( args.size() != 1 ) {
      throw ValueError("only the text attribute is supported for " + classname() );
    }
    Word::setAttributes( args );
  }

  const UnicodeString Figure::caption() const {
    vector<FoliaElement *> v = select(Caption_t);
    if ( v.empty() ) {
      throw NoSuchText("caption");
    }
    else {
      return v[0]->text();
    }
  }

  void Description::setAttributes( const KWargs& kwargs ) {
    auto it = kwargs.find( "value" );
    if ( it == kwargs.end() ) {
      throw ValueError("value attribute is required for " + classname() );
    }
    _value = it->second;
  }

  xmlNode *Description::xml( bool, bool ) const {
    xmlNode *e = FoliaImpl::xml( false, false );
    xmlAddChild( e, xmlNewText( (const xmlChar*)_value.c_str()) );
    return e;
  }

  FoliaElement* Description::parseXml( const xmlNode *node ) {
    KWargs att = getAttributes( node );
    auto it = att.find("value" );
    if ( it == att.end() ) {
      att["value"] = XmlContent( node );
    }
    setAttributes( att );
    return this;
  }

  void Comment::setAttributes( const KWargs& kwargsin ) {
    KWargs kwargs = kwargsin;
    auto it = kwargs.find( "value" );
    if ( it == kwargs.end() ) {
      throw ValueError("value attribute is required for " + classname() );
    }
    _value = it->second;
    kwargs.erase( it );
    FoliaImpl::setAttributes( kwargs );
  }

  xmlNode *Comment::xml( bool, bool ) const {
    xmlNode *e = FoliaImpl::xml( false, false );
    xmlAddChild( e, xmlNewText( (const xmlChar*)_value.c_str()) );
    return e;
  }

  FoliaElement* Comment::parseXml( const xmlNode *node ) {
    KWargs att = getAttributes( node );
    auto it = att.find("value" );
    if ( it == att.end() ) {
      att["value"] = XmlContent( node );
    }
    setAttributes( att );
    return this;
  }

  FoliaElement *AbstractSpanAnnotation::append( FoliaElement *child ) {
    FoliaImpl::append( child );
    if ( child->isinstance(PlaceHolder_t) ) {
      child->increfcount();
    }
    return child;
  }

  void AbstractAnnotationLayer::assignset( FoliaElement *child ) {
    // If there is no set (yet), try to get the set from the child
    // but not if it is the default set.
    // for a Correction child, we look deeper.
    // BARF when the sets are incompatible.
    string c_set;
    if ( child->isSubClass( AbstractSpanAnnotation_t ) ) {
      string st = child->sett();
      if ( !st.empty()
	   && mydoc->defaultset( child->annotation_type() ) != st ) {
	c_set = st;
      }
    }
    else if ( child->isinstance(Correction_t) ) {
      Original *org = child->getOriginal();
      if ( org ) {
	for ( size_t i=0; i < org->size(); ++i ) {
	  FoliaElement *el = org->index(i);
	  if ( el->isSubClass( AbstractSpanAnnotation_t ) ) {
	    string st = el->sett();
	    if ( !st.empty()
		 && mydoc->defaultset( el->annotation_type() ) != st ) {
	      c_set = st;
	      break;
	    }
	  }
	}
      }
      if ( c_set.empty() ){
	New *nw = child->getNew();
	if ( nw ) {
	  for ( size_t i=0; i < nw->size(); ++i ) {
	    FoliaElement *el = nw->index(i);
	    if ( el->isSubClass( AbstractSpanAnnotation_t ) ) {
	      string st = el->sett();
	      if ( !st.empty()
		   && mydoc->defaultset( el->annotation_type() ) != st ) {
		c_set = st;
		break;
	      }
	    }
	  }
	}
      }
      if ( c_set.empty() ){
	auto v = child->suggestions();
	for ( const auto& el : v ) {
	  if ( el->isSubClass( AbstractSpanAnnotation_t ) ) {
	    string st = el->sett();
	    if ( !st.empty()
		 && mydoc->defaultset( el->annotation_type() ) != st ) {
	      c_set = st;
	      break;
	    }
	  }
	}
      }
    }
    if ( c_set.empty() ){
      return;
    }
    if ( _set.empty() ) {
      _set = c_set;
    }
    else if ( _set != c_set ){
      throw DuplicateAnnotationError( "appending child: " + child->xmltag()
				      + " with set='"
				      +  c_set + "' to " + xmltag()
				      + " failed while it already has set='"
				      + _set + "'" );
    }
    mydoc->incrRef( child->annotation_type(), _set );
  }

  FoliaElement *AbstractAnnotationLayer::append( FoliaElement *child ) {
    assignset( child );
    return FoliaImpl::append( child );
  }

  KWargs AbstractAnnotationLayer::collectAttributes() const {
    KWargs attribs = FoliaImpl::collectAttributes();
    auto it = attribs.find("set");
    if ( it != attribs.end() ) {
      attribs.erase(it);
    }
    return attribs;
  }

  xmlNode *AbstractSpanAnnotation::xml( bool recursive, bool kanon ) const {
    xmlNode *e = FoliaImpl::xml( false, false );
    // append Word, Phon and Morpheme children as WREFS
    //  EXCEPT when there are NO references to it
    for ( const auto& el : data ) {
      if ( ( el->element_id() == Word_t ||
	     el->element_id() == Phoneme_t ||
	     el->element_id() == Morpheme_t )
	   && el->refcount() > 0 ){
	xmlNode *t = XmlNewNode( foliaNs(), "wref" );
	KWargs attribs;
	attribs["id"] = el->id();
	string txt = el->str( textclass() );
	if ( !txt.empty() ) {
	  attribs["t"] = txt;
	}
	addAttributes( t, attribs );
	xmlAddChild( e, t );
      }
      else {
	string at = tagToAtt( el );
	if ( at.empty() ) {
	  // otherwise handled by FoliaElement::xml() above
	  xmlAddChild( e, el->xml( recursive, kanon ) );
	}
      }
    }
    return e;
  }

  FoliaElement *Quote::append( FoliaElement *child ) {
    FoliaImpl::append( child );
    if ( child->isinstance(Sentence_t) ) {
      child->setAuth( false ); // Sentences under quotes are non-authoritative
    }
    return child;
  }

  xmlNode *Content::xml( bool recurse, bool ) const {
    xmlNode *e = FoliaImpl::xml( recurse, false );
    xmlAddChild( e, xmlNewCDataBlock( 0,
				      (const xmlChar*)value.c_str() ,
				      value.length() ) );
    return e;
  }

  void Content::setAttributes( const KWargs& args ){
    KWargs atts = args;
    auto it = atts.find( "value" );
    if ( it != atts.end() ) {
      value = it->second;
      atts.erase( it );
    }
    FoliaImpl::setAttributes( atts );
  }

  FoliaElement* Content::parseXml( const xmlNode *node ) {
    KWargs att = getAttributes( node );
    setAttributes( att );
    xmlNode *p = node->children;
    bool isCdata = false;
    bool isText = false;
    while ( p ) {
      if ( p->type == XML_CDATA_SECTION_NODE ) {
	if ( isText ) {
	  throw XmlError( "intermixing text and CDATA in Content node" );
	}
	isCdata = true;
	value += (char*)p->content;
      }
      else if ( p->type == XML_TEXT_NODE ) {
	if ( isCdata ) {
	  throw XmlError( "intermixing text and CDATA in Content node" );
	}
	isText = true;
	value += (char*)p->content;
      }
      else if ( p->type == XML_COMMENT_NODE ) {
	string tag = "_XmlComment";
	FoliaElement *t = createElement( tag, mydoc );
	if ( t ) {
	  t = t->parseXml( p );
	  append( t );
	}
      }
      p = p->next;
    }
    if ( value.empty() ) {
      throw XmlError( "CDATA or Text expected in Content node" );
    }
    return this;
  }

  const UnicodeString Correction::text( const string& cls,
					bool retaintok,
					bool ) const {
#ifdef DEBUG_TEXT
    cerr << "TEXT(" << cls << ") op node : " << xmltag() << " id ( " << id() << ")" << endl;
#endif
    // we cannot use textcontent() on New, Origibal or Current,
    // because texcontent doesn't recurse!
    for ( const auto& el : data ) {
#ifdef DEBUG_TEXT
      cerr << "data=" << el << endl;
#endif
      if ( el->isinstance( New_t )
	   ||( el->isinstance( Original_t ) && cls != "current" )
	   || el->isinstance( Current_t ) ){
	UnicodeString result;
	try {
	  result = el->text( cls, retaintok );
	  return result;
	}
	catch ( ... ){
	  // try other nodes
	}
      }
    }
    throw NoSuchText( "cls=" + cls );
  }

  const string& Correction::getTextDelimiter( bool retaintok ) const {
    for ( const auto& el : data ) {
      if ( el->isinstance( New_t ) || el->isinstance( Current_t ) ) {
	return el->getTextDelimiter( retaintok );
      }
    }
    return EMPTY_STRING;
  }

  const TextContent *Correction::textcontent( const string& cls ) const {
    // TODO: this implements correctionhandling::EITHER only
    for ( const auto& el : data ) {
      if ( el->isinstance( New_t ) || el->isinstance( Current_t ) ) {
	try {
	  const TextContent *res = el->textcontent( cls );
	  return res;
	}
	catch (...){
	}
      }
    }
    for ( const auto& el : data ) {
      if ( el->isinstance( Original_t ) ) {
	try {
	  const TextContent *res = el->textcontent( cls );
	  return res;
	}
	catch ( ... ){
	}
      }
      else if ( cls == "current" && el->hastext( "original" ) ){
	cerr << "text(original)= " << el->textcontent( cls )->text()<< endl;
	// hack for old and erroneous behaviour
	return el->textcontent( "original" );
      }
    }
    throw NoSuchText("wrong cls");
  }

  const PhonContent *Correction::phoncontent( const string& cls ) const {
    // TODO: this implements correctionhandling::EITHER only
    for ( const auto& el: data ) {
      if ( el->isinstance( New_t ) || el->isinstance( Current_t ) ) {
	return el->phoncontent( cls );
      }
    }
    for ( const auto& el: data ) {
      if ( el->isinstance( Original_t ) ) {
	return el->phoncontent( cls );
      }
    }
    throw NoSuchPhon("wrong cls");
  }

  bool Correction::hasNew( ) const {
    vector<FoliaElement*> v = select( New_t, false );
    return !v.empty();
  }

  New *Correction::getNew() const {
    vector<New*> v = FoliaElement::select<New>( false );
    if ( v.empty() ) {
      return 0;
    }
    return v[0];
  }

  FoliaElement *Correction::getNew( size_t index ) const {
    New *n = getNew();
    return n->index(index);
  }

  bool Correction::hasOriginal() const {
    vector<FoliaElement*> v = select( Original_t, false );
    return !v.empty();
  }

  Original *Correction::getOriginal() const {
    vector<Original*> v = FoliaElement::select<Original>( false );
    if ( v.empty() ) {
      return 0;
    }
    return v[0];
  }

  FoliaElement *Correction::getOriginal( size_t index ) const {
    Original *n = getOriginal();
    return n->index(index);
  }

  bool Correction::hasCurrent( ) const {
    vector<FoliaElement*> v = select( Current_t, false );
    return !v.empty();
  }

  Current *Correction::getCurrent( ) const {
    vector<Current*> v = FoliaElement::select<Current>( false );
    if ( v.empty() ) {
      throw NoSuchAnnotation( "current" );
    }
    return v[0];
  }

  FoliaElement *Correction::getCurrent( size_t index ) const {
    Current *n = getCurrent();
    return n->index(index);
  }

  bool Correction::hasSuggestions( ) const {
    vector<Suggestion*> v = suggestions();
    return !v.empty();
  }

  vector<Suggestion*> Correction::suggestions( ) const {
    return FoliaElement::select<Suggestion>( false );
  }

  Suggestion *Correction::suggestions( size_t index ) const {
    vector<Suggestion*> v = suggestions();
    if ( v.empty() || index >= v.size() ) {
      throw NoSuchAnnotation( "suggestion" );
    }
    return v[index];
  }

  Head *Division::head() const {
    if ( data.size() > 0 ||
	 data[0]->element_id() == Head_t ) {
      return dynamic_cast<Head*>(data[0]);
    }
    throw runtime_error( "No head" );
  }

  const string Gap::content() const {
    vector<FoliaElement*> cv = select( Content_t );
    if ( cv.empty() ) {
      throw NoSuchAnnotation( "content" );
    }
    return cv[0]->content();
  }

  Headspan *Dependency::head() const {
    vector<Headspan*> v = FoliaElement::select<Headspan>();
    if ( v.size() < 1 ) {
      throw NoSuchAnnotation( "head" );
    }
    return v[0];
  }

  DependencyDependent *Dependency::dependent() const {
    vector<DependencyDependent *> v = FoliaElement::select<DependencyDependent>();
    if ( v.empty() ) {
      throw NoSuchAnnotation( "dependent" );
    }
    return v[0];
  }

  vector<AbstractSpanAnnotation*> FoliaImpl::selectSpan() const {
    vector<AbstractSpanAnnotation*> res;
    for ( const auto& el : SpanSet ) {
      vector<FoliaElement*> tmp = select( el, true );
      for ( auto& sp : tmp ) {
	res.push_back( dynamic_cast<AbstractSpanAnnotation*>( sp ) );
      }
    }
    return res;
  }

  vector<FoliaElement*> AbstractSpanAnnotation::wrefs() const {
    vector<FoliaElement*> res;
    for ( const auto& el : data ) {
      ElementType et = el->element_id();
      if ( et == Word_t
	   || et == WordReference_t
	   || et == Phoneme_t
	   || et == MorphologyLayer_t ) {
	res.push_back( el );
      }
      else {
	AbstractSpanAnnotation *as = dynamic_cast<AbstractSpanAnnotation*>(el);
	if ( as != 0 ) {
	  vector<FoliaElement*> sub = as->wrefs();
	  for ( auto& wr : sub ) {
	    res.push_back( wr );
	  }
	}
      }
    }
    return res;
  }

  FoliaElement *AbstractSpanAnnotation::wrefs( size_t pos ) const {
    vector<FoliaElement*> v = wrefs();
    if ( pos < v.size() ) {
      return v[pos];
    }
    return 0;
  }

  AbstractSpanAnnotation *AbstractAnnotationLayer::findspan( const vector<FoliaElement*>& words ) const {
    vector<AbstractSpanAnnotation*> av = selectSpan();
    for ( const auto& span : av ){
      vector<FoliaElement*> v = span->wrefs();
      if ( v.size() == words.size() ) {
	bool ok = true;
	for ( size_t n = 0; n < v.size(); ++n ) {
	  if ( v[n] != words[n] ) {
	    ok = false;
	    break;
	  }
	}
	if ( ok ) {
	  return span;
	}
      }
    }
    return 0;
  }

  bool XmlText::setvalue( const std::string& s ){
    static TiCC::UnicodeNormalizer norm;  // defaults to a NFC normalizer
    UnicodeString us = TiCC::UnicodeFromUTF8(s);
    us = norm.normalize( us );
    _value = TiCC::UnicodeToUTF8( us );
    return true;
  }

  const UnicodeString XmlText::text( const string&, bool, bool ) const {
    return TiCC::UnicodeFromUTF8(_value);
  }

  xmlNode *XmlText::xml( bool, bool ) const {
    return xmlNewText( (const xmlChar*)_value.c_str() );
  }

  FoliaElement* XmlText::parseXml( const xmlNode *node ) {
    if ( node->content ) {
      setvalue( (const char*)node->content );
      _value = trim( _value );
    }
    if ( _value.empty() ) {
      throw ValueError( "TextContent may not be empty" );
    }
    return this;
  }

  static void error_sink(void *mydata, xmlError *error ) {
    int *cnt = (int*)mydata;
    if ( *cnt == 0 ) {
      cerr << "\nXML-error: " << error->message << endl;
    }
    (*cnt)++;
  }

  void External::resolve_external( ) {
    try {
      cerr << "try to resolve: " << _src << endl;
      int cnt = 0;
      xmlSetStructuredErrorFunc( &cnt, (xmlStructuredErrorFunc)error_sink );
      xmlDoc *extdoc = xmlReadFile( _src.c_str(), 0, XML_PARSE_NOBLANKS|XML_PARSE_HUGE );
      if ( extdoc ) {
	xmlNode *root = xmlDocGetRootElement( extdoc );
	xmlNode *p = root->children;
	while ( p ) {
	  if ( p->type == XML_ELEMENT_NODE ) {
	    string tag = Name( p );
	    if ( tag == "text" ) {
	      FoliaElement *parent = _parent;
	      KWargs args = parent->collectAttributes();
	      args["_id"] = "Arglebargleglop-glyf";
	      Text *tmp = new Text( args, mydoc );
	      tmp->FoliaImpl::parseXml( p );
	      FoliaElement *old = parent->replace( this, tmp->index(0) );
	      mydoc->delDocIndex( tmp, "Arglebargleglop-glyf" );
	      tmp->remove( (size_t)0, false );
	      delete tmp;
	      delete old;
	    }
	    p = p->next;
	  }
	}
	xmlFreeDoc( extdoc );
      }
      else {
	throw XmlError( "resolving external " + _src + " failed" );
      }
    }
    catch ( const exception& e ) {
      throw XmlError( "resolving external " + _src + " failed: "
		      + e.what() );
    }
  }

  FoliaElement* External::parseXml( const xmlNode *node ) {
    KWargs att = getAttributes( node );
    setAttributes( att );
    if ( _include ) {
      mydoc->addExternal( this );
    }
    return this;
  }

  KWargs External::collectAttributes() const {
    KWargs atts = FoliaImpl::collectAttributes();
    if ( _include ) {
      atts["include"] = "yes";
    }
    return atts;
  }

  void External::setAttributes( const KWargs& kwargsin ) {
    KWargs kwargs = kwargsin;
    auto it = kwargs.find( "include" );
    if ( it != kwargs.end() ) {
      _include = TiCC::stringTo<bool>( it->second );
      kwargs.erase( it );
    }
    FoliaImpl::setAttributes(kwargs);
  }

  void Note::setAttributes( const KWargs& args ) {
    auto it = args.find( "_id" );
    if ( it != args.end() ) {
      refId = it->second;
    }
    FoliaImpl::setAttributes( args );
  }

  KWargs Reference::collectAttributes() const {
    KWargs atts = FoliaImpl::collectAttributes();
    if ( !_id.empty() ){
      atts["_id"] = _id;
    }
    atts["id"] = refId;
    atts["type"] = ref_type;
    if ( !_format.empty() && _format != "text/folia+xml" ) {
      atts["format"] = _format;
    }
    return atts;
  }

  void Reference::setAttributes( const KWargs& argsin ) {
    KWargs args = argsin;
    auto it = args.find( "_id" );
    if ( it != args.end() ) {
      _id = it->second;
      args.erase( it );
    }
    it = args.find( "id" );
    if ( it != args.end() ) {
      refId = it->second;
      args.erase( it );
    }
    it = args.find( "type" );
    if ( it != args.end() ) {
      ref_type = it->second;
      args.erase( it );
    }
    it = args.find( "format" );
    if ( it != args.end() ) {
      _format = it->second;
      args.erase( it );
    }
    FoliaImpl::setAttributes(args);
  }

  xmlNode *XmlComment::xml( bool, bool ) const {
    return xmlNewComment( (const xmlChar*)_value.c_str() );
  }

  FoliaElement* XmlComment::parseXml( const xmlNode *node ) {
    if ( node->content ) {
      _value = (const char*)node->content;
    }
    return this;
  }

  KWargs Suggestion::collectAttributes() const {
    KWargs atts = FoliaImpl::collectAttributes();
    if ( !_split.empty() ) {
      atts["split"] = _split;
    }
    if ( !_merge.empty() ) {
      atts["merge"] = _merge;
    }
    return atts;
  }

  void Suggestion::setAttributes( const KWargs& kwargsin ) {
    KWargs kwargs = kwargsin;
    auto it = kwargs.find( "split" );
    if ( it != kwargs.end() ) {
      _split = it->second;
      kwargs.erase( it );
    }
    it = kwargs.find( "merge" );
    if ( it != kwargs.end() ) {
      _merge = it->second;
      kwargs.erase( it );
    }
    FoliaImpl::setAttributes(kwargs);
  }


  void Feature::setAttributes( const KWargs& kwargs ) {
    //
    // Feature is special. So DON'T call ::setAttributes
    //
    auto it = kwargs.find( "subset" );
    if ( it == kwargs.end() ) {
      _subset = default_subset();
      if ( _subset.empty() ){
	throw ValueError("subset attribute is required for " + classname() );
      }
    }
    else {
      if ( it->second.empty() ) {
	throw ValueError("subset attribute may never be empty: " + classname() );
      }
      _subset = it->second;
    }
    it = kwargs.find( "class" );
    if ( it == kwargs.end() ) {
      throw ValueError("class attribute is required for " + classname() );
    }
    if ( it->second.empty() ) {
      throw ValueError("class attribute may never be empty: " + classname() );
    }
    _class = it->second;
  }

  KWargs Feature::collectAttributes() const {
    KWargs attribs = FoliaImpl::collectAttributes();
    attribs["subset"] = _subset;
    return attribs;
  }

  vector<string> FoliaImpl::feats( const string& s ) const {
    //    return all classes of the given subset
    vector<string> result;
    for ( const auto& el : data ) {
      if ( el->isSubClass( Feature_t ) &&
	   el->subset() == s ) {
	result.push_back( el->cls() );
      }
    }
    return result;
  }

  const string FoliaImpl::feat( const string& s ) const {
    //    return the fist class of the given subset
    for ( const auto& el : data ) {
      if ( el->isSubClass( Feature_t ) &&
	   el->subset() == s ) {
	return el->cls();
      }
    }
    return "";
  }

  ForeignMetaData::~ForeignMetaData(){
    for ( const auto& it : foreigners ){
      delete it;
    }
  }

  void ForeignMetaData::add_foreign( const xmlNode *node ){
    ForeignData *fd = new ForeignData();
    fd->set_data( node );
    foreigners.push_back( fd );
  }

  ForeignData::~ForeignData(){
    xmlFreeNode( _foreign_data );
  }

  FoliaElement* ForeignData::parseXml( const xmlNode *node ){
    set_data( node );
    return this;
  }

  xmlNode *ForeignData::xml( bool, bool ) const {
    return get_data();
  }

  void ForeignData::set_data( const xmlNode *node ){
    xmlNode *p = (xmlNode *)node->children;
    while ( p ){
      string pref;
      string ns = getNS( p, pref );
      if ( ns == NSFOLIA ){
	throw XmlError( "ForeignData MAY NOT be in the FoLiA namespace" );
      }
      p = p->next;
    }
    _foreign_data = xmlCopyNode( (xmlNode*)node, 1 );
  }

  void clean_ns( xmlNode *node, const string& ns ){
    xmlNs *p = node->nsDef;
    xmlNs *prev = 0;
    while ( p ){
      string val = (char *)p->href;
      if ( val == ns ){
	if ( prev ){
	  prev->next = p->next;
	}
	else {
	  node->nsDef = p->next;
	}
	return;
      }
      prev = p;
      p = p->next;
    }
  }

  xmlNode* ForeignData::get_data() const {
    xmlNode *result = xmlCopyNode(_foreign_data, 1 );
    clean_ns( result, NSFOLIA ); // HACK: remove FoLiA namespace def
    return result;
  }

  const MetaData* FoliaImpl::getmetadata() const {
    // Get the metadata that applies to this element,
    // automatically inherited from parent elements
    if ( !_metadata.empty() && doc() ){
      return doc()->get_submetadata(_metadata);
    }
    else if ( parent() ){
      return parent()->getmetadata();
    }
    else {
      return 0;
    }
  }

  const string FoliaImpl::getmetadata( const std::string& key ) const {
    // Get the metadata that applies to this element,
    // automatically inherited from parent elements
    if ( !_metadata.empty() && doc() ){
      const MetaData *what = doc()->get_submetadata(_metadata);
      if ( what && what->datatype() == "NativeMetaData" && !key.empty() ){
	return what->get_val( key );
      }
      return "";
    }
    else if ( parent() ){
      return parent()->getmetadata( key );
    }
    else {
      return "";
    }
  }

  KWargs AbstractTextMarkup::collectAttributes() const {
    KWargs attribs = FoliaImpl::collectAttributes();
    if ( !idref.empty() ) {
      attribs["id"] = idref;
    }
    return attribs;
  }

  void AbstractTextMarkup::setAttributes( const KWargs& atts ) {
    KWargs args = atts;
    auto it = args.find( "id" );
    if ( it != args.end() ) {
      auto it2 = args.find( "_id" );
      if ( it2 != args.end() ) {
	throw ValueError("Both 'id' and 'xml:id found for " + classname() );
      }
      idref = it->second;
      args.erase( it );
    }
    it = args.find( "text" );
    if ( it != args.end() ) {
      XmlText *txt = new XmlText();
      txt->setvalue( it->second );
      append(txt);
      args.erase( it );
    }
    FoliaImpl::setAttributes( args );
  }

  KWargs TextMarkupCorrection::collectAttributes() const {
    KWargs attribs = AbstractTextMarkup::collectAttributes();
    if ( !_original.empty() ) {
      attribs["original"] = _original;
    }
    return attribs;
  }

  void TextMarkupCorrection::setAttributes( const KWargs& args ) {
    KWargs argl = args;
    auto it = argl.find( "id" );
    if ( it != argl.end() ) {
      idref = it->second;
      argl.erase( it );
    }
    it = argl.find( "original" );
    if ( it != argl.end() ) {
      _original = it->second;
      argl.erase( it );
    }
    FoliaImpl::setAttributes( argl );
  }

  const UnicodeString TextMarkupCorrection::text( const string& cls,
						  bool ret,
						  bool strict ) const{
    if ( cls == "original" ) {
      return TiCC::UnicodeFromUTF8(_original);
    }
    return FoliaImpl::text( cls, ret, strict );
  }

  const FoliaElement* AbstractTextMarkup::resolveid() const {
    if ( idref.empty() || !mydoc ) {
      return this;
    }
    else {
      return mydoc->index(idref);
    }
  }

  void TextContent::init() {
    _offset = -1;
  }

  void PhonContent::init() {
    _offset = -1;
  }

  void Word::init() {
    _space = true;
  }

  void Linebreak::init() {
    _newpage = false;
  }

  void Alignment::init() {
    _format = "text/folia+xml";
  }

  void Reference::init() {
    _format = "text/folia+xml";
  }

  void ForeignData::init() {
    _foreign_data = 0;
  }

} // namespace folia<|MERGE_RESOLUTION|>--- conflicted
+++ resolved
@@ -1015,11 +1015,7 @@
     try {
       this->textcontent(cls);
       return true;
-<<<<<<< HEAD
-    } catch (const NoSuchText& e ) {
-=======
     } catch ( const NoSuchText& e ) {
->>>>>>> 6ba1f0fd
       return false;
     }
   }
