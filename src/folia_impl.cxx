/*
  Copyright (c) 2006 - 2020
  CLST  - Radboud University
  ILK   - Tilburg University

  This file is part of libfolia

  libfolia is free software; you can redistribute it and/or modify
  it under the terms of the GNU General Public License as published by
  the Free Software Foundation; either version 3 of the License, or
  (at your option) any later version.

  libfolia is distributed in the hope that it will be useful,
  but WITHOUT ANY WARRANTY; without even the implied warranty of
  MERCHANTABILITY or FITNESS FOR A PARTICULAR PURPOSE.  See the
  GNU General Public License for more details.

  You should have received a copy of the GNU General Public License
  along with this program; if not, see <http://www.gnu.org/licenses/>.

  For questions and suggestions, see:
      https://github.com/LanguageMachines/ticcutils/issues
  or send mail to:
      lamasoftware (at ) science.ru.nl
*/

#include <cassert>
#include <cstdlib>
#include <iostream>
#include <fstream>
#include <sstream>
#include <string>
#include <set>
#include <list>
#include <vector>
#include <map>
#include <algorithm>
#include <type_traits>
#include <stdexcept>
#include "ticcutils/PrettyPrint.h"
#include "ticcutils/StringOps.h"
#include "ticcutils/XMLtools.h"
#include "ticcutils/Unicode.h"
#include "libfolia/folia.h"
#include "libfolia/folia_properties.h"
#include "config.h"

using namespace std;
using namespace icu;
using namespace TiCC;

namespace folia {
  using TiCC::operator <<;

  string VersionName() { return PACKAGE_STRING; } ///< Returns the PACKAGE_STRING info of the package
  string Version() { return VERSION; }  ///< Returns version of the library

  ElementType AbstractElement::element_id() const {
    /// return the ELEMENT_ID property
    return _props.ELEMENT_ID;
  }

  size_t AbstractElement::occurrences() const {
    /// return the OCCURENCES property
    return _props.OCCURRENCES;
  }

  size_t AbstractElement::occurrences_per_set() const {
    /// return the OCCURRENCES_PER_SET property
    return _props.OCCURRENCES_PER_SET;
  }

  Attrib AbstractElement::required_attributes() const {
    /// return the REQUIRED_ATTRIBUTES property
    return _props.REQUIRED_ATTRIBS;
  }

  Attrib AbstractElement::optional_attributes() const {
    /// return the OPTONAL_ATTRIBUTES property
    return _props.OPTIONAL_ATTRIBS;
  }

  bool AbstractElement::hidden() const {
    /// return the HIDDEN property
    return _props.HIDDEN;
  }

  const string& AbstractElement::xmltag() const {
    /// return the XMLTAG property
    /*
      For pre 1.5 documents, it will return the OLD name of that property.
      e.g. "spanrelation" is translated to the old "complexalignment"
    */
    const string& result = _props.XMLTAG;
    if ( doc() && doc()->version_below(1,6) ){
      const auto& it = reverse_old.find(result);
      if ( it != reverse_old.end() ){
	return it->second;
      }
    }
    return result;
  }

  const string& AbstractElement::default_subset() const {
    /// return the SUBSET property
    return _props.SUBSET;
  }

  AnnotationType::AnnotationType AbstractElement::annotation_type() const {
    /// return the ANNOTATIONTYPE property
    return _props.ANNOTATIONTYPE;
  }

  const set<ElementType>& AbstractElement::accepted_data() const {
    /// return the ACCEPTED_DATA property
    return _props.ACCEPTED_DATA;
  }

  const set<ElementType>& AbstractElement::required_data() const {
    /// return the REQUIRED_DATA property
    return _props.REQUIRED_DATA;
  }

  bool AbstractElement::printable() const {
    /// return the PRINTABLE property
    return _props.PRINTABLE;
  }

  bool AbstractElement::speakable() const {
    /// return the SPEAKABLE property
    return _props.SPEAKABLE;
  }

  bool AbstractElement::referable() const {
    /// return the WREFABLE property
    return _props.WREFABLE;
  }

  bool AbstractElement::is_textcontainer() const {
    /// return the TEXTCONTAINER property
    return _props.TEXTCONTAINER;
  }

  bool AbstractElement::is_phoncontainer() const {
    /// return the PHONCONTAINER property
    return _props.PHONCONTAINER;
  }

  bool AbstractElement::xlink() const {
    /// return the XLINK property
    return _props.XLINK;
  }

  bool AbstractElement::auth() const {
    /// return the AUTH property
    return _props.AUTH;
  }

  bool AbstractElement::setonly() const {
    /// return the SETONLY property
    return _props.SETONLY;
  }

  bool AbstractElement::auto_generate_id() const {
    /// return the AUTO_GENERATE_ID property
    return _props.AUTO_GENERATE_ID;
  }

  bool is_structure( const FoliaElement *el ){
    /// test if the object is a Structure Element.
    /*!
      \param el the FoliaElement to test
      \return true when the parameter is an AbstractStructureElement
      or a derivative of an AbstractStructureElement
    */
    return dynamic_cast<const AbstractStructureElement*>( el ) != 0;
  }

  const string AbstractElement::href() const {
    /// return the 'href' value of the object
    /*!
     * if the object has an xlink value for 'href' it is returned as a string
     * otherwise the result is ""
     */
    auto it = _xlink.find("href");
    if ( it != _xlink.end() ){
      return it->second;
    }
    return "";
  }

  ostream& operator<<( ostream& os, const FoliaElement& ae ) {
    /// Output operator for FoliaElements. (for DEBUGGING only)
    /*!
     * \param os the output stream
     * \param ae the FoliaElement
     */
    os << " <" << ae.classname();
    KWargs ats = ae.collectAttributes();
    if ( !ae.id().empty() ) {
      os << " xml:id='" << ae.id() << '"';
      ats.erase("xml:id");
    }

    for ( const auto& it: ats ) {
      os << " " << it.first << "='" << it.second << "'";
    }
    os << " > {";
    for ( size_t i=0; i < ae.size(); ++i ) {
      os << "<" << ae.index(i)->classname() << ">,";
    }
    os << "}";
    if ( ae.classname() == "t" ){
      os << " (" << ae.str() << ")";
    }
    return os;
  }

  ostream& operator<<( ostream&os, const FoliaElement *ae ) {
    /// Output operator for FoliaElements. (for DEBUGGING only)
    /*!
     * \param os the output stream
     * \param ae the FoliaElement
     */
    if ( !ae ) {
      os << "nil";
    }
    else
      os << *ae;
    return os;
  }

  AbstractElement::AbstractElement( const properties& p, Document *d ) :
    /// Constructor for AbstractElements.
    /*!
     * \param p a properties block (required)
     * \param d a parent document
     */
    _mydoc(d),
    _parent(0),
    _auth( p.AUTH ),
    _annotator_type(UNDEFINED),
    _refcount(0),
    _confidence(-1),
    _props(p)
  {
  }

  AbstractElement::~AbstractElement( ) {
    /// Destructor for AbstractElements.
    bool debug = false;
    // if ( xmltag() == "w"
    // 	 || xmltag() == "s"
    // 	 || xmltag() == "entity"
    // 	 || xmltag() == "entities"
    // 	 || xmltag() == "morpheme"
    // 	 || xmltag() == "morphology" ){
    //   debug = false;
    // }
    if (debug ){
      cerr << "delete " << xmltag() << " id=" << _id << " class= "
    	   << cls() << " datasize= " << _data.size() << endl;
      cerr << "REFCOUNT = " << refcount() << endl;
    }
    if ( refcount() > 0 ){
      if ( doc() ) {
	doc()->keepForDeletion( this );
      }
      //      decrefcount();
    }
    else {
      for ( const auto& el : _data ) {
	if ( el->refcount() == 0 ) {
	  if ( debug ){
	    cerr << "dus delete: " << el << endl;
	  }
	  // probably only != 0 for words
	  delete el;
	}
	else if ( doc() ) {
	  if ( debug ){
	    cerr << "dus KEEP: " << el << endl;
	  }
	  doc()->keepForDeletion( el );
	}
      }
    }
    if ( debug ){
      cerr << "\t\tsucces deleting element id=" << _id << " tag = " << xmltag() << " class= "
     	   << cls() << " datasize= " << _data.size() << endl;
    }
    if ( doc() ) {
      doc()->del_doc_index( this, _id );
      doc()->decrRef( annotation_type(), _set );
    }
  }

  xmlNs *AbstractElement::foliaNs() const {
    /// return the associated xmlNs object.
    /*!
     * \return the XML namespace element of the associated FoLiA document
     * or 0 when no xml document is available
     */
    if ( doc() ) {
      return doc()->foliaNs();
    }
    return 0;
  }

  void AbstractElement::check_declaration(){
    /// check the declation consistency of an object.
    /// throws an exception on error
    /*!
     * When the object has an associated document, the declaration of the
     * 'set' attribute is checked. Or the default set when no 'set' is provided
     * Also the presence of an appropiate annotation declaration is checked
     * for the annotation-type of the object. This might auto-declare
     * the anntotation-type, when de document allows this.
     */

    if ( _mydoc ){
      string def;
      if ( !_set.empty() ){
	if ( !doc()->declared( annotation_type(), _set ) ) {
	  throw DeclarationError( "Set '" + _set
				  + "' is used but has no declaration " +
				  "for " + toString( annotation_type() )
				  + "-annotation" );
	}
      }
      else {
	if ( _mydoc->debug > 2 ) {
	  cerr << "get def for " <<  annotation_type() << endl;
	}
	def = doc()->default_set( annotation_type() );
	if ( doc()->debug > 2 ) {
	  cerr << "got def='" <<  def << "'" << endl;
	}
	if ( doc()->is_incremental() && def.empty() ){
	  // when there is NO default set, AND we are parsing using
	  // folia::Engine, we must check if there WAS an empty set originally
	  // which is 'obscured' by newly added declarations
	  def = doc()->original_default_set( annotation_type() );
	  if ( doc()->debug > 2 ) {
	    cerr << "from original got def='" <<  def << "'" << endl;
	  }
	}
	if ( !def.empty() ){
	  _set = def;
	}
	else if ( CLASS & required_attributes() ){
	  throw XmlError( "unable to assign a default set for tag: " + xmltag() );
	}
      }
      if ( annotation_type() != AnnotationType::NO_ANN
	   && !_mydoc->version_below( 2, 0 ) ){
	if ( !_mydoc->declared( annotation_type() ) ){
	  if ( _mydoc->autodeclare() ){
	    _mydoc->auto_declare( annotation_type(), _set );
	  }
	  else {
	    throw DeclarationError( "Encountered an instance of <"
				    + xmltag()
				    + "> without a proper "
				    + toString(annotation_type())
				    + "-annotation" );
	  }
	}
	else if ( _set.empty()
		  && !isSubClass( AbstractAnnotationLayer_t )
		  && !doc()->declared( annotation_type(), "None" ) ){
	  if ( _mydoc->autodeclare() ){
	    _mydoc->auto_declare( annotation_type(), _set );
	  }
	  else {
	    throw DeclarationError( "Encountered an instance of <"
				    + xmltag()
				    + "> without a proper "
				    + toString(annotation_type())
				    + "-annotation" );
	  }
	}
      }
    }
  }

  void AbstractElement::setAttributes( const KWargs& kwargs_in ) {
    /// set the objects attributes given a set of Key-Value pairs.
    /*!
     * \param kwargs_in a KWargs set of Key-Value pairs
     * the given keys are checked agains a range of criteria:
     *     - if the object supports the attribue
     *     - if the object provided value is valid
     *     - if the attribute is declared for the annotation-type
     */
    KWargs kwargs = kwargs_in;
    Attrib supported = required_attributes() | optional_attributes();
    //#define LOG_SET_ATT
#ifdef LOG_SET_ATT
    if ( element_id() == Word_t ) {
      cerr << "set attributes: " << kwargs << " on " << classname() << endl;
      //      cerr << "required = " <<  toString(required_attributes()) << endl;
      //      cerr << "optional = " <<  optional_attributes() << endl;
      //cerr << "supported = " << supported << endl;
      //      cerr << "ID & supported = " << (ID & supported) << endl;
      //      cerr << "ID & _required = " << (ID & required_attributes() ) << endl;
      // cerr << "_id=" << _id << endl;
      // cerr << "AUTH : " << _auth << endl;
    }
#endif
    if ( doc() && doc()->debug > 2 ) {
      cerr << "set attributes: " << kwargs << " on " << classname() << endl;
    }

    string val = kwargs.extract( "generate_id" );
    if ( !val.empty() ) {
      if ( !doc() ) {
	throw runtime_error( "can't generate an ID without a doc" );
      }
      FoliaElement *e = (*doc())[val];
      if ( e ) {
	_id = e->generateId( xmltag() );
      }
      else {
	throw ValueError("Unable to generate an id from ID= " + val );
      }
    }
    else {
      val = kwargs.extract( "xml:id" );
      if ( val.empty() ) {
	val = kwargs.extract( "_id" ); // for backward compatibility
      }
      if ( !val.empty() ) {
	if ( (!ID) & supported ) {
	  throw ValueError("xml:id is not supported for " + classname() );
	}
	else if ( isNCName( val ) ){
	  _id = val;
	}
	else {
	  throw XmlError( "'" + val + "' is not a valid NCName." );
	}
      }
    }

    _set.clear();
    val = kwargs.extract( "set" );
    if ( !val.empty() ) {
      if ( !doc() ) {
	throw ValueError( "attribute set=" + val + " is used on a node without a document." );
      }
      if ( !( (CLASS & supported) || setonly() ) ) {
	throw ValueError("attribute 'set' is not supported for " + classname());
      }
      else {
	string st = doc()->unalias( annotation_type(), val );
	if ( st.empty() ){
	  _set = val;
	}
	else {
	  _set = st;
	}
      }
    }

    check_declaration();

    _class.clear();
    val = kwargs.extract( "class" );
    if ( !val.empty() ) {
      if ( !( CLASS & supported ) ) {
	throw ValueError("Class is not supported for " + classname() );
      }
      if ( element_id() != TextContent_t && element_id() != PhonContent_t ) {
	if ( !doc() ) {
	  throw ValueError( "Class=" + val + " is used on a node without a document." );
	}
	if ( _set.empty() ){
	  if ( !doc()->declared( annotation_type(), "None" ) ) {
	    cerr << endl << doc()->annotationdefaults() << endl << endl;
	    throw ValueError( xmltag() +": An empty set is used but that has no declaration "
			      "for " + toString( annotation_type() )
			      + "-annotation" );
	  }
	  _set = "None";
	}
	doc()->incrRef( annotation_type(), _set );
      }
      _class = val;
    }

    if ( element_id() != TextContent_t && element_id() != PhonContent_t ) {
      if ( !_class.empty() && _set.empty() ) {
	throw ValueError("Set is required for <" + classname() +
			 " class=\"" + _class + "\"> assigned without set."  );
      }
    }

    _annotator.clear();
    val = kwargs.extract( "annotator" );
    if ( !val.empty() ) {
      if ( !(ANNOTATOR & supported) ) {
	throw ValueError("attribute 'annotator' is not supported for " + classname() );
      }
      else {
	_annotator = val;
      }
    }
    else {
      string def;
      if ( doc() &&
	   (def = doc()->default_annotator( annotation_type(), _set )) != "" ) {
	_annotator = def;
      }
    }

    _annotator_type = UNDEFINED;
    val = kwargs.extract( "annotatortype" );
    if ( !val.empty() ) {
      if ( ! (ANNOTATOR & supported) ) {
	throw ValueError("Annotatortype is not supported for " + classname() );
      }
      else {
	_annotator_type = stringTo<AnnotatorType>( val );
	if ( _annotator_type == UNDEFINED ) {
	  throw ValueError( "annotatortype must be 'auto' or 'manual', got '"
			    + val + "'" );
	}
      }
    }
    else {
      if ( doc() ){
	AnnotatorType def = doc()->default_annotatortype( annotation_type(), _set );
	if ( def != UNDEFINED ) {
	  _annotator_type = def;
	}
      }
    }

    val = kwargs.extract( "processor" );
    if ( !val.empty() ){
      if ( _set.empty() ){
	_set = "None";
      }
      if ( !(ANNOTATOR & supported) ){
	throw ValueError("attribute 'processor' is not supported for " + classname() );
      }
      else {
	if ( doc() && doc()->get_processor(val) == 0 ){
	  throw ValueError("attribute 'processor' has unknown value: " + val );
	}
	if ( doc()
	     && !doc()->declared( annotation_type(), _set, "", _annotator_type, val ) ){
	  if (	!doc()->version_below( 2, 0 )
		&& doc()->autodeclare() ) {
	    KWargs args;
	    args["processor"] = val;
	    args["annotatortype"] = _annotator_type;
	    doc()->declare( annotation_type(), _set, args );
	  }
	  else {
	    throw DeclarationError( "Processor '" + val
				    + "' is used for annotationtype '"
				    + toString( annotation_type() )
				    + "' with set='" + _set +"'"
				    + " but there is no corresponding <annotator>"
				    + " referring to it in the annotation"
				    + " declaration block." );
	  }
	}
	_processor = val;
      }
    }
    else if ( (ANNOTATOR & supported) && doc() ){
      string def;
      try {
	def = doc()->default_processor( annotation_type(), _set );
      }
      catch ( const NoDefaultError& e ){
	if ( doc()->is_incremental() ){
	  // when there is NO default processor, AND we are parsing using
	  // folia::Engine, we must check if there WAS a processor originally
	  // which is 'obscured' by newly added declarations
	  def = doc()->original_default_processor( annotation_type() );
	  if ( doc()->debug > 2 ) {
	    cerr << "from original got default processor='" <<  def << "'" << endl;
	  }
	}
	else {
	  throw;
	}
      }
      _processor = def;
    }

    _confidence = -1;
    val = kwargs.extract( "confidence" );
    if ( !val.empty() ) {
      if ( !(CONFIDENCE & supported) ) {
	throw ValueError("Confidence is not supported for " + classname() );
      }
      else {
	try {
	  _confidence = stringTo<double>(val);
	  if ( _confidence < 0 || _confidence > 1.0 ){
	    throw ValueError("Confidence must be a floating point number between 0 and 1, got " + TiCC::toString(_confidence) );
	  }
	}
	catch (...) {
	  throw ValueError( "invalid Confidence value: " + val
			    + " (not a number?)");
	}
      }
    }

    _n = "";
    val = kwargs.extract( "n" );
    if ( !val.empty() ) {
      if ( !(N & supported) ) {
	throw ValueError("N attribute is not supported for " + classname() );
      }
      else {
	_n = val;
      }
    }

    if ( xlink() ) {
      string type = "simple";
      val = kwargs.extract( "xlink:type" );
      if ( !val.empty() ) {
	type = val;
      }
      if ( type != "simple" && type != "locator" ) {
	throw XmlError( "only xlink:types: 'simple' and 'locator' are supported!" );
      }
      _xlink["type"] = type;
      val = kwargs.extract( "xlink:href" );
      if ( !val.empty() ) {
	_xlink["href"] = val;
      }
      else if ( type == "locator" ){
	throw XmlError( "xlink:type='locator' requires an 'xlink:href' attribute" );
      }
      val = kwargs.extract( "xlink:role" );
      if ( !val.empty() ) {
	_xlink["role"] = val;
      }
      val = kwargs.extract( "xlink:title" );
      if ( !val.empty() ) {
	_xlink["title"] = val;
      }
      val = kwargs.extract( "xlink:label" );
      if ( !val.empty() ) {
	if ( type == "simple" ){
	  throw XmlError( "xlink:type='simple' may not have an 'xlink:label' attribute" );
	}
	_xlink["label"] = val;
      }
      val = kwargs.extract( "xlink:arcrole" );
      if ( !val.empty() ) {
	if ( type == "locator" ){
	  throw XmlError( "xlink:type='locator' may not have an 'xlink:arcrole' attribute" );
	}
	_xlink["arcrole"] = val;
      }
      val = kwargs.extract( "xlink:show" );
      if ( !val.empty() ) {
	if ( type == "locator" ){
	  throw XmlError( "xlink:type='locator' may not have an 'xlink:show' attribute" );
	}
	_xlink["show"] = val;
      }
      val = kwargs.extract( "xlink:actuate" );
      if ( !val.empty() ) {
	if ( type == "locator" ){
	  throw XmlError( "xlink:type='locator' may not have an 'xlink:actuate' attribute" );
	}
	_xlink["actuate"] = val;
      }
    }

    _datetime.clear();
    val = kwargs.extract( "datetime" );
    if ( !val.empty() ) {
      if ( !(DATETIME & supported) ) {
	throw ValueError("datetime attribute is not supported for " + classname() );
      }
      else {
	string time = parseDate( val );
	if ( time.empty() ){
	  throw ValueError( "invalid datetime, must be in YYYY-MM-DDThh:mm:ss format: " + val );
	}
	_datetime = time;
      }
    }
    else {
      string def;
      if ( doc() &&
	   (def = doc()->default_datetime( annotation_type(), _set )) != "" ) {
	_datetime = def;
      }
    }
    val = kwargs.extract( "begintime" );
    if ( !val.empty() ) {
      if ( !(BEGINTIME & supported) ) {
	throw ValueError( "begintime attribute is not supported for " + classname() );
      }
      else {
	string time = parseTime( val );
	if ( time.empty() ) {
	  throw ValueError( "invalid begintime, must be in HH:MM:SS.mmm format: " + val );
	}
	_begintime = time;
      }
    }
    else {
      _begintime.clear();
    }
    val = kwargs.extract( "endtime" );
    if ( !val.empty() ) {
      if ( !(ENDTIME & supported) ) {
	throw ValueError( "endtime attribute is not supported for " + classname() );
      }
      else {
	string time = parseTime( val );
	if ( time.empty() ) {
	  throw ValueError( "invalid endtime, must be in HH:MM:SS.mmm format: " + val );
	}
	_endtime = time;
      }
    }
    else {
      _endtime.clear();
    }

    val = kwargs.extract( "src" );
    if ( !val.empty() ) {
      if ( !(SRC & supported) ) {
	throw ValueError( "src attribute is not supported for " + classname() );
      }
      else {
	_src = val;
      }
    }
    else {
      _src.clear();
    }

    if ( SPACE & supported ){
      _space = true;
    }
    val = kwargs.extract( "space" );
    if ( !val.empty() ) {
      if ( !(SPACE & supported) ){
	throw ValueError( "space attribute is not supported for " + classname() );
      }
      else {
	if ( val == "no" ) {
	  _space = false;
	}
	else if ( val == "yes" ) {
	  _space = true;
	}
	else {
	  throw ValueError( "invalid value for space attribute: '" + val + "'" );
	}
      }
    }

    val = kwargs.extract( "metadata" );
    if ( !val.empty() ) {
      if ( !(METADATA & supported) ) {
	throw ValueError( "Metadata attribute is not supported for " + classname() );
      }
      else {
	_metadata = val;
	if ( doc() && doc()->get_submetadata( _metadata ) == 0 ){
	  throw KeyError( "No such metadata defined: " + _metadata );
	}
      }
    }
    else
      _metadata.clear();

    val = kwargs.extract( "speaker" );
    if ( !val.empty() ) {
      if ( !(SPEAKER & supported) ) {
	throw ValueError( "speaker attibute is not supported for " + classname() );
      }
      else {
	_speaker = val;
      }
    }
    else {
      _speaker.clear();
    }

    val = kwargs.extract( "textclass" );
    if ( !val.empty() ) {
      if ( !(TEXTCLASS & supported) ) {
	throw ValueError( "textclass attribute is not supported for " + classname() );
      }
      else {
	_textclass = val;
      }
    }
    else {
      _textclass = "current";
    }

    val = kwargs.extract( "auth" );
    if ( !val.empty() ){
      _auth = stringTo<bool>( val );
    }
    if ( doc() && !_id.empty() ) {
      try {
	doc()->add_doc_index( this, _id );
      }
      catch ( const DuplicateIDError& e ){
	if ( element_id() != WordReference_t ){
	  throw;
	}
      }
    }
    addFeatureNodes( kwargs );
  }

  void AbstractElement::addFeatureNodes( const KWargs& kwargs ) {
    /// add children to the objcect, based on the set of Key-Value pairs.
    /*!
     * \param kwargs a KWargs set of Key-Value pairs
     * the given keys must be in the AttributeFeatures set.
     * the values are used as class attribute for the new children
     */
    for ( const auto& it: kwargs ) {
      string tag = it.first;
      if ( tag == "head" ) {
	// "head" is special because the tag is "headfeature"
	// this to avoid conflicts with the "head" tag!
	tag = "headfeature";
      }
      if ( AttributeFeatures.find( tag ) == AttributeFeatures.end() ) {
	string message = "unsupported attribute: " + tag + "='" + it.second
	  + "' for node with tag '" + classname() + "'";
	if ( tag == "id" ){
	  message += "\ndid you mean xml:id?";
	}
	if ( doc() && doc()->permissive() ) {
	  cerr << message << endl;
	}
	else {
	  throw XmlError( message );
	}
      }
      KWargs newa;
      newa["class"] = it.second;
      FoliaElement *new_node = createElement( tag, doc() );
      new_node->setAttributes( newa );
      append( new_node );
    }
  }

  string toDoubleString( double d ){
    stringstream ss;
    ss.precision(6);
    ss << std::fixed << std::showpoint << d;
    return ss.str();
  }

  KWargs AbstractElement::collectAttributes() const {
    /// extract all Attribute-Value pairs from the object
    /*!
     * \return a KWargs set of Attribute-value pairs
     * Might also use declaration defaults and alias declarations to extract
     * default values
     */
    KWargs attribs;
    bool isDefaultSet = true;

    if ( !_id.empty() ) {
      attribs["xml:id"] = _id;
    }
    if ( _set != "None"
	 && !_set.empty()
	 && _set != doc()->default_set( annotation_type() ) ) {
      isDefaultSet = false;
      string ali = doc()->alias( annotation_type(), _set );
      if ( ali.empty() ){
	attribs["set"] = _set;
      }
      else {
	attribs["set"] = ali;
      }
    }
    if ( !_class.empty() ) {
      attribs["class"] = _class;
    }
    if ( !_processor.empty() ){
      string tmp;
      try {
	tmp = doc()->default_processor( annotation_type(), _set );
      }
      catch ( NoDefaultError& ){
      }
      catch ( ... ){
	throw;
      }
      if ( tmp != _processor ){
	attribs["processor"] = _processor;
      }
    }
    else {
      bool isDefaultAnn = true;
      if ( !_annotator.empty() &&
	   _annotator != doc()->default_annotator( annotation_type(), _set ) ) {
	isDefaultAnn = false;
	attribs["annotator"] = _annotator;
      }
      if ( _annotator_type != UNDEFINED ) {
	AnnotatorType at = doc()->default_annotatortype( annotation_type(), _set );
	if ( (!isDefaultSet || !isDefaultAnn) && _annotator_type != at ) {
	  if ( _annotator_type == AUTO ) {
	    attribs["annotatortype"] = "auto";
	  }
	  else if ( _annotator_type == MANUAL ) {
	    attribs["annotatortype"] = "manual";
	  }
	}
      }
    }
    if ( xlink() ) {
      auto it = _xlink.find("type");
      if ( it != _xlink.end() ){
	string type = it->second;
	if ( type == "simple" || type == "locator" ){
	  it = _xlink.find("href");
	  if ( it != _xlink.end() ){
	    attribs["xlink:href"] = it->second;
	    attribs["xlink:type"] = type;
	  }
	  it = _xlink.find("role");
	  if ( it != _xlink.end() ){
	    attribs["xlink:role"] = it->second;
	  }
	  it = _xlink.find("arcrole");
	  if ( it != _xlink.end() ){
	    attribs["xlink:arcrole"] = it->second;
	  }
	  it = _xlink.find("show");
	  if ( it != _xlink.end() ){
	    attribs["xlink:show"] = it->second;
	  }
	  it = _xlink.find("actuate");
	  if ( it != _xlink.end() ){
	    attribs["xlink:actuate"] = it->second;
	  }
	  it = _xlink.find("title");
	  if ( it != _xlink.end() ){
	    attribs["xlink:title"] = it->second;
	  }
	  it = _xlink.find("label");
	  if ( it != _xlink.end() ){
	    attribs["xlink:label"] = it->second;
	  }
	}
      }
    }
    if ( !_datetime.empty() &&
	 _datetime != doc()->default_datetime( annotation_type(), _set ) ) {
      attribs["datetime"] = _datetime;
    }
    if ( !_begintime.empty() ) {
      attribs["begintime"] = _begintime;
    }
    if ( !_endtime.empty() ) {
      attribs["endtime"] = _endtime;
    }
    if ( !_src.empty() ) {
      attribs["src"] = _src;
    }
    if ( !_metadata.empty() ) {
      attribs["metadata"] = _metadata;
    }
    if ( !_speaker.empty() ) {
      attribs["speaker"] = _speaker;
    }
    if ( !_textclass.empty() && _textclass != "current" ){
      attribs["textclass"] = _textclass;
    }

    if ( _confidence >= 0 ) {
      attribs["confidence"] = toDoubleString(_confidence);
    }
    if ( !_n.empty() ) {
      attribs["n"] = _n;
    }
    if ( !_auth ) {
      attribs["auth"] = "no";
    }
    if ( SPACE & optional_attributes() ){
      if ( !_space ) {
	attribs["space"] = "no";
      }
    }
    return attribs;
  }

  const string FoliaElement::xmlstring( bool add_ns ) const{
    /// serialize a FoLiAElement to a string (XML fragment)
    /*!
     * \param add_ns Also add the NameSpace declarations
     * \return a string representation of the FoLiA XML
     */
    xmlNode *n = xml( true, false );
    if ( add_ns ){
      xmlSetNs( n, xmlNewNs( n, (const xmlChar *)NSFOLIA.c_str(), 0 ) );
    }
    xmlBuffer *buf = xmlBufferCreate();
    xmlNodeDump( buf, 0, n, 0, 0 );
    string result = (const char*)xmlBufferContent( buf );
    xmlBufferFree( buf );
    xmlFreeNode( n );
    return result;
  }

  const string FoliaElement::xmlstring( bool format,
					int indent,
					bool add_ns ) const{
    /// serialize a FoLiAElement to a string (XML fragment)
    /*!
     * \param format allow output formating
     * \param indent number of spaces to indent
     * \param add_ns Also add the NameSpace declarations
     * \return a string representation of the FoLiA XML
     */
    xmlNode *n = xml( true, false );
    if ( add_ns ){
      xmlSetNs( n, xmlNewNs( n, (const xmlChar *)NSFOLIA.c_str(), 0 ) );
    }
    xmlBuffer *buf = xmlBufferCreate();
    //    xmlKeepBlanksDefault(0);
    xmlNodeDump( buf, 0, n, indent, (format?1:0) );
    string result = (const char*)xmlBufferContent( buf );
    xmlBufferFree( buf );
    xmlFreeNode( n );
    return result;
  }

  string tagToAtt( const FoliaElement* c ) {
    /// helper function. Given an element of type Feature_t, return the tag value
    /*!
     * \param c some FoLiAElement
     * \return the string value of attribute related to the tag of the parameter
     * if the element is of type Feature_t is has an asscociated attribute
     * otherwise not, and the empty string is returned.
     */
    string att;
    if ( c->isSubClass( Feature_t ) ) {
      att = c->xmltag();
      if ( att == "feat" ) {
	// "feat" is a Feature_t too. exclude!
	att = "";
      }
      else if ( att == "headfeature" ) {
	// "head" is special
	att = "head";
      }
    }
    return att;
  }

  void AbstractElement::check_append_text_consistency( const FoliaElement *child ) const {
    /// check the text consistency of a new child against the Element.
    /*!
     * \param child the new child
     *
     * When a document is available AND it has the checktext() property
     * the text of the child is checked against the text of the parent.
     *
     * will throw on error.
     *
     * For Word, String and TextContent children, we assume that their text is
     * embedded in the parents text.
     *
     * For all other cases, the text of the child should match the parents text.
     * \note Matching is opaque to spaces, newlines and tabs
     */
    if ( !doc() || !doc()->checktext() ){
      return;
    }
    string cls = child->cls();
    if ( !child->hastext( cls ) ){
      // no use to proceed. not adding text
      return;
    }
    FoliaElement *parent = this->parent();
    if ( parent
	 && parent->element_id() != Correction_t
	 && parent->hastext( cls ) ){
      // check text consistency for parents with text
      // but SKIP Corrections
      UnicodeString s1 = parent->text( cls, TEXT_FLAGS::STRICT );
      UnicodeString s2 = child->text( cls, TEXT_FLAGS::STRICT );
      // no retain tokenization, strict for both
      s1 = normalize_spaces( s1 );
      s2 = normalize_spaces( s2 );
      if ( !s1.isEmpty() && !s2.isEmpty() ){
	bool test_fail;
	if ( isSubClass( Word_t )
	     || child->isSubClass( TextContent_t )
	     || isSubClass( String_t ) ){
	  // Words and Strings are 'per definition' PART of there parents
	  test_fail = ( s1.indexOf( s2 ) < 0 ); // aren't they?
	}
	else {
	  // otherwise an exacte match is needed
	  test_fail = ( s1 != s2 );
	}
	if ( test_fail ){
	  throw InconsistentText( "text (class="
				  + cls + ") from node: " + child->xmltag()
				  + "(" + child->id() + ")"
				  + " with value\n'" + TiCC::UnicodeToUTF8(s2)
				  + "'\n to element: " + parent->xmltag() +
				  + "(" + parent->id() + ") which already has "
				  + "text in that class and value: \n'"
				  + TiCC::UnicodeToUTF8(s1) + "'\n" );
	}
      }
    }
  }

  void AbstractElement::check_text_consistency( ) const {
    /// check the text consistency of the combined text of the children
    /// against the text of the Element.
    /*!
     * When a document is available AND it has the checktext() property
     * the combined text of ALL the children is checked against the text of
     * the parent.
     *
     * will throw on error
     *
     * For Word and String children, we only assume that their text is
     * embedded in the parents text.
     *
     * For all other cases, the text should exactly match the parents text.
     * \note Matching is opaque to spaces, newlines and tabs
     */
    if ( !doc() || !doc()->checktext() || ! printable() ){
      return;
    }

    string cls = this->cls();
    FoliaElement *parent = this->parent();
    if ( parent
	 && parent->element_id() != Correction_t
	 && parent->hastext( cls ) ){
      // check text consistency for parents with text
      // but SKIP Corrections
      UnicodeString s1 = parent->text( cls, TEXT_FLAGS::STRICT );
      UnicodeString s2 = this->text( cls, TEXT_FLAGS::NONE );
      // no retain tokenization, strict for parent, deeper for child
      s1 = normalize_spaces( s1 );
      s2 = normalize_spaces( s2 );
      bool test_fail;
      if ( isSubClass( Word_t )
	   || isSubClass( String_t ) ) {
	// Words and Strings are 'per definition' PART of there parents
	test_fail = ( s1.indexOf( s2 ) < 0 ); // aren't they?
      }
      else {
	// otherwise an exacte match is needed
	test_fail = ( s1 != s2 );
      }
      if ( test_fail ){
	throw InconsistentText( "text (class="
				+ cls + ") from node: " + xmltag()
				+ "(" + id() + ")"
				+ " with value\n'" + TiCC::UnicodeToUTF8(s2)
				+ "'\n to element: " + parent->xmltag() +
				+ "(" + parent->id() + ") which already has "
				+ "text in that class and value: \n'"
				+ TiCC::UnicodeToUTF8(s1) + "'\n" );
      }
    }
  }

  xmlNode *AbstractElement::xml( bool recursive, bool kanon ) const {
    /// convert an Element to an xmlNode
    /*!
     * \param recursive Convert the children too, creating a xmlNode tree
     * \param kanon Output in a canonical form to make comparions easy
     * \return am xmlNode object(-tree)
     */
    xmlNode *e = XmlNewNode( foliaNs(), xmltag() );
    KWargs attribs = collectAttributes();
    set<FoliaElement *> attribute_elements;
    // nodes that can be represented as attributes are converted to atributes
    // and excluded of 'normal' output.

    map<string,int> af_map;
    // first we search al features that can be serialized to an attribute
    // and count them!
    for ( const auto& el : _data ) {
      string at = tagToAtt( el );
      if ( !at.empty() ) {
	++af_map[at];
      }
    }
    // ok, now we create attributes for those that only occur once
    for ( const auto& el : _data ) {
      string at = tagToAtt( el );
      if ( !at.empty() && af_map[at] == 1 ) {
	attribs[at] = el->cls();
	attribute_elements.insert( el );
      }
    }
    addAttributes( e, attribs );
    if ( recursive ) {
      // append children:
      // we want make sure that text elements are in the right order,
      // in front and the 'current' class first
      list<FoliaElement *> currenttextelements;
      list<FoliaElement *> textelements;
      list<FoliaElement *> otherelements;
      list<FoliaElement *> commentelements;
      multimap<ElementType, FoliaElement *, std::greater<ElementType>> otherelementsMap;
      for ( const auto& el : _data ) {
	if ( attribute_elements.find(el) == attribute_elements.end() ) {
	  if ( el->isinstance(TextContent_t) ) {
	    if ( el->cls() == "current" ) {
	      currenttextelements.push_back( el );
	    }
	    else {
	      textelements.push_back( el );
	    }
	  }
	  else {
	    if ( kanon ) {
	      otherelementsMap.insert( make_pair( el->element_id(), el ) );
	    }
	    else {
	      if ( el->isinstance(XmlComment_t)
		   && currenttextelements.empty()
		   && textelements.empty() ) {
		commentelements.push_back( el );
	      }
	      else {
		otherelements.push_back( el );
	      }
	    }
	  }
	}
      }
      for ( const auto& cel : commentelements ) {
	xmlAddChild( e, cel->xml( recursive, kanon ) );
      }
      for ( const auto& tel : currenttextelements ) {
	xmlAddChild( e, tel->xml( recursive, false ) );
	// don't change the internal sequences of TextContent elements
      }
      for ( const auto& tel : textelements ) {
	xmlAddChild( e, tel->xml( recursive, false ) );
	// don't change the internal sequences of TextContent elements
      }
      if ( !kanon ) {
	for ( const auto& oel : otherelements ) {
	  xmlAddChild( e, oel->xml( recursive, kanon ) );
	}
      }
      else {
	for ( const auto& oem : otherelementsMap ) {
	  xmlAddChild( e, oem.second->xml( recursive, kanon ) );
	}
      }
      check_text_consistency();
    }
    return e;
  }

  const string AbstractElement::str( const string& cls ) const {
    /// return the text value of this element
    /*!
     * \param cls The desired textclass
     * \return the string value (UTF8 encoded)
     *
     * if this is a TextContent or it may contain TextContent
     * then return the associated text()
     *
     * if this is a PhonContent or it may contain PhonContent
     * then return the associated phon()
     *
     * otherwise return the empty string
     */
    UnicodeString us;
    try {
      us = text(cls);
    }
    catch( const NoSuchText& ){
      try {
	us = phon(cls);
      }
      catch( const NoSuchPhon&){
	// No TextContent or Phone is allowed
      }
    }
    return TiCC::UnicodeToUTF8( us );
  }

  const string AbstractElement::speech_src() const {
    /// give the value of the _scr of an element
    /*!
     * return a (possibly empty) string.
     *
     * This function recurses upward to the first element which carries _src
     */
    if ( !_src.empty() ) {
      return _src;
    }
    if ( _parent ) {
      return _parent->speech_src();
    }
    return "";
  }

  const string AbstractElement::speech_speaker() const {
    /// give the value of the _speaker of an element
    /*!
     * return a (possibly empty) string.
     *
     * This function recurses upward to the first element which carries _speaker
     */
    if ( !_speaker.empty() ) {
      return _speaker;
    }
    if ( _parent ) {
      return _parent->speech_speaker();
    }
    return "";
  }

  const string AbstractElement::language( const string& st ) const {
    /// give the language value of an element
    /*!
     * \param st the setname to us for searching
     * The search will start at the object, and recurse upward until
     * the document level, where it will return the Documents language
     * Might return "" when no match is found
     */
    std::set<ElementType> exclude;
    vector<LangAnnotation*> v = select<LangAnnotation>( st, exclude, false );
    if ( v.size() > 0 ){
      return v[0]->cls();
    }
    else if ( _parent ){
      return _parent->language( st );
    }
    else {
      return doc()->language();
    }
  }

  bool FoliaElement::hastext( const string& cls ) const {
    /// check if the element has a TextContent with class 'cls'
    /*!
     * \param cls The desired textclass
     * \return true if there is a TextContent available. Otherwise false
     */
    try {
      this->text_content(cls);
      return true;
    } catch ( const NoSuchText& e ) {
      return false;
    }
  }

  bool FoliaElement::hasphon( const string& cls ) const {
    /// check if the element has a PhonContent with class 'cls'
    /*!
     * \param cls The desired textclass
     * \return true if there is a PhonContent available. Otherwise false
     */
    try {
      this->phon_content(cls);
      return true;
    } catch ( const NoSuchPhon& e ) {
      return false;
    }
  }

  //#define DEBUG_TEXT
  //#define DEBUG_TEXT_DEL

  const string& AbstractElement::get_delimiter( bool retaintok ) const {
    /// get the default delimiter of this object.
    /*!
     * \param retaintok retain the tokenization assigned to this element
     * \return a string representing the delimiter
     *
     * If the object has a TEXTDELIMITER property thats is returned
     * Otherwise, the last child is taken and its delimiter is returned IF
     * it is a Structure Element.
     * When this test fails, an empty string is returned, UNLESS the element has
     * the SPACE attribute AND retaintok is specified
     */
    static const string SPACE_STRING = " ";

#ifdef DEBUG_TEXT_DEL
    cerr << "IN <" << xmltag() << ">:get_delimiter (" << retaintok << ")" << endl;
#endif
    if ( _props.TEXTDELIMITER != "NONE" ) {
      return _props.TEXTDELIMITER;
    }
    else if ( _data.size() > 0 ) {
      // attempt to get a delimiter from the last child
      FoliaElement *last = _data.back();
      if ( last->isSubClass(AbstractStructureElement_t) ){
	const string& det = last->get_delimiter( retaintok );
#ifdef DEBUG_TEXT_DEL
	cerr << "out <" << xmltag() << ">:get_delimiter ==> '" << det << "'" << endl;
#endif
	return det;
      }
    }
    if ( (SPACE & optional_attributes()) ){
      if ( _space || retaintok ){
#ifdef DEBUG_TEXT_DEL
	cerr << "out <" << xmltag() << ">:get_delimiter ==> ' '" << endl;
#endif
	return SPACE_STRING;
      }
    }
#ifdef DEBUG_TEXT_DEL
    cerr << "out <" << xmltag() << ">:get_delimiter ==> ''" << endl;
#endif
    return EMPTY_STRING;
  }

  const UnicodeString AbstractElement::private_text( const string& cls,
						     bool retaintok,
						     bool strict,
						     bool show_hidden ) const {
    /// get the UnicodeString value of an element
    /*!
     * \param cls The textclass we are looking for
     * \param retaintok retain the tokenisation information
     * \param strict If true, return the text of this level only
     * when false, allow recursing into children
     * \param show_hidden include text form 'hidden' nodes too.
     * \return the Unicode String representation found. Throws when
     * no text can be found
     */
#ifdef DEBUG_TEXT
    cerr << "TEXT(" << cls << ") on node : " << xmltag() << " id="
	 << id() << endl;
    cerr << (strict?"strict":"not strict") << "\t"
	 << (retaintok?"retain":"untokenized") << "\t"
	 << (show_hidden?"show_hidden":"hide hidden") << "\t" << endl;
#endif
    if ( strict ) {
      return text_content(cls,show_hidden)->text(cls);
    }
    else if ( is_textcontainer() ){
#ifdef DEBUG_TEXT
      cerr << "Textcontainer!, class= " << this->cls() << endl;
#endif
      if ( isinstance( TextContent_t )
	   && this->cls() != cls ) {
	// So no shortcut for TextMarkup
#ifdef DEBUG_TEXT
	cerr << "TextContent shortcurt, class=" << this->cls()
	     << " but looking for: " << cls << endl;
#endif
	return "";
      }
      UnicodeString result;
      for ( const auto& d : _data ){
	if ( d->printable() ){
	  if ( !result.isEmpty() ){
	    const string& delim = d->get_delimiter( retaintok );
	    result += TiCC::UnicodeFromUTF8(delim);
	  }
	  result += d->text( cls );
	}
      }
#ifdef DEBUG_TEXT
      cerr << "TEXT(" << cls << ") on a textcontainer :" << xmltag()
	   << " returned '" << result << "'" << endl;
#endif
      return result;
    }
    else if ( !printable() || ( hidden() && !show_hidden ) ){
      throw NoSuchText( "NON printable element: " + xmltag() );
    }
    else {
      TEXT_FLAGS flags = TEXT_FLAGS::NONE;
      if ( retaintok ){
	flags |= TEXT_FLAGS::RETAIN;
      }
      if ( show_hidden ){
	flags |= TEXT_FLAGS::HIDDEN;
      }
      UnicodeString result = deeptext( cls, flags );
      if ( result.isEmpty() ) {
	result = stricttext( cls );
      }
      if ( result.isEmpty() ) {
	throw NoSuchText( "on tag " + xmltag() + " nor it's children" );
      }
      return result;
    }
  }

  const UnicodeString AbstractElement::text( const std::string& cls,
					     TEXT_FLAGS flags ) const {
    /// get the UnicodeString text value of an element
    /*!
     * \param cls the textclass the text should be in
     * \param flags the search parameters to use. See TEXT_FLAGS.
     */
    bool retain = ( TEXT_FLAGS::RETAIN & flags ) == TEXT_FLAGS::RETAIN;
    bool strict = ( TEXT_FLAGS::STRICT & flags ) == TEXT_FLAGS::STRICT;
    bool hidden = ( TEXT_FLAGS::HIDDEN & flags ) == TEXT_FLAGS::HIDDEN;
    return private_text( cls, retain, strict, hidden );
  }

  void FoLiA::setAttributes( const KWargs& args ){
    /// set the attributes of a FoLiA top node
    /*!
     * \param args an attribute-value list
     * the FoLiA top is special, as it may accept special attributes
     * which are stored in the associated document, and NOT in the node
     */
    KWargs atts = args;
    // we store some attributes in the document itself
    doc()->setDocumentProps( atts );
    // use remaining attributes for the FoLiA node
    // probably only the ID
    AbstractElement::setAttributes( atts );
  }

  FoliaElement* FoLiA::parseXml( const xmlNode *node ){
    ///
    /// recursively parse a complete FoLiA tree
    /// \param node an xmlNode that MUST be a FoLiA root node
    /// \return the parsed tree. Throws on error.
    /*!
     * the topnode is special, as it also carries the main document properties
     *
     */
    KWargs atts = getAttributes( node );
    if ( !doc() ){
      throw XmlError( "FoLiA root without Document" );
    }
    setAttributes( atts );
    bool meta_found = false;
    xmlNode *p = node->children;
    while ( p ){
      if ( p->type == XML_ELEMENT_NODE ){
	if ( TiCC::Name(p) == "metadata" &&
	     checkNS( p, NSFOLIA ) ){
	  if ( doc()->debug > 1 ){
	    cerr << "Found metadata" << endl;
	  }
	  doc()->parse_metadata( p );
	  meta_found = true;
	}
	else if ( p && TiCC::getNS(p) == NSFOLIA ){
	  string tag = TiCC::Name( p );
	  if ( !meta_found  && !doc()->version_below(1,6) ){
	    throw XmlError( "Expecting element metadata, got '" + tag + "'" );
	  }
	  FoliaElement *t = AbstractElement::createElement( tag, doc() );
	  if ( t ){
	    if ( doc()->debug > 2 ){
	      cerr << "created " << t << endl;
	    }
	    t = t->parseXml( p );
	    if ( t ){
	      if ( doc()->debug > 2 ){
		cerr << "extend " << this << " met " << tag << endl;
	      }
	      this->append( t );
	    }
	  }
	}
      }
      p = p->next;
    }
    return this;
  }

  const UnicodeString FoLiA::private_text( const string& cls,
					   bool retaintok,
					   bool strict,
					   bool ) const {
    /// get the UnicodeString value of a FoLiA topnode
    /*!
     * \param cls The textclass we are looking for
     * \param retaintok retain the tokenisation information
     * \param strict If true, return the text of the direct children only
     * when false, allow recursing into children
     * \return the Unicode String representation found. Throws when
     * no text can be found
     */
#ifdef DEBUG_TEXT
    cerr << "FoLiA::TEXT(" << cls << ")" << endl;
#endif
    const vector<FoliaElement *>& data = this->data();
    UnicodeString result;
    for ( const auto& d : data ){
      if ( !result.isEmpty() ){
	const string& delim = d->get_delimiter( retaintok );
	result += TiCC::UnicodeFromUTF8(delim);
      }
      result += d->private_text( cls, retaintok, strict, false );
    }
#ifdef DEBUG_TEXT
    cerr << "FoLiA::TEXT returns '" << result << "'" << endl;
#endif
    return result;
  }

  UnicodeString trim_space( const UnicodeString& in ){
    /// remove leading and traling spaces. KEEP newlines etc.
    /*!
     * \param in an untrimmed UnicodeString
     * \return an UnicodeString with all leading and trailing spaces removed.
     * Other 'whitespace' characters like newline and tab are retained!
     */
    UnicodeString cmp = " ";
    //    cerr << "in = '" << in << "'" << endl;
    UnicodeString out;
    int i = 0;
    for( ; i < in.length(); ++i ){
      //      cerr << "start: bekijk:" << UnicodeString(in[i]) << endl;
      if ( in[i] != cmp[0] ){
	break;
      }
    }
    int j = in.length()-1;
    for( ; j >= 0; --j ){
      //      cerr << "end: bekijk:" << UnicodeString(in[j]) << endl;
      if ( in[j] != cmp[0] ){
	break;
      }
    }
    // cerr << "I=" << i << endl;
    // cerr << "J=" << j << endl;
    if ( j < i ){
      //      cerr << "out = LEEG" << endl;
      return out;
    }
    out = UnicodeString( in, i, j-i+1 );
    //    cerr << "out = '" << out << "'" << endl;
    return out;
  }

  bool check_end( const UnicodeString& us, bool& only ){
    /// check for newline characters at the end
    /*!
     * \param us the UnicodeString to check for '\n'
     * \param only set to true if the whole string consists of only '\n'
     * \return true when at least 1 '\n' is found at the end.
     */
    only = false;
    string tmp = TiCC::UnicodeToUTF8( us );
    int j = tmp.length()-1;
    size_t found_nl = 0;
    for ( ; j >=0; --j ){
      if ( tmp[j] == '\n' ){
	++found_nl;
      }
      else {
	break;
      }
    }
    only = found_nl == tmp.length();
    return found_nl > 0;
  }

  bool no_space_at_end( FoliaElement *s ){
    /// given a FoliaElement check if the last Word in it has space()
    /*!
     * \param s a FoliaElement
     * \return true if the element contains Word children and the last
     * one has space()
     */
    bool result = false;
    //    cerr << "no space? s: " << s << endl;
    if ( s ){
      vector<Word*> words = s->select<Word>(false);
      if ( !words.empty() ){
	Word *last = words.back();
	//	cerr << "no space? last: " << last << endl;
	return !last->space();
      }
    }
    return result;
  }

  const UnicodeString AbstractElement::deeptext( const string& cls,
						 TEXT_FLAGS flags ) const {
    /// get the UnicodeString text value of underlying elements
    /*!
     * \param cls the textclass
     * \param flags the search parameters to use
     * \return The Unicode Text found.
     * Will throw on error.
     */
#ifdef DEBUG_TEXT
    cerr << "deepTEXT(" << cls << ") on node : " << xmltag() << " id=" << id() << ", cls=" << this->cls() << ")" << endl;
#endif
#ifdef DEBUG_TEXT
    cerr << "deeptext: node has " << _data.size() << " children." << endl;
#endif
    vector<UnicodeString> parts;
    vector<UnicodeString> seps;
    for ( const auto& child : this->data() ) {
      // try to get text dynamically from children
      // skip TextContent elements
#ifdef DEBUG_TEXT
      if ( !child->printable() ) {
	cerr << "deeptext: node[" << child->xmltag() << "] NOT PRINTABLE! " << endl;
      }
#endif
      if ( child->printable()
	   && ( is_structure( child )
		|| child->isSubClass( AbstractSpanAnnotation_t )
		|| child->isinstance( Correction_t ) )
	   && !child->isinstance( TextContent_t ) ) {
#ifdef DEBUG_TEXT
	cerr << "deeptext:bekijk node[" << child->xmltag() << "]"<< endl;
#endif
	try {
	  UnicodeString tmp = child->text( cls, flags );
#ifdef DEBUG_TEXT
	  cerr << "deeptext found '" << tmp << "'" << endl;
#endif
	  if ( !isSubClass(AbstractTextMarkup_t) ){
	    tmp = trim_space( tmp );
	  }
#ifdef DEBUG_TEXT
	  cerr << "deeptext trimmed '" << tmp << "'" << endl;
#endif
	  parts.push_back(tmp);
	  if ( child->isinstance( Sentence_t )
	       && no_space_at_end(child) ){
	    const string& delim = "";
#ifdef DEBUG_TEXT
	    cerr << "deeptext: no delimiter van "<< child->xmltag() << " on"
		 << " last w of s" << endl;
#endif
	    seps.push_back(TiCC::UnicodeFromUTF8(delim));
	  }
	  else {
	    // get the delimiter
	    bool retain = ( TEXT_FLAGS::RETAIN & flags ) == TEXT_FLAGS::RETAIN;
	    const string& delim = child->get_delimiter( retain );
#ifdef DEBUG_TEXT
	    cerr << "deeptext:delimiter van "<< child->xmltag() << " ='" << delim << "'" << endl;
#endif
	    seps.push_back(TiCC::UnicodeFromUTF8(delim));
	  }
	} catch ( const NoSuchText& e ) {
#ifdef DEBUG_TEXT
	  cerr << "HELAAS" << endl;
#endif
	}
      }
    }

    // now construct the result;
    UnicodeString result;
    for ( size_t i=0; i < parts.size(); ++i ) {
#ifdef DEBUG_TEXT
      cerr << "part[" << i << "]='" << parts[i] << "'" << endl;
      cerr << "sep[" << i << "]='" << seps[i] << "'" << endl;
#endif
      bool only_nl = false;
      bool end_is_nl = check_end( parts[i], only_nl );
      if ( end_is_nl ){
#ifdef DEBUG_TEXT
	cerr << "a newline after: '" << parts[i] << "'" << endl;
	if ( i < parts.size()-1 ){
	  cerr << "next sep='" << seps[i+1] << "'" << endl;
	}
#endif

	if ( only_nl ){
	  // only a newline
	  result = trim_space( result );
#ifdef DEBUG_TEXT
	  cerr << "OK it is only newline(s)" << endl;
	  cerr << "TRIMMED? '" << result << "'" << endl;
#endif
	}
      }
      result += parts[i];
      if ( !end_is_nl && i < parts.size()-1 ){
	result += seps[i];
      }
#ifdef DEBUG_TEXT
      cerr << "result='" << result << "'" << endl;
#endif
    }
#ifdef DEBUG_TEXT
    cerr << "deeptext() for " << xmltag() << " step 3 " << endl;
#endif
    if ( result.isEmpty() ) {
      bool hidden = ( TEXT_FLAGS::HIDDEN & flags ) == TEXT_FLAGS::HIDDEN;
      result = text_content(cls,hidden)->text(cls);
    }
#ifdef DEBUG_TEXT
    cerr << "deeptext() for " << xmltag() << " result= '" << result << "'" << endl;
#endif
    if ( result.isEmpty() ) {
      throw NoSuchText( xmltag() + ":(class=" + cls +"): empty!" );
    }
    return result;
  }

  const UnicodeString FoliaElement::stricttext( const string& cls ) const {
    /// get the UnicodeString value of TextContent children only
    /*!
     * \param cls the textclass
     * \return The Unicode Text found.
     * Will throw on error.
     */
    return this->text(cls, TEXT_FLAGS::STRICT );
  }

  const UnicodeString FoliaElement::toktext( const string& cls ) const {
    /// get the UnicodeString value of TextContent children only, retaining
    /// tokenization
    /*!
     * \param cls the textclass
     * \return The Unicode Text found.
     * Will throw on error.
     */
    return this->text(cls, TEXT_FLAGS::RETAIN );
  }

  const TextContent *AbstractElement::text_content( const string& cls,
						    bool show_hidden ) const {
    /// Get the TextContent explicitly associated with this element.
    /*!
     * \param cls the textclass to search for
     * \param show_hidden if true also return text og 'hidden' nodes
     *
     * Returns the TextContent instance rather than the actual text.
     * (so it might return iself.. ;)
     * Does not recurse into children with the sole exception of Correction
     * might throw NoSuchText exception if not found.
     */

#ifdef DEBUG_TEXT
    cerr << "text_content(" << cls << "," << (show_hidden?"show_hidden":"")
	 << ")" << endl;
#endif
    if ( isinstance(TextContent_t) ){
#ifdef DEBUG_TEXT
      cerr << "A textcontent!!" << endl;
#endif
      if  ( this->cls() == cls ) {
#ifdef DEBUG_TEXT
	cerr << "return myself..." << endl;
#endif
	return dynamic_cast<const TextContent*>(this);
      }
      else {
	throw NoSuchText( "TextContent::text_content(" + cls + ")" );
      }
    }
#ifdef DEBUG_TEXT
    cerr << (!printable()?"NOT":"") << " printable: " << xmltag() << endl;
    cerr << (!hidden()?"NOT":"") << " hidden: " << xmltag() << endl;
#endif
    if ( !printable() || ( hidden() && !show_hidden ) ) {
      throw NoSuchText( "non-printable element: " +  xmltag() );
    }
#ifdef DEBUG_TEXT
    cerr << "recurse into children...." << endl;
#endif
    for ( const auto& el : data() ) {
      if ( el->isinstance(TextContent_t) && (el->cls() == cls) ) {
	return dynamic_cast<TextContent*>(el);
      }
      else if ( el->element_id() == Correction_t) {
	try {
	  return el->text_content(cls,show_hidden);
	} catch ( const NoSuchText& e ) {
	  // continue search for other Corrections or a TextContent
	}
      }
    }
    throw NoSuchText( xmltag() + "::text_content(" + cls + ")" );
  }

  const PhonContent *AbstractElement::phon_content( const string& cls,
						    bool show_hidden ) const {
    /// Get the PhonContent explicitly associated with this element.
    /*!
     * \param cls the textclass to search for
     * \param show_hidden if true also return text og 'hidden' nodes
     *
     * Returns the PhonContent instance rather than the actual text.
     * (so it might return iself.. ;)
     * Does not recurse into children with the sole exception of Correction
     * might throw NoSuchPhon exception if not found.
     */
    if ( isinstance(PhonContent_t) ){
      if  ( this->cls() == cls ) {
	return dynamic_cast<const PhonContent*>(this);
      }
      else {
	throw NoSuchPhon( xmltag() + "::phon_content(" + cls + ")" );
      }
    }
    if ( !speakable() || ( hidden() && !show_hidden ) ) {
      throw NoSuchPhon( "non-speakable element: " + xmltag() );
    }

    for ( const auto& el : _data ) {
      if ( el->isinstance(PhonContent_t) && ( el->cls() == cls) ) {
	return dynamic_cast<PhonContent*>(el);
      }
      else if ( el->element_id() == Correction_t) {
	try {
	  return el->phon_content(cls,show_hidden);
	} catch ( const NoSuchPhon& e ) {
	  // continue search for other Corrections or a TextContent
	}
      }
    }
    throw NoSuchPhon( xmltag() + "::phon_content(" + cls + ")" );
  }

  //#define DEBUG_PHON

  const UnicodeString AbstractElement::phon( const string& cls,
					     TEXT_FLAGS flags ) const {
    /// get the UnicodeString phon value of an element
    /*!
     * \param cls the textclass the text should be in
     * \param flags the search parameters to use. See TEXT_FLAGS.
     */
    bool hidden = ( TEXT_FLAGS::HIDDEN & flags ) == TEXT_FLAGS::HIDDEN;
    bool strict = ( TEXT_FLAGS::STRICT & flags ) == TEXT_FLAGS::STRICT;
#ifdef DEBUG_PHON
    cerr << "PHON(" << cls << ") on node : " << xmltag() << " id=" << id() << endl;
#endif
    if ( strict ) {
      return phon_content(cls)->phon();
    }
    else if ( !speakable() || ( this->hidden() && !hidden ) ) {
      throw NoSuchPhon( "NON speakable element: " + xmltag() );
    }
    else {
      UnicodeString result = deepphon( cls, flags );
      if ( result.isEmpty() ) {
	result = phon_content(cls,hidden)->phon();
      }
      if ( result.isEmpty() ) {
	throw NoSuchPhon( "on tag " + xmltag() + " nor it's children" );
      }
      return result;
    }
  }

  const UnicodeString AbstractElement::deepphon( const string& cls,
						 TEXT_FLAGS flags ) const {
    /// get the UnicodeString phon value of underlying elements
    /*!
     * \param cls the textclass
     * \param flags the search parameters to use
     * \return The Unicode Text found.
     * Will throw on error.
     */
#ifdef DEBUG_PHON
    cerr << "deepPHON(" << cls << ") on node : " << xmltag()
	 << " id=" << id() << endl;
    cerr << "deepphon: node has " << _data.size() << " children." << endl;
#endif
    vector<UnicodeString> parts;
    vector<UnicodeString> seps;
    for ( const auto& child : _data ) {
      // try to get text dynamically from children
      // skip PhonContent elements
#ifdef DEBUG_PHON
      if ( !child->speakable() ) {
	cerr << "deepphon: node[" << child->xmltag() << "] NOT SPEAKABLE! " << endl;
      }
#endif
      if ( child->speakable() && !child->isinstance( PhonContent_t ) ) {
#ifdef DEBUG_PHON
	cerr << "deepphon:bekijk node[" << child->xmltag() << "]" << endl;
#endif
	try {
	  UnicodeString tmp = child->phon( cls );
#ifdef DEBUG_PHON
	  cerr << "deepphon found '" << tmp << "'" << endl;
#endif
	  parts.push_back(tmp);
	  // get the delimiter
	  const string& delim = child->get_delimiter();
#ifdef DEBUG_PHON
	  cerr << "deepphon:delimiter van "<< child->xmltag() << " ='" << delim << "'" << endl;
#endif
	  seps.push_back(TiCC::UnicodeFromUTF8(delim));
	} catch ( const NoSuchPhon& e ) {
#ifdef DEBUG_PHON
	  cerr << "HELAAS" << endl;
#endif
	}
      }
    }

    // now construct the result;
    UnicodeString result;
    for ( size_t i=0; i < parts.size(); ++i ) {
      result += parts[i];
      if ( i < parts.size()-1 ) {
	result += seps[i];
      }
    }
#ifdef DEBUG_TEXT
    cerr << "deepphon() for " << xmltag() << " step 3 " << endl;
#endif
    if ( result.isEmpty() ) {
      bool hidden = ( TEXT_FLAGS::HIDDEN & flags ) == TEXT_FLAGS::HIDDEN;
      try {
	result = phon_content(cls,hidden)->phon();
      }
      catch ( ... ) {
      }
    }
#ifdef DEBUG_TEXT
    cerr << "deepphontext() for " << xmltag() << " result= '" << result << "'" << endl;
#endif
    if ( result.isEmpty() ) {
      throw NoSuchPhon( xmltag() + ":(class=" + cls +"): empty!" );
    }
    return result;
  }


  vector<FoliaElement *>AbstractElement::find_replacables( FoliaElement *par ) const {
    // find all children with the same signature as the parameter
    /*!
     * \param par the FoliaElement to search
     * \return a vector of matching elements
     * search in the DIRECT children for nodes with the same tag AND set
     * as the element par
     */
    return par->select( element_id(), sett(), SELECT_FLAGS::LOCAL );
  }

  void AbstractElement::replace( FoliaElement *child ) {
    /// replace a child element
    /*!
     * \param child Teh element to substitute
     * This function searches for A child of the same signature (type and set)
     * If found, that child is replaced.
     * If no such child element exists, this will act the same as append()
     */
    vector<FoliaElement*> replace = child->find_replacables( this );
    if ( replace.empty() ) {
      // nothing to replace, simply call append
      append( child );
    }
    else if ( replace.size() > 1 ) {
      throw runtime_error( "Unable to replace. Multiple candidates found, unable to choose." );
    }
    else {
      this->remove( replace[0], true );
      append( child );
    }
  }

  FoliaElement* AbstractElement::replace( FoliaElement *old,
					  FoliaElement* _new ) {
    /// replace in the children old by _new
    /*!
     * \param old The node to be replacec
     * \param _new the new node to add
     * \return old
     * First old is looked up, if present it is replaced
     *
     * when not found this function does nothing and returns 0
     */
    auto it = find_if( _data.begin(),
		       _data.end(),
		       [&]( FoliaElement *el ){ return el == old; } );
    if ( it != _data.end() ){
      *it = _new;
      _new->set_parent(this);
    }
    return 0;
  }

  void AbstractElement::insert_after( FoliaElement *pos, FoliaElement *add ){
    /// append a node after a certain element
    /*!
     * \param pos The location after which to insert add
     * \param add the element to add
     *
     * throws when pos is not found
     */
    auto it = _data.begin();
    while ( it != _data.end() ) {
      if ( *it == pos ) {
	it = _data.insert( ++it, add );
	break;
      }
      ++it;
    }
    if ( it == _data.end() ) {
      throw runtime_error( "insert_after(): previous not found" );
    }
  }

  void FoliaElement::clear_textcontent( const string& textclass ){
    for ( size_t i=0; i < size(); ++i ){
      FoliaElement *p = index(i);
      if ( p->element_id() == TextContent_t ) {
	if ( p->cls() == textclass ){
	  this->remove(p,true);
	  break;
	}
      }
    }
  }

  TextContent *FoliaElement::settext( const string& txt,
				      const string& cls ){
    /// append a TextContent child of class txt with value txt
    /*!
     * \param txt the UTF8 text value
     * \param cls the textclass of the new TextContent
     * \return the new created TextContent
     * may throw on error
     *
     * when the associated document has the checktext mode, (which is the
     * default) both text consistency and the offset are checked.
     */
    if ( doc() && doc()->checktext()
	 && !isSubClass( Morpheme_t ) && !isSubClass( Phoneme_t) ){
#ifdef DEBUG_TEXT
      cerr << endl << "SET TEXT, '" << txt << "' class=" << cls << endl;
      cerr << "for node " << this << endl;
#endif
      UnicodeString deeper_u;
      try {
	deeper_u = text( cls );
	// get deep original text: no retain tokenization, no strict
      }
      catch (...){
      }
      deeper_u = normalize_spaces( deeper_u );
#ifdef DEBUG_TEXT
      cerr << "deeper_u was " << deeper_u << endl;
#endif
      UnicodeString txt_u = TiCC::UnicodeFromUTF8( txt );
      txt_u = normalize_spaces( txt_u );
      if ( !deeper_u.isEmpty() && txt_u != deeper_u ){
	throw InconsistentText( "settext(cls=" + cls + "): deeper text differs from attempted\ndeeper='" + TiCC::UnicodeToUTF8(deeper_u) + "'\nattempted='" + txt + "'" );
      }
    }
    KWargs args;
    args["value"] = txt;
    args["class"] = cls;
    TextContent *node = new TextContent( args, doc() );
    replace( node );
    return node;
  }

  TextContent *FoliaElement::setutext( const UnicodeString& txt,
				       const string& cls ){
    /// append a TextContent child of class cls with value txt
    /*!
     * \param txt the Unicode text value
     * \param cls the textclass of the new TextContent
     * \return the new created TextContent
     * may throw on error
     *
     * when the associated document has the checktext mode, (which is the
     * default) both text consistency and the offset are checked.
     */
    string utf8 = TiCC::UnicodeToUTF8(txt);
    return settext( utf8, cls );
  }

  TextContent *FoliaElement::settext( const string& txt,
				      int offset,
				      const string& cls ){
    /// append a TextContent child of class cls with value txt
    /*!
     * \param txt the UTF8 text value
     * \param offset offset of the text in the text of the parent
     * \param cls the textclass of the new TextContent
     * \return the new created TextContent
     * may throw on error
     *
     * when the associated document has the checktext mode, (which is the
     * default) both text consistency and the offset are checked.
     */
    if ( doc() && doc()->checktext()
	 && !isSubClass( Morpheme_t ) && !isSubClass( Phoneme_t) ){
      UnicodeString deeper_u;
      try {
	deeper_u = text( cls );
	// get deep original text: no retain tokenization, no strict
      }
      catch (...){
      }
      deeper_u = normalize_spaces( deeper_u );
      UnicodeString txt_u = TiCC::UnicodeFromUTF8( txt );
      txt_u = normalize_spaces( txt_u );
      if ( !deeper_u.isEmpty() && txt_u != deeper_u ){
	throw InconsistentText( "settext(cls=" + cls + "): deeper text differs from attempted\ndeeper='" + TiCC::UnicodeToUTF8(deeper_u) + "'\nattempted='" + txt + "'" );
      }
    }
    KWargs args;
    args["value"] = txt;
    args["class"] = cls;
    args["offset"] = TiCC::toString(offset);
    TextContent *node = new TextContent( args, doc() );
    replace( node );
    return node;
  }

  TextContent *FoliaElement::setutext( const UnicodeString& txt,
				       int offset,
				       const string& cls ){
    /// append a TextContent child of class cls with value txt
    /*!
     * \param txt the Unicode text value
     * \param offset offset of the text in the text of the parent
     * \param cls the textclass of the new TextContent
     * \return the new created TextContent
     * may throw on error
     *
     * when the associated document has the checktext mode, (which is the
     * default) both text consistency and the offset are checked.
     */
    string utf8 = TiCC::UnicodeToUTF8(txt);
    return settext( utf8, offset, cls );
  }

  const string FoliaElement::description() const {
    /// return the string value of the description tag (if present)
    /*!
     * \return a string
     * search for Description nodes in this object.
     * When 1 or more are found, return the value of the first one
     */
    vector<FoliaElement *> v = select( Description_t, SELECT_FLAGS::LOCAL );
    if ( v.size() == 0 ) {
      return "";
    }
    return v[0]->description();
  }

  bool AbstractElement::acceptable( ElementType t ) const {
    /// test if this ElementType is acceptable for the current node
    /*!
     * \param t the ElementType to test
     *
     * This function tests if t is in the accepted_data list of the node
     * OR if it is a SubClass of one of the accepted types
     */

    auto it = accepted_data().find( t );
    if ( it == accepted_data().end() ) {
      for ( const auto& et : accepted_data() ) {
	if ( folia::isSubClass( t, et ) ) {
	  return true;
	}
      }
      return false;
    }
    return true;
  }

  bool AbstractElement::addable( const FoliaElement *c ) const {
    /// test if an element \c might succesfully appenden
    /*!
     * \param c the node to check
     * \return true if it doesn't throw
     *
     * \note It will allways throw an error, instead of returning false
     */
    if ( !acceptable( c->element_id() ) ) {
      string mess = "Unable to append object of type " + c->classname()
	+ " to a <" + classname() + ">";
      if ( !_id.empty() ){
	mess += " (id=" + _id + ")";
      }
      throw ValueError( mess );
    }
    if ( c->occurrences() > 0 ) {
      vector<FoliaElement*> v = select( c->element_id(), SELECT_FLAGS::LOCAL );
      size_t count = v.size();
      if ( count >= c->occurrences() ) {
	throw DuplicateAnnotationError( "Unable to add another object of type " + c->classname() + " to " + classname() + ". There are already " + TiCC::toString(count) + " instances of this type, which is the maximum." );
      }
    }
    if ( c->occurrences_per_set() > 0 &&
	 (CLASS & c->required_attributes() || c->setonly() ) ){
      vector<FoliaElement*> v = select( c->element_id(), c->sett(), SELECT_FLAGS::LOCAL );
      size_t count = v.size();
      if ( count >= c->occurrences_per_set() ) {
	throw DuplicateAnnotationError( "Unable to add another object of type " + c->classname() + " to " + classname() + ". There are already " + TiCC::toString(count) + " instances of this type and set (" + c->sett() + "), which is the maximum." );
      }
    }
    if ( c->parent() &&
	 !( c->element_id() == WordReference_t
	    || c->referable() ) ){
      throw XmlError( "attempt to reconnect node " + c->classname() + "("
		      + c->id()
		      + ") to a " + classname() + " node, id=" + _id
		      + ", it was already connected to a "
		      +  c->parent()->classname() + " id=" + c->parent()->id() );
    }
#ifdef NOT_WORKING
    // this fails. needs attention
    if ( c->element_id() == WordReference_t ){
      string tval = atts["t"];
      if ( !tval.empty() ){
      	string tc = ref->textclass();
      	string rtval = ref->str(tc);
      	if ( tval != rtval ){
      	  throw XmlError( "WordReference id=" + id + " has another value for "
      			  + "the t attribute than it's reference. ("
      			  + tval + " versus " + rtval + ")" );
      	}
      }
    }
#endif
    if ( c->element_id() == TextContent_t
	 && element_id() == Word_t ) {
      string val = c->str(c->cls());
      val = trim( val );
      if ( val.empty() ) {
     	throw ValueError( "attempt to add an empty <t> to word: " + _id );
      }
    }
    if ( c->element_id() == TextContent_t ){
      string cls = c->cls();
      string st = c->sett();
      vector<TextContent*> tmp = select<TextContent>( st, false );
      if ( !tmp.empty() ) {
	for( const auto& t : tmp ){
	  if ( t->cls() == cls ){
	    throw DuplicateAnnotationError( "attempt to add <t> with class="
					    + cls + " to element: " + _id
					    + " which already has a <t> with that class" );
	  }
	}
      }
      check_append_text_consistency( c );
    }
    return true;
  }

  void AbstractElement::assignDoc( Document* the_doc ) {
    /// attach a document-less FoliaElement (-tree) to a Document the_doc
    /*!
     * \param the_doc The Document to attach to
     *
     * if the node already has a Document assigned , nothing is done.
     *
     * Otherwise: The annotation type is checked. If not set yet and
     * the doc has autodeclare mode set, it is attempted to do so.
     *
     * Also the ID is registered in the_doc.
     *
     * Finaly, all children are also assigned to the_doc
     */
    if ( !_mydoc ) {
      _mydoc = the_doc;
      if ( annotation_type() != AnnotationType::NO_ANN
	   && !the_doc->version_below( 2, 0 )
	   && the_doc->is_undeclared( annotation_type() ) ){
	// cerr << "assignDoc: " << this << endl;
	// cerr << "ant: " << annotation_type() << endl;
	// cerr << "set: " << _set << endl;
	// so when appending a document-less child, make sure that
	// an annotation declaration is present or added.
	if ( doc()->autodeclare() ){
	  doc()->auto_declare( annotation_type(), _set );
	}
	else {
	  throw DeclarationError( "Encountered an instance of <"
				  + xmltag()
				  + "> without a proper declaration for "
				  + toString(annotation_type())
				  + "-annotation" );
	}
      }
      string myid = id();
      if ( !_set.empty()
	   && (CLASS & required_attributes() )
	   && !_mydoc->declared( annotation_type(), _set ) ) {
	throw DeclarationError( "Set " + _set + " is used in " + xmltag()
			  + "element: " + myid + " but has no declaration " +
			  "for " + toString( annotation_type() ) + "-annotation" );
      }
      if ( !myid.empty() ) {
	_mydoc->add_doc_index( this, myid );
      }
      // assume that children also might be doc-less
      for ( const auto& el : _data ) {
	el->assignDoc( _mydoc );
      }
    }
  }

  bool AbstractElement::checkAtts() {
    /// check if all the REQUIRED attributes of the node are set
    /*!
     * \return true, or throws
     */
    if ( _id.empty()
	 && (ID & required_attributes() ) ) {
      throw ValueError( "attribute 'ID' is required for " + classname() );
    }
    if ( _set.empty()
	 && (CLASS & required_attributes() ) ) {
      throw ValueError( "attribute 'set' is required for " + classname() );
    }
    if ( _class.empty()
	 && ( CLASS & required_attributes() ) ) {
      throw ValueError( "attribute 'class' is required for " + classname() );
    }
    if ( _annotator.empty()
	 && ( ANNOTATOR & required_attributes() ) ) {
      throw ValueError( "attribute 'annotator' is required for " + classname() );
    }
    if ( _annotator_type == UNDEFINED
	 && ( ANNOTATOR & required_attributes() ) ) {
      throw ValueError( "attribute 'Annotatortype' is required for " + classname() );
    }
    if ( _confidence == -1 &&
	 ( CONFIDENCE & required_attributes() ) ) {
      throw ValueError( "attribute 'confidence' is required for " + classname() );
    }
    if ( _n.empty()
	 && ( N & required_attributes() ) ) {
      throw ValueError( "attribute 'n' is required for " + classname() );
    }
    if ( _datetime.empty()
	 && ( DATETIME & required_attributes() ) ) {
      throw ValueError( "attribute 'datetime' is required for " + classname() );
    }
    if ( _begintime.empty()
	 && ( BEGINTIME & required_attributes() ) ) {
      throw ValueError( "attribute 'begintime' is required for " + classname() );
    }
    if ( _endtime.empty()
	 && ( ENDTIME & required_attributes() ) ) {
      throw ValueError( "attribute 'endtime' is required for " + classname() );
    }
    if ( _src.empty()
	 && ( SRC & required_attributes() ) ) {
      throw ValueError( "attribute 'src' is required for " + classname() );
    }
    if ( _metadata.empty()
	 && ( METADATA & required_attributes() ) ) {
      throw ValueError( "attribute 'metadata' is required for " + classname() );
    }
    if ( _speaker.empty()
	 && ( SPEAKER & required_attributes() ) ) {
      throw ValueError( "attribute 'speaker' is required for " + classname() );
    }
    return true;
  }

  FoliaElement *AbstractElement::append( FoliaElement *child ){
    /// append child to this node
    /*!
     * \param child the node to add
     * \return the appended child
     *
     * will throw on error
     */
    if ( !child ){
      throw XmlError( "attempt to append an empty node to a " + classname() );
    }
    bool ok = false;
    try {
      ok = child->checkAtts();
      ok &= addable( child );
    }
    catch ( const XmlError& ) {
      // don't delete the offending child in case of illegal reconnection
      // it will be deleted by the true parent
      throw;
    }
    catch ( const exception& ) {
      delete child;
      throw;
    }
    if ( ok ) {
      if ( doc() ){
	child->assignDoc( doc() );
      }
      _data.push_back(child);
      if ( !child->parent() ) {
	child->set_parent(this);
      }
      if ( child->referable() ){
	child->increfcount();
      }
      return child->postappend();
    }
    return 0;
  }

  FoliaElement *AbstractElement::postappend( ) {
    /// perform some post correction after appending
    if ( id().empty() && (ID & required_attributes()) && auto_generate_id() ){
      _id = generateId( xmltag() );
    }
    return this;
  }

  FoliaElement *TextContent::postappend( ) {
    /// perform some extra checks after appending a TextContent
    if ( doc() ){
      if ( doc()->checktext()
	   && _offset != -1
	   && ( parent() && parent()->auth() ) ){
	doc()->cache_textcontent(this);
      }
      if ( !doc()->declared( AnnotationType::TEXT ) ){
	doc()->declare( AnnotationType::TEXT, DEFAULT_TEXT_SET );
      }
    }
    return this;
  }

  FoliaElement *PhonContent::postappend( ) {
    /// perform some extra checks after appending a PhonContent
    if ( doc() ){
      if ( doc()->checktext() && _offset != -1 ){
	doc()->cache_phoncontent(this);
      }
      if ( !doc()->declared( AnnotationType::PHON ) ){
	doc()->declare( AnnotationType::PHON, DEFAULT_PHON_SET );
      }
    }
    return this;
  }

  void AbstractElement::remove( FoliaElement *child, bool del ) {
    /// remove a child from a node
    /*!
     * \param child the element to remove
     * \param del If true, really delete the child
     */
    auto it = std::remove( _data.begin(), _data.end(), child );
    _data.erase( it, _data.end() );
    if ( del ) {
      if ( child->refcount() > 0 ){
	// dont really delete yet!
	doc()->keepForDeletion( child );
      }
      else {
	delete child;
      }
    }
    else {
      child->set_parent(0);
    }
  }

  void AbstractElement::remove( size_t pos, bool del ) {
    /// remove a child from a node
    /*!
     * \param pos the index of the element to remove
     * \param del If true, really delete the child
     */
    if ( pos < _data.size() ) {
      auto it = _data.begin();
      while ( pos > 0 ) {
	++it;
	--pos;
      }
      if ( del ) {
	if ( (*it)->refcount() > 0 ){
	  // dont really delete yet!
	  doc()->keepForDeletion( *it );
	}
	else {
	  delete *it;
	}
      }
      else {
	(*it)->set_parent(0);
      }
      _data.erase(it);
    }
  }

  FoliaElement* AbstractElement::index( size_t i ) const {
    /// return the child at index i
    /*!
     * \param i the index
     * \return the child at index i
     *
     * Will throw when the index is out of range
     */
    if ( i < _data.size() ) {
      return _data[i];
    }
    throw range_error( "[] index out of range" );
  }

  FoliaElement* AbstractElement::rindex( size_t ri ) const {
    /// return the child at reversed index ri
    /*!
     * \param ri the index
     * \return the child at index ri
     *
     * Will throw when the index is out of range
     */
    if ( ri < _data.size() ) {
      return _data[_data.size()-1-ri];
    }
    throw range_error( "[] rindex out of range" );
  }

  vector<FoliaElement*> AbstractElement::select( ElementType et,
						 const string& st,
						 const set<ElementType>& exclude,
						 SELECT_FLAGS flag ) const {
    /// The generic 'select()' function on which all other variants are based
    ///   it searches a FoLiA node for matchins sibblings.
    /*!
     * \param et which type of element we are looking for
     * \param st when not empty ("") we also must match on the 'sett' of the nodes
     * \param exclude a set of ElementType to exclude from searching.
     * These are skipped, and NOT recursed into.
     * \param flag determines special search stategies:
     *     - RECURSE : recurse the whole FoLia from the given node downwards
     *                 returning all matching nodes, even within matches
     *                 This is the default.
     *     - LOCAL   : just look at the direct sibblings of the node
     *     - TOP_HIT : like recurse, but do NOT recurse into sibblings
     *               of matching node
     */
    vector<FoliaElement*> res;
    for ( const auto& el : _data ) {
      if ( el->element_id() == et &&
	   ( st.empty() || el->sett() == st ) ) {
	res.push_back( el );
	if ( flag == SELECT_FLAGS::TOP_HIT ){
	  flag = SELECT_FLAGS::LOCAL;
	}
      }
      if ( flag != SELECT_FLAGS::LOCAL ){
	// not at this level, search deeper when recurse is true
	if ( exclude.find( el->element_id() ) == exclude.end() ) {
	  vector<FoliaElement*> tmp = el->select( et, st, exclude, flag );
	  res.insert( res.end(), tmp.begin(), tmp.end() );
	}
      }
    }
    return res;
  }

  vector<FoliaElement*> AbstractElement::select( ElementType et,
						 const string& st,
						 SELECT_FLAGS flag ) const {
    /// wrapper around the the generic select()
    /*!
     * calls select() with a default ignore set.
     */
    return select( et, st, default_ignore, flag );
  }

  vector<FoliaElement*> AbstractElement::select( ElementType et,
						 const set<ElementType>& exclude,
						 SELECT_FLAGS flag ) const {
    /// wrapper around the the generic select()
    /*!
     * calls select() with a default setname.
     */
    return select( et, "", exclude, flag );
  }

  vector<FoliaElement*> AbstractElement::select( ElementType et,
						 SELECT_FLAGS flag ) const {
    /// wrapper around the the generic select()
    /*!
     * calls select() with a default setname and the default ignore set
     */
    return select( et, "", default_ignore, flag );
  }

  void AbstractElement::unravel( set<FoliaElement*>& store ){
    /// split the node and all siblings into a set of nodes
    /*!
     * \param store
     * recursively go throuhg this node and its children an collect all
     * node pointers in store.
     * Erase the _data array of every node
     *
     * This function is used when erasing a document. Creating a set avoids
     * deleting nodes twice
     */
    resetrefcount();
    store.insert( this );
    auto dit = _data.begin();
    while ( dit != _data.end() ){
      (*dit)->unravel( store );
      dit = _data.erase(dit);
    }
  }

  FoliaElement* AbstractElement::parseXml( const xmlNode *node ) {
    /// recursively parse a FoLiA tree starting at node
    /*!
     * \param node an xmlNode representing a FoLiA subtree
     * \return the parsed tree. Throws on error.
     */
    KWargs att = getAttributes( node );
    setAttributes( att );
    xmlNode *p = node->children;
    while ( p ) {
      string pref;
      string ns = getNS( p, pref );
      if ( !ns.empty() && ns != NSFOLIA ){
	// skip alien nodes
	if ( doc() && doc()->debug > 2 ) {
	  cerr << "skipping non-FoLiA node: " << pref << ":" << Name(p) << endl;
	}
	p = p->next;
	continue;
      }
      if ( p->type == XML_ELEMENT_NODE ) {
	string tag = Name( p );
	FoliaElement *t = createElement( tag, doc() );
	if ( t ) {
	  if ( doc() && doc()->debug > 2 ) {
	    cerr << "created " << t << endl;
	  }
	  t = t->parseXml( p );
	  if ( t ) {
	    if ( doc() && doc()->debug > 2 ) {
	      cerr << "extend " << this << " met " << t << endl;
	    }
	    append( t );
	  }
	}
	else if ( doc() && !doc()->permissive() ){
	  throw XmlError( "FoLiA parser terminated" );
	}
      }
      else if ( p->type == XML_COMMENT_NODE ) {
	string tag = "_XmlComment";
	FoliaElement *t = createElement( tag, doc() );
	if ( t ) {
	  if ( doc() && doc()->debug > 2 ) {
	    cerr << "created " << t << endl;
	  }
	  t = t->parseXml( p );
	  if ( t ) {
	    if ( doc() && doc()->debug > 2 ) {
	      cerr << "extend " << this << " met " << t << endl;
	    }
	    append( t );
	  }
	}
      }
      else if ( p->type == XML_ENTITY_REF_NODE ){
	XmlText *t = new XmlText();
	if ( p->content ) {
	  t->setvalue( (const char*)p->content );
	}
	append( t );
	if ( doc() && doc()->debug > 2 ) {
	  cerr << "created " << t << "(" << t->text() << ")" << endl;
	  cerr << "extended " << this << " met " << t << endl;
	  cerr << "this.size()= " << size() << " t.size()=" << t->size() << endl;
	}
      }
      else if ( p->type == XML_TEXT_NODE ){
	if ( this->isSubClass( TextContent_t )
	     || this->isSubClass( PhonContent_t )
	     || this->isSubClass( AbstractTextMarkup_t ) ){
	  XmlText *t = new XmlText();
	  if ( p->content ) {
	    t->setvalue( (const char*)p->content );
	  }
	  append( t );
	  if ( doc() && doc()->debug > 2 ) {
	    cerr << "created " << t << "(" << t->text() << ")" << endl;
	    cerr << "extended " << this << " met " << t << endl;
	    cerr << "this.size()= " << size() << " t.size()=" << t->size() << endl;
	  }
	}
	else {
	  //most probably this always 'empty space'
	  string tag = "_XmlText";
	  FoliaElement *t = createElement( tag, doc() );
	  if ( t ) {
	    if ( doc() && doc()->debug > 2 ) {
	      cerr << "created " << t << endl;
	    }
	    try {
	      t = t->parseXml( p );
	    }
	    catch ( const ValueError& e ){
	      delete t;
	      t = 0;
	    }
	  }
	  if ( t ) {
	    if ( doc() && doc()->debug > 2 ) {
	      cerr << "extend " << this << " met " << t << endl;
	    }
	    append( t );
	  }
	}
      }
      p = p->next;
    }
    if ( doc() && ( doc()->checktext() || doc()->fixtext() )
	 && this->printable()
	 && !isSubClass( Morpheme_t ) && !isSubClass( Phoneme_t) ){
      vector<TextContent*> tv = select<TextContent>( false );
      // first see which text classes are present
      set<string> cls;
      for ( const auto& it : tv ){
	cls.insert( it->cls() );
      }
      // check the text for every text class
      for ( const auto& st : cls ){
	UnicodeString s1, s2;
	try {
	  s1 = text( st, TEXT_FLAGS::STRICT );  // no retain tokenization, strict
	}
	catch (...){
	}
	if ( !s1.isEmpty() ){
	  //	  cerr << "S1: " << s1 << endl;
	  try {
	    s2 = text( st, TEXT_FLAGS::NONE ); // no retain tokenization, no strict
	  }
	  catch (...){
	  }
	  //	  cerr << "S2: " << s2 << endl;
	  s1 = normalize_spaces( s1 );
	  s2 = normalize_spaces( s2 );
	  if ( !s2.isEmpty() && s1 != s2 ){
	    if ( doc()->fixtext() ){
	      //	      cerr << "FIX: " << s1 << "==>" << s2 << endl;
	      KWargs args;
	      args["value"] = TiCC::UnicodeToUTF8(s2);
	      args["class"] = st;
	      TextContent *node = new TextContent( args, doc() );
	      this->replace( node );
	    }
	    else {
	      string mess = "node " + xmltag() + "(" + id()
		+ ") has a mismatch for the text in set:" + st
		+ "\nthe element text ='" + TiCC::UnicodeToUTF8(s1)
		+ "'\n" + " the deeper text ='" + TiCC::UnicodeToUTF8(s2) + "'";
	      throw( InconsistentText( mess ) );
	    }
	  }
	}
      }
    }
    return this;
  }

  void AbstractElement::setDateTime( const string& s ) {
    /// set the DATETIME value of a node
    /*!
     * \param s a date/time in ISO.... format. (YYYY-MM-DDThh:mm:ss)
     */
    Attrib supported = required_attributes() | optional_attributes();
    if ( !(DATETIME & supported) ) {
      throw ValueError("datetime is not supported for " + classname() );
    }
    else {
      string time = parseDate( s );
      if ( time.empty() ) {
	throw ValueError( "invalid datetime, must be in YYYY-MM-DDThh:mm:ss format: " + s );
      }
      _datetime = time;
    }
  }

  const string AbstractElement::getDateTime() const {
    /// return the _datetime value
    return _datetime;
  }

  const string AbstractWord::pos( const string& st ) const {
    /// return the POS tag value of the node
    /*!
     * \param st the annotation setname to search
     * \return the POS tag as a string
     *  will throw if the PosAnnotation doesn't exist
     */
    return annotation<PosAnnotation>( st )->cls();
  }

  const string AbstractWord::lemma( const string& st ) const {
    /// return the LEMMA value of the node
    /*!
     * \param st the annotation setname to search
     * \return the lemma as a string
     *  will throw if the LemmaAnnotation doesn't exist
     */
    return annotation<LemmaAnnotation>( st )->cls();
  }

  PosAnnotation *AllowInlineAnnotation::addPosAnnotation( const KWargs& inargs ) {
    /// add a PosAnnotation node given the parameters
    /*!
     * \param inargs A list of Attribute-Value pairs
     * \return the created PosAnnotation node
     *
     * when the *this node already has a PosAnnotation in the specified set,
     * an ALTERNATIVE node is added
     */
    KWargs args = inargs;
    string st;
    auto it = args.find("set" );
    if ( it != args.end() ) {
      st = it->second;
    }
    string newId = args.extract("generate_id" );
    if ( newId.empty() ){
      newId = "alt-pos";
    }
    if ( has_annotation<PosAnnotation>( st ) > 0 ) {
      // ok, there is already one, so create an Alternative
      KWargs kw;
      kw["xml:id"] = generateId( newId );
      if ( !doc()->declared( AnnotationType::ALTERNATIVE ) ){
	doc()->declare( AnnotationType::ALTERNATIVE, "" );
      }
      Alternative *alt = new Alternative( kw, doc() );
      append( alt );
      return alt->addAnnotation<PosAnnotation>( args );
    }
    else {
      return addAnnotation<PosAnnotation>( args );
    }
  }

  PosAnnotation* AllowInlineAnnotation::getPosAnnotations( const string& st,
							   vector<PosAnnotation*>& alts ) const {
    /// return the PosAnnotation AND all alternatives
    /*!
     * \param st the annotation set
     * \param alts all the alternatives in set st
     * \return the PosAnnotation in set st
     *
     * \note The return value may be 0, even when there ARE alternatives!
     */
    PosAnnotation *res = annotation<PosAnnotation>( st ); // may be 0
    alts.clear();
    // now search for alternatives
    vector<Alternative *> alt_nodes = select<Alternative>( AnnoExcludeSet );
    for ( const auto& alt : alt_nodes ){
      if ( alt->size() > 0 ) { // child elements?
	for ( size_t j=0; j < alt->size(); ++j ) {
	  if ( alt->index(j)->element_id() == PosAnnotation_t &&
	       ( st.empty() || alt->index(j)->sett() == st ) ) {
	    alts.push_back( dynamic_cast<PosAnnotation*>(alt->index(j)) );
	  }
	}
      }
    }
    return res;
  }

  LemmaAnnotation *AllowInlineAnnotation::addLemmaAnnotation( const KWargs& inargs ) {
    /// add a LemmaAnnotation node given the parameters
    /*!
     * \param inargs A list of Attribute-Value pairs
     * \return the created LemmaAnnotation node
     *
     * when the *this node already has a LemmaAnnotation in the specified set,
     * an ALTERNATIVE node is added
     */
    KWargs args = inargs;
    string st;
    auto it = args.find("set" );
    if ( it != args.end() ) {
      st = it->second;
    }
    string newId = args.extract("generate_id" );
    if ( newId.empty() ){
      newId = "alt-lem";
    }
    if ( has_annotation<LemmaAnnotation>( st ) > 0 ) {
      // ok, there is already one, so create an Alternative
      KWargs kw;
      kw["xml:id"] = generateId( newId );
      if ( !doc()->declared( AnnotationType::ALTERNATIVE ) ){
	doc()->declare( AnnotationType::ALTERNATIVE, "" );
      }
      Alternative *alt = new Alternative( kw, doc() );
      append( alt );
      return alt->addAnnotation<LemmaAnnotation>( args );
    }
    else {
      return addAnnotation<LemmaAnnotation>( args );
    }
  }

  LemmaAnnotation* AllowInlineAnnotation::getLemmaAnnotations( const string& st,
							       vector<LemmaAnnotation*>& alts ) const {
    /// return the LemmaAnnotation AND all alternatives
    /*!
     * \param st the annotation set
     * \param alts all the alternatives in set st
     * \return the LemmaAnnotation in set st
     *
     * \note The return value may be 0, even when there ARE alternatives!
     */
    alts.clear();
    LemmaAnnotation *res = annotation<LemmaAnnotation>( st ); // may be 0 !
    // also search alternatives
    vector<Alternative *> alt_nodes = select<Alternative>( AnnoExcludeSet );
    for ( const auto& alt : alt_nodes ){
      if ( alt->size() > 0 ) { // child elements?
	for ( size_t j =0; j < alt->size(); ++j ) {
	  if ( alt->index(j)->element_id() == LemmaAnnotation_t &&
	       ( st.empty() || alt->index(j)->sett() == st ) ) {
	    alts.push_back( dynamic_cast<LemmaAnnotation*>(alt->index(j)) );
	  }
	}
      }
    }
    return res;
  }

  MorphologyLayer *Word::addMorphologyLayer( const KWargs& inargs ) {
    /// add a MorphologyLayer node given the parameters
    /*!
     * \param inargs A list of Attribute-Value pairs
     * \return the created Morphologylayer
     *
     * when the *this node already has a MorphologyLayer in the specified set,
     * an ALTERNATIVE node is added
     */
    KWargs args = inargs;
    string st;
    auto it = args.find("set" );
    if ( it != args.end() ) {
      st = it->second;
    }
    string newId = args.extract("generate_id" );
    if ( newId.empty() ){
      newId = "alt-mor";
    }
    if ( has_annotation<MorphologyLayer>( st ) > 0 ) {
      // ok, there is already one, so create an Alternative
      KWargs kw;
      kw["xml:id"] = generateId( newId );
      if ( !doc()->declared( AnnotationType::ALTERNATIVE ) ){
	doc()->declare( AnnotationType::ALTERNATIVE, "" );
      }
      Alternative *alt = new Alternative( kw, doc() );
      append( alt );
      return alt->addAnnotation<MorphologyLayer>( args );
    }
    else {
      return addAnnotation<MorphologyLayer>( args );
    }
  }

  MorphologyLayer *Word::getMorphologyLayers( const string& st,
					      vector<MorphologyLayer*>& alts ) const {
    /// return the MorhologyLayer AND all alternatives
    /*!
     * \param st the annotation set
     * \param alts all the alternatives in set st
     * \return the MorphologyLayer in set st
     *
     * \note The return value may be 0, even when there ARE alternatives!
     */
    alts.clear();
    MorphologyLayer *res = annotation<MorphologyLayer>( st ); // may be 0
    // now search for alternatives
    vector<Alternative *> alt_nodes = select<Alternative>( AnnoExcludeSet );
    for ( const auto& alt : alt_nodes ){
      if ( alt->size() > 0 ) { // child elements?
	for ( size_t j =0; j < alt->size(); ++j ) {
	  if ( alt->index(j)->element_id() == MorphologyLayer_t &&
	       ( st.empty() || alt->index(j)->sett() == st ) ) {
	    alts.push_back( dynamic_cast<MorphologyLayer*>(alt->index(j)) );
	  }
	}
      }
    }
    return res;
  }

  Sentence *AbstractElement::addSentence( const KWargs& in_args ) {
    /// add a Sentence node given the parameters
    /*!
     * \param in_args A list of Attribute-Value pairs
     * \return the created Sentence
     * may throw when the 'xml:id' is nor unique
     */
    Sentence *res = 0;
    KWargs kw = in_args;
    if ( !kw.is_present("xml:id") ){
      string id = generateId( "s" );
      kw["xml:id"] = id;
    }
    try {
      res = new Sentence( kw, doc() );
    }
    catch( const DuplicateIDError& e ) {
      delete res;
      throw;
    }
    append( res );
    return res;
  }

  Word *AbstractElement::addWord( const KWargs& in_args ) {
    /// add a Word node given the parameters
    /*!
     * \param in_args A list of Attribute-Value pairs
     * \return the created Word
     * may throw when the 'xml:id' is nor unique
     */
    Word *res = new Word( doc() );
    KWargs kw = in_args;
    if ( !kw.is_present("xml:id") ){
      string id = generateId( "w" );
      kw["xml:id"] = id;
    }
    try {
      res->setAttributes( kw );
    }
    catch( const DuplicateIDError& e ) {
      delete res;
      throw;
    }
    append( res );
    return res;
  }

  const string& Quote::get_delimiter( bool retaintok ) const {
    /// get the default delimiter of a Quote object.
    /*!
     * \param retaintok retain the tokenization assigned to this element
     * \return a string representing the delimiter
     * When the last data item in the Quote is a sentence, we don't
     * want a delimiter and return ""
     */
#ifdef DEBUG_TEXT_DEL
    cerr << "IN " << xmltag() << "::get_delimiter (" << retaintok << ")" << endl;
#endif
    const vector<FoliaElement*>& data = this->data();
    auto it = data.rbegin();
    while ( it != data.rend() ) {
      if ( (*it)->isinstance( Sentence_t ) ) {
	// if a quote ends in a sentence, we don't want any delimiter
#ifdef DEBUG_TEXT_DEL
	cerr << "OUT " << xmltag() << "::get_delimiter ==>''" << endl;
#endif
	return EMPTY_STRING;
      }
      else {
	const string& res = (*it)->get_delimiter( retaintok );
#ifdef DEBUG_TEXT_DEL
	cerr << "OUT " << xmltag() << "::get_delimiter ==> '"
	     << res << "'" << endl;
#endif
	return res;
      }
      ++it;
    }
    static const string SPACE = " ";
    return SPACE;
  }

  vector<Word*> Quote::wordParts() const {
    vector<Word*> result;
    for ( const auto& pnt : data() ) {
      if ( pnt->isinstance( Word_t ) ) {
	result.push_back( dynamic_cast<Word*>(pnt) );
      }
      else if ( pnt->isinstance( Sentence_t ) ) {
	KWargs args;
	args["text"] = pnt->id();
	PlaceHolder *p = new PlaceHolder( args, doc() );
	doc()->keepForDeletion( p );
	result.push_back( p );
      }
      else if ( pnt->isinstance( Quote_t ) ) {
	vector<Word*> tmp = pnt->wordParts();
	result.insert( result.end(), tmp.begin(), tmp.end() );
      }
      else if ( pnt->isinstance( Description_t ) ) {
	// ignore
      }
      else {
	throw XmlError( "Word or Sentence expected in Quote. got: "
			+ pnt->classname() );
      }
    }
    return result;
  }

  vector<Word*> Sentence::wordParts() const {
    vector<Word*> result;
    for ( const auto& pnt : data() ) {
      if ( pnt->isinstance( Word_t ) ) {
	result.push_back( dynamic_cast<Word*>(pnt) );
      }
      else if ( pnt->isinstance( Quote_t ) ) {
	vector<Word*> v = pnt->wordParts();
	result.insert( result.end(), v.begin(),v.end() );
      }
      else {
	// skip all other stuff. Is there any?
      }
    }
    return result;
  }

  Correction *Sentence::splitWord( FoliaElement *orig,
				   FoliaElement *p1,
				   FoliaElement *p2,
				   const KWargs& args ) {
    /// create a split Correction of an Element in a Sentence given 2
    /// FoliaElement nodes
    /*!
     * \param orig the node to correct
     * \param p1 the first part of the split
     * \param p2 the second part of the split
     * \param args additional arguments in Attribute-value pairs
     * \return the created Correction
     */
    vector<FoliaElement*> ov;
    ov.push_back( orig );
    vector<FoliaElement*> nv;
    nv.push_back( p1 );
    nv.push_back( p2 );
    return correctWords( ov, nv, args );
  }

  Correction *Sentence::mergewords( FoliaElement *nw,
				    const vector<FoliaElement *>& orig,
				    const string& args ) {
    /// create a merge Correction of list of Element in a Sentence
    /// into one new FoliaElement node
    /*!
     * \param nw the new (corrected) node
     * \param orig the list of nodes to merge
     * \param args additional arguments in Attribute-value pairs
     * \return the created Correction
     */
    vector<FoliaElement*> nv;
    nv.push_back( nw );
    return correctWords( orig, nv, getArgs(args) );
  }

  Correction *Sentence::deleteword( FoliaElement *w,
				    const string& args ) {
    /// create a Correction where a word is deleted
    /*!
     * \param w the node to delete
     * \param args additional arguments in Attribute-value pairs
     * \return the created Correction
     */
    vector<FoliaElement*> ov;
    ov.push_back( w );
    vector<FoliaElement*> nil1;
    return correctWords( ov, nil1, getArgs(args) );
  }

  Correction *Sentence::insertword( FoliaElement *w,
				    FoliaElement *p,
				    const string& args ) {
    /// create a Correction where a extra word is inserted
    /*!
     * \param w the Word to insert
     * \param p the Word after which to insert
     * \param args additional arguments in Attribute-value pairs
     * \return the created Correction
     */
    if ( !p || !p->isinstance( Word_t ) ) {
      throw runtime_error( "insertword(): previous is not a Word " );
    }
    if ( !w || !w->isinstance( Word_t ) ) {
      throw runtime_error( "insertword(): new word is not a Word " );
    }
    KWargs kwargs;
    kwargs["text"] = "dummy";
    kwargs["xml:id"] = "dummy";
    Word *dummy = new Word( kwargs );
    dummy->set_parent( this ); // we create a dummy Word.
    // now we insert it as member of the Sentence.
    // This makes correctWords() happy
    AbstractElement::insert_after( p, dummy );
    vector<FoliaElement *> ov;
    ov.push_back( dummy );
    vector<FoliaElement *> nv;
    nv.push_back( w );
    // so we attempt to 'correct' the dummy word into w
    return correctWords( ov, nv, getArgs(args) );
  }

  Correction *Sentence::correctWords( const vector<FoliaElement *>& orig,
				      const vector<FoliaElement *>& _new,
				      const KWargs& argsin ) {
    /// Generic correction method for words.
    /*!
     * \param orig a list of original elements
     * \param _new a list of new elements to replace \orig
     * \param args additional arguments in Attribute-value pairs
     * \return the created Correction
     *
     * You most likely want to use the helper functions
     *   splitword() , mergewords(), deleteword(), insertword() instead
     */
    // sanity check:
    for ( const auto& org : orig ) {
      if ( !org || !org->isinstance( Word_t) ) {
	throw runtime_error("Original word is not a Word instance" );
      }
      else if ( org->sentence() != this ) {
	throw runtime_error( "Original not found as member of sentence!");
      }
    }
    for ( const auto& nw : _new ) {
      if ( ! nw->isinstance( Word_t) ) {
	throw runtime_error("new word is not a Word instance" );
      }
    }
    auto ait = argsin.find("suggest");
    if ( ait != argsin.end() && ait->second == "true" ) {
      FoliaElement *sugg = new Suggestion();
      for ( const auto& nw : _new ) {
	sugg->append( nw );
      }
      vector<FoliaElement *> nil1;
      vector<FoliaElement *> nil2;
      vector<FoliaElement *> sv;
      vector<FoliaElement *> tmp = orig;
      sv.push_back( sugg );
      KWargs args = argsin;
      args.erase("suggest");
      return correct( nil1, tmp, nil2, sv, args );
    }
    else {
      vector<FoliaElement *> nil1;
      vector<FoliaElement *> nil2;
      vector<FoliaElement *> o_tmp = orig;
      vector<FoliaElement *> n_tmp = _new;
      return correct( o_tmp, nil1, n_tmp, nil2, argsin );
    }
  }

  void TextContent::setAttributes( const KWargs& args ) {
    /// set the TextContent attributes given a set of Key-Value pairs.
    /*!
     * \param args a KWargs set of Key-Value pairs
     *
     * checks and sets the special attributes for TextContent:
     * value, offset, ref, class
     */
    KWargs kwargs = args; // need to copy
    auto it = kwargs.find( "value" );
    if ( it != kwargs.end() ) {
      string value = it->second;
      kwargs.erase(it);
      if ( value.empty() ) {
	// can this ever happen?
	throw ValueError( "TextContent: 'value' attribute may not be empty." );
      }
      XmlText *t = new XmlText();
      t->setvalue( value );
      append( t );
    }
    it = kwargs.find( "offset" );
    if ( it != kwargs.end() ) {
      _offset = stringTo<int>(it->second);
      kwargs.erase(it);
    }
    else
      _offset = -1;
    it = kwargs.find( "ref" );
    if ( it != kwargs.end() ) {
      _ref = it->second;
      kwargs.erase(it);
    }
    it = kwargs.find( "class" );
    if ( it == kwargs.end() ) {
      kwargs["class"] = "current";
    }
    AbstractElement::setAttributes(kwargs);
  }

  void PhonContent::setAttributes( const KWargs& args_in ) {
    /// set the PhonContent attributes given a set of Key-Value pairs.
    /*!
     * \param args_in a KWargs set of Key-Value pairs
     *
     * checks and sets the special attributes for PhonContent:
     * offset, ref, class
     */
    KWargs kwargs = args_in; // need to copy
    auto it = kwargs.find( "offset" );
    if ( it != kwargs.end() ) {
      _offset = stringTo<int>(it->second);
      kwargs.erase(it);
    }
    else
      _offset = -1;
    if ( kwargs.is_present( "ref" ) ) {
      throw NotImplementedError( "ref attribute in PhonContent" );
    }
    if ( !kwargs.is_present( "class" ) ){
      kwargs["class"] = "current";
    }
    AbstractElement::setAttributes(kwargs);
  }

  FoliaElement *TextContent::find_default_reference() const {
    /// find the 'true' parent of a TextContent
    /*!
     * recurse the parent() nodes upward. halt at the second parent
     * that is a Structure, String or Subtoken
     */
    int depth = 0;
    FoliaElement *p = parent();
    while ( p ){
      if ( p->isSubClass( String_t )
	   || p->isSubClass( AbstractStructureElement_t )
	   || p->isSubClass( AbstractSubtokenAnnotation_t ) ){
	if ( ++depth == 2 ){
	  return p;
	}
      }
      p = p->parent();
    }
    return 0;
  }

  FoliaElement *TextContent::get_reference() const {
    /// get the FoliaElement _ref is refering to
    /*!
     * \return the refered element OR the default parent when _ref is 0
     */
    FoliaElement *ref = 0;
    if ( _offset == -1 ){
      return 0;
    }
    else if ( !_ref.empty() ){
      try{
	ref = (*doc())[_ref];
      }
      catch (...){
      }
    }
    else {
      ref = find_default_reference();
    }
    if ( !ref ){
      throw UnresolvableTextContent( "Default reference for textcontent not found!" );
    }
    else if ( !ref->hastext( cls() ) ){
      throw UnresolvableTextContent( "Reference (ID " + _ref + ") has no such text (class=" + cls() + ")" );
    }
    else if ( doc()->checktext() || doc()->fixtext() ){
      UnicodeString mt = this->text( this->cls(), TEXT_FLAGS::STRICT );
      UnicodeString pt = ref->text( this->cls(), TEXT_FLAGS::STRICT );
      UnicodeString sub( pt, this->offset(), mt.length() );
      if ( mt != sub ){
	if ( doc()->fixtext() ){
	  int pos = pt.indexOf( mt );
	  if ( pos < 0 ){
	    throw UnresolvableTextContent( "Reference (ID " + ref->id() +
					   ",class=" + cls()
					   + " found, but no substring match "
					   + TiCC::UnicodeToUTF8(mt)
					   + " in " +  TiCC::UnicodeToUTF8(pt) );
	  }
	  else {
	    this->set_offset( pos );
	  }
	}
	else {
	  throw UnresolvableTextContent( "Reference (ID " + ref->id() +
					 ",class='" + cls()
					 + "') found, but no text match at "
					 + "offset=" + TiCC::toString(offset())
					 + " Expected '" + TiCC::UnicodeToUTF8(mt)
					 + "' but got '" +  TiCC::UnicodeToUTF8(sub) + "'" );
	}
      }
    }
    return ref;
  }

  KWargs TextContent::collectAttributes() const {
    /// extract all Attribute-Value pairs for TextContent
    /*!
     * \return a KWargs set of Attribute-value pairs
     * inclusive: offset and ref
     */
    KWargs attribs = AbstractElement::collectAttributes();
    if ( cls() == "current" ) {
      attribs.erase( "class" );
    }
    if ( _offset >= 0 ) {
      attribs["offset"] = TiCC::toString( _offset );
    }
    if ( !_ref.empty() ) {
      attribs["ref"] = _ref;
    }
    return attribs;
  }

  FoliaElement *PhonContent::find_default_reference() const {
<<<<<<< HEAD
    /// find the 'true' parent of a PhonContent
=======
    /// find the 'true' parent of a TextContent
>>>>>>> 2cb3168d
    /*!
     * recurse the parent() nodes upward. halt at the second parent
     * that is a Structure, String or Subtoken
     */
    int depth = 0;
    FoliaElement *p = parent();
    while ( p ){
      if ( p->isSubClass( AbstractStructureElement_t )
	   || p->isSubClass( AbstractSubtokenAnnotation_t ) ){
	if ( ++depth == 2 ){
	  return p;
	}
      }
      p = p->parent();
    }
    return 0;
  }

  FoliaElement *PhonContent::get_reference() const {
    /// get the FoliaElement _ref is refering to
    /*!
     * \return the refered element OR the default parent when _ref is 0
     */
    FoliaElement *ref = 0;
    if ( _offset == -1 ){
      return 0;
    }
    else if ( !_ref.empty() ){
      try{
	ref = (*doc())[_ref];
      }
      catch (...){
      }
    }
    else {
      ref = find_default_reference();
    }
    if ( !ref ){
      throw UnresolvableTextContent( "Default reference for phonetic content not found!" );
    }
    else if ( !ref->hasphon( cls() ) ){
      throw UnresolvableTextContent( "Reference (ID " + _ref + ") has no such phonetic content (class=" + cls() + ")" );
    }
    else if ( doc()->checktext() || doc()->fixtext() ){
      UnicodeString mt = this->phon( this->cls() );
      UnicodeString pt = ref->phon( this->cls() );
      UnicodeString sub( pt, this->offset(), mt.length() );
      if ( mt != sub ){
	if ( doc()->fixtext() ){
	  int pos = pt.indexOf( mt );
	  if ( pos < 0 ){
	    throw UnresolvableTextContent( "Reference (ID " + ref->id() +
					   ",class=" + cls()
					   + " found, but no substring match "
					   + TiCC::UnicodeToUTF8(mt)
					   + " in " +  TiCC::UnicodeToUTF8(pt) );
	  }
	  else {
	    this->set_offset( pos );
	  }
	}
	else {
	  throw UnresolvableTextContent( "Reference (ID " + ref->id() +
					 ",class=" + cls()
					 + " found, but no text match at "
					 + "offset=" + TiCC::toString(offset())
					 + " Expected " + TiCC::UnicodeToUTF8(mt)
					 + " but got " +  TiCC::UnicodeToUTF8(sub) );
	}
      }
    }
    return ref;
  }

  KWargs PhonContent::collectAttributes() const {
    /// extract all Attribute-Value pairs for PhonContent
    /*!
     * \return a KWargs set of Attribute-value pairs
     * inclusive: offset
     */
    KWargs attribs = AbstractElement::collectAttributes();
    if ( cls() == "current" ) {
      attribs.erase( "class" );
    }
    if ( _offset >= 0 ) {
      attribs["offset"] = TiCC::toString( _offset );
    }
    return attribs;
  }

  void Linebreak::setAttributes( const KWargs& args_in ){
    /// set the Linebreak attributes given a set of Key-Value pairs.
    /*!
     * \param args_in a KWargs set of Key-Value pairs
     *
     * checks and sets the special attributes for Linebreak:
     * pagenr, linenr, newpage
     */
    KWargs args = args_in;
    auto it = args.find( "pagenr" );
    if ( it != args.end() ) {
      _pagenr = it->second;
      args.erase( it );
    }
    it = args.find( "linenr" );
    if ( it != args.end() ) {
      _linenr = it->second;
      args.erase( it );
    }
    it = args.find( "newpage" );
    if ( it != args.end() ) {
      _newpage = ( it->second == "yes" );
      args.erase( it );
    }
    AbstractElement::setAttributes( args );
  }

  KWargs Linebreak::collectAttributes() const {
    /// extract all Attribute-Value pairs for LineBreak
    /*!
     * \return a KWargs set of Attribute-value pairs
     * inclusive: linenr, pagenr and newpage
     */
    KWargs atts = AbstractElement::collectAttributes();
    if ( ! _linenr.empty() ){
      atts["linenr"] = _linenr;
    }
    if ( ! _pagenr.empty() ){
      atts["pagenr"] = _pagenr;
    }
    if ( _newpage ){
      atts["newpage"] = "yes";
    }
    return atts;
  }

  vector<FoliaElement *>TextContent::find_replacables( FoliaElement *par ) const {
    // find all children with the same type, set AND textclass as the parameter
    /*!
     * \param par the FoliaElement to search
     * \return a vector of matching elements
     * search in the DIRECT children for nodes with the same tag, set and text
     * class as the element par
     */
    vector<FoliaElement *> result;
    vector<TextContent*> v = par->FoliaElement::select<TextContent>( sett(),
								     false );
    copy_if( v.begin(),
	     v.end(),
	     back_inserter(result),
	     [&]( FoliaElement *el ){ return el->cls() == cls(); } );
    return result;
  }

  const UnicodeString PhonContent::phon( const string& cls,
					 TEXT_FLAGS ) const {
    /// get the UnicodeString phon value
    /*!
     * \param cls the textclass the text should be in
     * The second parameter is NOT used (yet)
     */
#ifdef DEBUG_PHON
    cerr << "PhonContent::PHON(" << cls << ") " << endl;
#endif
    UnicodeString result;
    for ( const auto& el : data() ) {
      // try to get text dynamically from children
#ifdef DEBUG_PHON
      cerr << "PhonContent: bekijk node[" << el->str(cls) << endl;
#endif
      try {
#ifdef DEBUG_PHON
	cerr << "roep text(" << cls << ") aan op " << el << endl;
#endif
	UnicodeString tmp = el->text( cls );
#ifdef DEBUG_PHON
	cerr << "PhonContent found '" << tmp << "'" << endl;
#endif
	result += tmp;
      } catch ( const NoSuchPhon& e ) {
#ifdef DEBUG_TEXT
	cerr << "PhonContent::HELAAS" << endl;
#endif
      }
    }
    result.trim();
#ifdef DEBUG_PHON
    cerr << "PhonContent return " << result << endl;
#endif
    return result;
  }

  const string AllowGenerateID::generateId( const string& tag ){
    /// generate an new xml:id
    /*!
     * \param tag an extra string to use in the result
     * \return a string with an unique id
     *
     * The new id is constructed from the elements id, or from a parent id
     */
    string nodeId = id();
    // cerr << "node: " << this << endl;
    // cerr << "ID=" << nodeId << endl;
    if ( nodeId.empty() ){
      // if no ID, look upward.
      FoliaElement *par = parent();
      if ( !par ){
	throw XmlError( "unable to generate an ID. No StructureElement parent found?" );
      }
      // cerr << "call on parent:" << par << endl;
      return par->generateId( tag );
    }
    else {
      int max = 0;
      if ( !tag.empty() ) {
	max = ++id_map[tag];
      }
      // cerr << "MAX = " << max << endl;
      string id = nodeId + '.' + tag + '.' +  TiCC::toString( max );
      // cerr << "new id = " << id << endl;
      return id;
    }
  }

  void AllowGenerateID::setMaxId( FoliaElement *child ) {
    /// register the child id for later use
    /*!
      * \param child
      * if the child has an id, try to extract the last part as a number
      * if so, check the registration of that numer for the childs tag
      */
    if ( !child->id().empty() && !child->xmltag().empty() ) {
      vector<string> parts = TiCC::split_at( child->id(), "." );
      if ( !parts.empty() ) {
	string val = parts.back();
	int i;
	try {
	  i = stringTo<int>( val );
	}
	catch ( const exception& ) {
	  // no number, so assume some user defined id
	  return;
	}
	const auto& it = id_map.find( child->xmltag() );
	if ( it == id_map.end() ) {
	  id_map[child->xmltag()] = i;
	}
	else {
	  if ( it->second < i ) {
	    it->second = i;
	  }
	}
      }
    }
  }

  //#define DEBUG_CORRECT 1

  Correction * AllowCorrections::correct( const vector<FoliaElement*>& _original,
					  const vector<FoliaElement*>& _current,
					  const vector<FoliaElement*>& _newv,
					  const vector<FoliaElement*>& _suggestions,
					  const KWargs& args_in ) {
#ifdef DEBUG_CORRECT
    cerr << "correct " << this << endl;
    cerr << "original= " << _original << endl;
    cerr << "current = " << _current << endl;
    cerr << "new     = " << _newv << endl;
    cerr << "suggestions     = " << _suggestions << endl;
    cerr << "args in     = " << args_in << endl;
#endif
    // Apply a correction
    Document *doc = this->doc();
    Correction *corr = 0;
    bool hooked = false;
    New *addnew = 0;
    KWargs args = args_in;
    vector<FoliaElement*> original = _original;
    vector<FoliaElement*> _new = _newv;
    vector<FoliaElement*> suggestions = _suggestions;
    auto it = args.find("new");
    if ( it != args.end() ) {
      KWargs my_args;
      my_args["value"] = it->second;
      TextContent *t = new TextContent( my_args, doc );
      _new.push_back( t );
      args.erase( it );
    }
    it = args.find("suggestion");
    if ( it != args.end() ) {
      KWargs my_args;
      my_args["value"] = it->second;
      TextContent *t = new TextContent( my_args, doc );
      suggestions.push_back( t );
      args.erase( it );
    }
    it = args.find("reuse");
    if ( it != args.end() ) {
      // reuse an existing correction instead of making a new one
      try {
	corr = dynamic_cast<Correction*>(doc->index(it->second));
      }
      catch ( const exception& e ) {
	throw ValueError("reuse= must point to an existing correction id!");
      }
      if ( !corr->isinstance( Correction_t ) ) {
	throw ValueError("reuse= must point to an existing correction id!");
      }
      hooked = true;
      if ( !_new.empty() && corr->hasCurrent() ) {
	// can't add new if there's current, so first set original to current, and then delete current

	if ( !_current.empty() ) {
	  throw runtime_error( "Can't set both new= and current= !");
	}
	if ( original.empty() ) {
	  FoliaElement *cur = corr->getCurrent();
	  original.push_back( cur );
	  corr->remove( cur, false );
	}
      }
    }
    else {
      KWargs args2 = args;
      args2.erase("suggestion" );
      args2.erase("suggestions" );
      string id = generateId( "correction" );
      args2["xml:id"] = id;
      corr = new Correction( args2, doc );
    }
#ifdef DEBUG_CORRECT
    cerr << "now corr= " << corr << endl;
#endif
    if ( !_current.empty() ) {
      if ( !original.empty() || !_new.empty() ) {
	throw runtime_error("When setting current=, original= and new= can not be set!");
      }
      for ( const auto& cur : _current ) {
	FoliaElement *add = new Current( doc );
	cur->set_parent(0);
	add->append( cur );
	corr->replace( add );
	if ( !hooked ) {
	  for ( size_t i=0; i < size(); ++i ) {
	    if ( index(i) == cur ) {
	      replace( index(i), corr );
	      hooked = true;
	    }
	  }
	}
      }
#ifdef DEBUG_CORRECT
      cerr << "now corr= " << corr << endl;
#endif
    }
    if ( !_new.empty() ) {
#ifdef DEBUG_CORRECT
      cerr << "there is new! " << endl;
#endif
      vector<New*> old_new = corr->select<New>();
      if ( !old_new.empty() && old_new[0]->size() == 0 ){
	// there is an EMPTY <new> tag!
	// use it to expand
	addnew = old_new[0];
      }
      else {
	// create a <new> tag, might throw is there is a non-empty one
	addnew = new New( doc );
	corr->append(addnew);
      }
      for ( const auto& nw : _new ) {
	nw->set_parent(0);
	addnew->append( nw );
      }
#ifdef DEBUG_CORRECT
      cerr << "after adding NEW: " << corr->xmlstring() << endl;
#endif
      vector<Current*> v = corr->FoliaElement::select<Current>();
      //delete current if present
      for ( const auto& cur:v ) {
	corr->remove( cur, false );
      }
#ifdef DEBUG_CORRECT
      cerr << "after removing CUR: " << corr->xmlstring() << endl;
#endif
    }
    else {
      vector<New*> old_new = corr->select<New>();
      if ( !old_new.empty() && old_new[0]->size() == 0 ){
	// there is aleady an EMPTY <new> tag!
      }
      else {
	// create a <new> tag, might throw is there is a non-empty one
	New *add_new = new New( doc );
	corr->append(add_new);
      }
    }
    if ( !original.empty() ) {
#ifdef DEBUG_CORRECT
      cerr << "there is original! " << endl;
#endif
      FoliaElement *add = new Original( doc );
      corr->replace(add);
#ifdef DEBUG_CORRECT
      cerr << " corr after replacing original " << corr->xmlstring() << endl;
      cerr << " new original= " << add << endl;
#endif
      for ( const auto& org: original ) {
#ifdef DEBUG_CORRECT
	cerr << " examine org " << org << endl;
#endif
	bool dummyNode = ( org->id() == "dummy" );
	if ( !dummyNode ) {
	  org->set_parent(0);
	  add->append( org );
	}
#ifdef DEBUG_CORRECT
	cerr << " NOW original= " << add << endl;
#endif
	for ( size_t i=0; i < size(); ++i ) {
#ifdef DEBUG_CORRECT
	  cerr << "in loop, bekijk " << index(i) << endl;
#endif
	  if ( index(i) == org ) {
#ifdef DEBUG_CORRECT
	    cerr << "OK hit on ORG" << endl;
#endif
	    if ( !hooked ) {
#ifdef DEBUG_CORRECT
	      cerr << "it isn't hooked!" << endl;
	      FoliaElement * tmp = replace( index(i), corr );
	      cerr << " corr after replace " << corr->xmlstring() << endl;
	      cerr << " replaced " << tmp << endl;
#else
	      replace( index(i), corr );
#endif
	      hooked = true;
	    }
	    else {
#ifdef DEBUG_CORRECT
	      cerr << " corr before remove " << corr << endl;
	      cerr << " remove  " << org << endl;
#endif
	      this->remove( org, false );
#ifdef DEBUG_CORRECT
	      cerr << " corr after remove " << corr << endl;
#endif
	    }
	  }
	}
      }
    }
    else if ( addnew ) {
      // original not specified, find automagically:
      vector<FoliaElement *> orig;
#ifdef DEBUG_CORRECT
      cerr << "start to look for original " << endl;
#endif
      for ( size_t i=0; i < len(addnew); ++ i ) {
	FoliaElement *p = addnew->index(i);
#ifdef DEBUG_CORRECT
	cerr << "bekijk " << p << endl;
#endif
	vector<FoliaElement*> v = p->find_replacables( this );
	// for ( const auto& el: v ) {
	//   orig.push_back( el );
	// }
	copy( v.begin(), v.end(), back_inserter(orig) );
      }
      if ( orig.empty() ) {
	throw runtime_error( "No original= specified and unable to automatically infer");
      }
      else {
#ifdef DEBUG_CORRECT
	cerr << "we seem to have some originals! " << endl;
#endif
	FoliaElement *add = new Original( doc );
#ifdef DEBUG_CORRECT
	cerr << "corr before adding new original! " << corr << endl;
#endif
	corr->replace(add);
#ifdef DEBUG_CORRECT
	cerr << "corr after adding new original! " << corr << endl;
	cerr << "now parent = " << add->parent() << endl;
#endif

	for ( const auto& org: orig ) {
#ifdef DEBUG_CORRECT
	  cerr << " examine original : " << org << endl;
	  cerr << "with parent = " << org->parent() << endl;
#endif
	  // first we lookup org in our data and remove it there
	  for ( size_t i=0; i < size(); ++i ) {
#ifdef DEBUG_CORRECT
	    cerr << "in loop, bekijk " << index(i) << endl;
#endif
	    if ( index(i) == org ) {
#ifdef DEBUG_CORRECT
	      cerr << "found original " << endl;
#endif
	      if ( !hooked ) {
#ifdef DEBUG_CORRECT
		cerr << "it isn't hooked!" << endl;
		FoliaElement *tmp = replace( index(i), corr );
		cerr << " corr after replace " << corr << endl;
		cerr << " replaced " << tmp << endl;
#else
		replace( index(i), corr );
#endif

		hooked = true;
	      }
	      else {
#ifdef DEBUG_CORRECT
		cerr << " corr before remove " << corr << endl;
		cerr << " remove  " << org << endl;
#endif
		this->remove( org, false );
#ifdef DEBUG_CORRECT
		cerr << " corr after remove " << corr << endl;
#endif
	      }
	    }
	  }
	  // now we conect org to the new original node
	  org->set_parent( 0 );
	  add->append( org );
#ifdef DEBUG_CORRECT
	  cerr << " add after append : " << add << endl;
	  cerr << "parent = " << org->parent() << endl;
#endif
	}
	vector<Current*> v = corr->FoliaElement::select<Current>();
	//delete current if present
	for ( const auto& cur: v ) {
#ifdef DEBUG_CORRECT
	  cerr << " remove cur=" << cur << endl;
#endif
	  this->remove( cur, false );
	}
      }
    }
#ifdef DEBUG_CORRECT
    cerr << " corr after edits " << corr->xmlstring() << endl;
#endif
    if ( addnew ) {
      for ( const auto& org : original ) {
#ifdef DEBUG_CORRECT
	cerr << " remove  " << org << endl;
#endif
	bool dummyNode = ( org->id() == "dummy" );
	corr->remove( org, dummyNode );
      }
    }
#ifdef DEBUG_CORRECT
    cerr << " corr after removes " << corr->xmlstring() << endl;
#endif
    if ( !suggestions.empty() ) {
      if ( !hooked ) {
	append(corr);
      }
      for ( const auto& sug : suggestions ) {
	if ( sug->isinstance( Suggestion_t ) ) {
	  sug->set_parent(0);
	  corr->append( sug );
	}
	else {
	  FoliaElement *add = new Suggestion( doc );
	  sug->set_parent(0);
	  add->append( sug );
	  corr->append( add );
	}
      }
    }

    it = args.find("reuse");
    if ( it != args.end() ) {
      it = args.find("annotator");
      if ( it != args.end() ) {
	corr->annotator( it->second );
      }
      it = args.find("annotatortype");
      if ( it != args.end() ){
	corr->annotatortype( stringTo<AnnotatorType>(it->second) );
      }
      it = args.find("confidence");
      if ( it != args.end() ) {
	corr->confidence( stringTo<double>(it->second) );
      }
    }
    return corr;
  }

  Correction *AllowCorrections::correct( const string& s ) {
    vector<FoliaElement*> nil1;
    vector<FoliaElement*> nil2;
    vector<FoliaElement*> nil3;
    vector<FoliaElement*> nil4;
    KWargs args = getArgs( s );
    //    cerr << xmltag() << "::correct() <== " << this << endl;
    Correction *tmp = correct( nil1, nil2, nil3, nil4, args );
    //    cerr << xmltag() << "::correct() ==> " << this << endl;
    return tmp;
  }

  Correction *AllowCorrections::correct( FoliaElement *_old,
					 FoliaElement *_new,
					 const vector<FoliaElement*>& sugg,
					 const KWargs& args ) {
    vector<FoliaElement *> nv;
    nv.push_back( _new );
    vector<FoliaElement *> ov;
    ov.push_back( _old );
    vector<FoliaElement *> nil;
    //    cerr << xmltag() << "::correct() <== " << this << endl;
    Correction *tmp = correct( ov, nil, nv, sugg, args );
    //    cerr << xmltag() << "::correct() ==> " << this << endl;
    return tmp;
  }

  FoliaElement *AbstractStructureElement::append( FoliaElement *child ){
    /// append child to an AbstractStructureElement node
    /*!
     * \param child the node to add
     * \return the appended child
     *
     * will throw on error
     * Sets the ID of the child, if not provided yet
     */
    AbstractElement::append( child );
    setMaxId( child );
    return child;
  }

  vector<Paragraph*> AbstractStructureElement::paragraphs() const{
    return FoliaElement::select<Paragraph>( default_ignore_structure );
  }

  vector<Sentence*> AbstractStructureElement::sentences() const{
    return FoliaElement::select<Sentence>( default_ignore_structure );
  }

  vector<Word*> AbstractStructureElement::words( const string& st ) const{
    return FoliaElement::select<Word>( st, default_ignore_structure );
  }

  Sentence *AbstractStructureElement::sentences( size_t index ) const {
    vector<Sentence*> v = sentences();
    if ( index < v.size() ) {
      return v[index];
    }
    throw range_error( "sentences(): index out of range" );
  }

  Sentence *AbstractStructureElement::rsentences( size_t index ) const {
    vector<Sentence*> v = sentences();
    if ( index < v.size() ) {
      return v[v.size()-1-index];
    }
    throw range_error( "rsentences(): index out of range" );
  }

  Paragraph *AbstractStructureElement::paragraphs( size_t index ) const {
    vector<Paragraph*> v = paragraphs();
    if ( index < v.size() ) {
      return v[index];
    }
    throw range_error( "paragraphs(): index out of range" );
  }

  Paragraph *AbstractStructureElement::rparagraphs( size_t index ) const {
    vector<Paragraph*> v = paragraphs();
    if ( index < v.size() ) {
      return v[v.size()-1-index];
    }
    throw range_error( "rparagraphs(): index out of range" );
  }

  Word *AbstractStructureElement::words( size_t index,
					 const string& st ) const {
    vector<Word*> v = words(st);
    if ( index < v.size() ) {
      return v[index];
    }
    throw range_error( "words(): index out of range" );
  }

  Word *AbstractStructureElement::rwords( size_t index,
					  const string& st ) const {
    vector<Word*> v = words(st);
    if ( index < v.size() ) {
      return v[v.size()-1-index];
    }
    throw range_error( "rwords(): index out of range" );
  }

  const Word* AbstractStructureElement::resolveword( const string& id ) const{
    const Word *result = 0;
    for ( const auto& el : data() ) {
      result = el->resolveword( id );
      if ( result ) {
	break;
      }
    }
    return result;
  }

  vector<Alternative *> AllowInlineAnnotation::alternatives( ElementType elt,
							     const string& st ) const {
    // Return a list of alternatives, either all or only of a specific type, restrained by set
    vector<Alternative *> alts = FoliaElement::select<Alternative>( AnnoExcludeSet );
    if ( elt == BASE ) {
      return alts;
    }
    else {
      vector<Alternative*> res;
      for ( const auto& alt : alts ){
	if ( alt->size() > 0 ) { // child elements?
	  for ( size_t j =0; j < alt->size(); ++j ) {
	    auto hit = alt->index(j);
	    if ( hit->element_id() == elt &&
		 ( hit->sett().empty() || hit->sett() == st ) ) {
	      res.push_back( alt ); // not the child!
	    }
	  }
	}
      }
      return res;
    }
  }

  KWargs LinkReference::collectAttributes() const {
    /// extract all Attribute-Value pairs for LinkReference
    /*!
     * \return a KWargs set of Attribute-value pairs
     * inclusive: refId and type
     */
    KWargs atts;
    atts["id"] = refId;
    atts["type"] = ref_type;
    if ( !_t.empty() ) {
      atts["t"] = _t;
    }
    return atts;
  }

  void LinkReference::setAttributes( const KWargs& args_in ) {
    /// set the LinkReference attributes given a set of Key-Value pairs.
    /*!
     * \param args_in a KWargs set of Key-Value pairs
     *
     * checks and sets the special attributes for LinkReference:
     * id, type, t
     */
   KWargs args = args_in;
    auto it = args.find( "id" );
    if ( it != args.end() ) {
      refId = it->second;
      args.erase(it);
    }
    it = args.find( "type" );
    if ( it != args.end() ) {
      ref_type = it->second;
      args.erase(it);
    }
    it = args.find( "t" );
    if ( it != args.end() ) {
      _t = it->second;
      args.erase(it);
    }
    AbstractElement::setAttributes(args);
  }

  void Word::setAttributes( const KWargs& args_in ) {
    /// set the Word attributes given a set of Key-Value pairs.
    /*!
     * \param args_in a KWargs set of Key-Value pairs
     *
     * checks and sets the special attributes for Word: text
     */
    KWargs args = args_in;
    auto const& it = args.find( "text" );
    if ( it != args.end() ) {
      settext( it->second );
      args.erase( it );
    }
    AbstractElement::setAttributes( args );
  }

  const string& Word::get_delimiter( bool retaintok ) const {
    /// get the default delimiter of a Word
    /*!
     * \param retaintok retain the tokenization assigned to this element
     * \return a string representing the delimiter
     */
    if ( space() || retaintok ) {
      return PROPS.TEXTDELIMITER;
    }
    return EMPTY_STRING;
  }

  Correction *Word::split( FoliaElement *part1,
			   FoliaElement *part2,
			   const string& args ) {
    /// split a word into 2 new words
    /*!
     * \param part1 the first new Word
     * \param part2 the second new Word
     * \param args additional arguments
     * \return the Correction
     *
     * correction takes place in de context of the Sentence of the object
     */
    return sentence()->splitWord( this, part1, part2, getArgs(args) );
  }

  FoliaElement *Word::append( FoliaElement *child ){
    /// append child to a Word
    /*!
     * \param child the node to add
     * \return the appended child
     *
     * will throw on error
     * checks uniqueness of the child when it is an annotation
     */
    if ( child->isSubClass( AbstractAnnotationLayer_t ) ) {
      // sanity check, there may be no other child within the same set
      vector<FoliaElement*> v = select( child->element_id(), child->sett() );
      if ( v.empty() ) {
    	// OK!
    	return AbstractElement::append( child );
      }
      delete child;
      throw DuplicateAnnotationError( "Word::append" );
    }
    return AbstractElement::append( child );
  }

  Sentence *AbstractWord::sentence() const {
    // return the sentence this word is a part of, otherwise return null
    FoliaElement *p = parent();
    while( p ) {
      if ( p->isinstance( Sentence_t ) ) {
	return dynamic_cast<Sentence*>(p);
      }
      p = p->parent();
    }
    return 0;
  }

  Paragraph *AbstractWord::paragraph( ) const {
    // return the sentence this word is a part of, otherwise return null
    FoliaElement *p = parent();
    while( p ) {
      if ( p->isinstance( Paragraph_t ) ) {
	return dynamic_cast<Paragraph*>(p);
      }
      p = p->parent();
    }
    return 0;
  }

  Division *AbstractWord::division() const {
    // return the <div> this word is a part of, otherwise return null
    FoliaElement *p = parent();
    while( p ) {
      if ( p->isinstance( Division_t ) ) {
	return dynamic_cast<Division*>(p);
      }
      p = p->parent();
    }
    return 0;
  }

  vector<Morpheme *> AbstractWord::morphemes( const string& set ) const {
    vector<Morpheme *> result;
    vector<MorphologyLayer*> mv = FoliaElement::select<MorphologyLayer>();
    for ( const auto& mor : mv ){
      vector<Morpheme*> tmp = mor->FoliaElement::select<Morpheme>( set );
      result.insert( result.end(), tmp.begin(), tmp.end() );
    }
    return result;
  }

  Morpheme *AbstractWord::morpheme( size_t pos, const string& set ) const {
    vector<Morpheme *> tmp = morphemes( set );
    if ( pos < tmp.size() ) {
      return tmp[pos];
    }
    throw range_error( "morpheme() index out of range" );
  }

  Correction *Word::incorrection( ) const {
    // Is the Word part of a correction? If it is, it returns the Correction element, otherwise it returns 0;
    FoliaElement *p = parent();
    while ( p ) {
      if ( p->isinstance( Correction_t ) ) {
	return dynamic_cast<Correction*>(p);
      }
      else if ( p->isinstance( Sentence_t ) ){
	break;
      }
      p = p->parent();
    }
    return 0;
  }

  Word *Word::previous() const{
    Sentence *s = sentence();
    vector<Word*> words = s->words();
    for ( size_t i=0; i < words.size(); ++i ) {
      if ( words[i] == this ) {
	if ( i > 0 ) {
	  return words[i-1];
	}
	else {
	  return 0;
	}
	break;
      }
    }
    return 0;
  }

  Word *Word::next() const{
    Sentence *s = sentence();
    vector<Word*> words = s->words();
    for ( size_t i=0; i < words.size(); ++i ) {
      if ( words[i] == this ) {
	if ( i+1 < words.size() ) {
	  return words[i+1];
	}
	else {
	  return 0;
	}
	break;
      }
    }
    return 0;
  }

  vector<Word*> Word::context( size_t size,
			       const string& val ) const {
    vector<Word*> result;
    if ( size > 0 ) {
      vector<Word*> words = doc()->words();
      for ( size_t i=0; i < words.size(); ++i ) {
	if ( words[i] == this ) {
	  size_t miss = 0;
	  if ( i < size ) {
	    miss = size - i;
	  }
	  for ( size_t index=0; index < miss; ++index ) {
	    if ( val.empty() ) {
	      result.push_back( 0 );
	    }
	    else {
	      KWargs args;
	      args["text"] = val;
	      PlaceHolder *p = new PlaceHolder( args );
	      doc()->keepForDeletion( p );
	      result.push_back( p );
	    }
	  }
	  for ( size_t index=i-size+miss; index < i + size + 1; ++index ) {
	    if ( index < words.size() ) {
	      result.push_back( words[index] );
	    }
	    else {
	      if ( val.empty() ) {
		result.push_back( 0 );
	      }
	      else {
		KWargs args;
		args["text"] = val;
		PlaceHolder *p = new PlaceHolder( args );
		doc()->keepForDeletion( p );
		result.push_back( p );
	      }
	    }
	  }
	  break;
	}
      }
    }
    return result;
  }


  vector<Word*> Word::leftcontext( size_t size,
				   const string& val ) const {
    //  cerr << "leftcontext : " << size << endl;
    vector<Word*> result;
    if ( size > 0 ) {
      vector<Word*> words = doc()->words();
      for ( size_t i=0; i < words.size(); ++i ) {
	if ( words[i] == this ) {
	  size_t miss = 0;
	  if ( i < size ) {
	    miss = size - i;
	  }
	  for ( size_t index=0; index < miss; ++index ) {
	    if ( val.empty() ) {
	      result.push_back( 0 );
	    }
	    else {
	      KWargs args;
	      args["text"] = val;
	      PlaceHolder *p = new PlaceHolder( args );
	      doc()->keepForDeletion( p );
	      result.push_back( p );
	    }
	  }
	  for ( size_t index=i-size+miss; index < i; ++index ) {
	    result.push_back( words[index] );
	  }
	  break;
	}
      }
    }
    return result;
  }

  vector<Word*> Word::rightcontext( size_t size,
				    const string& val ) const {
    vector<Word*> result;
    //  cerr << "rightcontext : " << size << endl;
    if ( size > 0 ) {
      vector<Word*> words = doc()->words();
      size_t begin;
      size_t end;
      for ( size_t i=0; i < words.size(); ++i ) {
	if ( words[i] == this ) {
	  begin = i + 1;
	  end = begin + size;
	  for ( ; begin < end; ++begin ) {
	    if ( begin >= words.size() ) {
	      if ( val.empty() ) {
		result.push_back( 0 );
	      }
	      else {
		KWargs args;
		args["text"] = val;
		PlaceHolder *p = new PlaceHolder( args );
		doc()->keepForDeletion( p );
		result.push_back( p );
	      }
	    }
	    else
	      result.push_back( words[begin] );
	  }
	  break;
	}
      }
    }
    return result;
  }

  const Word* Word::resolveword( const string& id ) const {
    if ( AbstractElement::id() == id ) {
      return this;
    }
    return 0;
  }

  ElementType layertypeof( ElementType et ) {
    switch( et ) {
    case Entity_t:
    case EntitiesLayer_t:
      return EntitiesLayer_t;
    case Chunk_t:
    case ChunkingLayer_t:
      return ChunkingLayer_t;
    case SyntacticUnit_t:
    case SyntaxLayer_t:
      return SyntaxLayer_t;
    case TimeSegment_t:
    case TimingLayer_t:
      return TimingLayer_t;
    case Morpheme_t:
    case MorphologyLayer_t:
      return MorphologyLayer_t;
    case Phoneme_t:
    case PhonologyLayer_t:
      return PhonologyLayer_t;
    case CoreferenceChain_t:
    case CoreferenceLayer_t:
      return CoreferenceLayer_t;
    case Observation_t:
    case ObservationLayer_t:
      return ObservationLayer_t;
    // case Predicate_t:
    // case PredicateLayer_t:
    //   return PredicateLayer_t;
    case SentimentLayer_t:
    case Sentiment_t:
      return SentimentLayer_t;
    case StatementLayer_t:
    case Statement_t:
      return SentimentLayer_t;
    case SemanticRolesLayer_t:
    case SemanticRole_t:
      return SemanticRolesLayer_t;
    case DependenciesLayer_t:
    case Dependency_t:
      return DependenciesLayer_t;
    default:
      return BASE;
    }
  }

  vector<AbstractSpanAnnotation*> AbstractWord::findspans( ElementType et,
							   const string& st ) const {
    ElementType layertype = layertypeof( et );
    vector<AbstractSpanAnnotation *> result;
    if ( layertype != BASE ) {
      const FoliaElement *e = parent();
      if ( e ) {
	vector<FoliaElement*> v = e->select( layertype, st, SELECT_FLAGS::LOCAL );
	for ( const auto& el : v ){
	  for ( size_t k=0; k < el->size(); ++k ) {
	    FoliaElement *f = el->index(k);
	    AbstractSpanAnnotation *as = dynamic_cast<AbstractSpanAnnotation*>(f);
	    if ( as ) {
	      vector<FoliaElement*> wrefv = f->wrefs();
	      for ( const auto& wr : wrefv ){
		if ( wr == this ) {
		  result.push_back(as);
		}
	      }
	    }
	  }
	}
      }
    }
    return result;
  }

  FoliaElement* WordReference::parseXml( const xmlNode *node ) {
    /// parse a WordReference node at node
    /*!
     * \param node a WordReference
     * \return the parsed tree. Throws on error.
     */
    KWargs atts = getAttributes( node );
    string id = atts["id"];
    if ( id.empty() ) {
      throw XmlError( "empty id in WordReference" );
    }
    if ( doc()->debug ) {
      cerr << "Found word reference: " << id << endl;
    }
    FoliaElement *ref = (*doc())[id];
    if ( ref ) {
      if ( !ref->referable() ){
	throw XmlError( "WordReference id=" + id + " refers to a non-referable word: "
			+ ref->xmltag() );
      }
      // Disabled test! should consider the textclass of the yet unknown
      // parent!
      // addable() should check this. But that is impossible!
      // we don't return a WordReference but the ref to the word!
      //
      // string tval = atts["t"];
      // if ( !tval.empty() ){
      // 	string tc = ref->textclass();
      // 	string rtval = ref->str(tc);
      // 	if ( tval != rtval ){
      // 	  throw XmlError( "WordReference id=" + id + " has another value for "
      // 			  + "the t attribute than it's reference. ("
      // 			  + tval + " versus " + rtval + ")" );
      // 	}
      // }
      ref->increfcount();
    }
    else {
      throw XmlError( "Unresolvable id " + id + " in WordReference" );
    }
    delete this;
    return ref;
  }

  FoliaElement* LinkReference::parseXml( const xmlNode *node ) {
    /// parse a LinkReference node at node
    /*!
     * \param node a LinkReference
     * \return the parsed tree. Throws on error.
     */
    KWargs att = getAttributes( node );
    string val = att["id"];
    if ( val.empty() ) {
      throw XmlError( "ID required for LinkReference" );
    }
    refId = val;
    if ( doc()->debug ) {
      cerr << "Found LinkReference ID " << refId << endl;
    }
    ref_type = att["type"];
    val = att["t"];
    if ( !val.empty() ) {
      _t = val;
    }
    return this;
  }

  FoliaElement *LinkReference::resolve_element( const Relation *ref ) const {
    if ( ref->href().empty() ) {
      return (*doc())[refId];
    }
    throw NotImplementedError( "LinkReference::resolve() for external doc" );
  }

  void Relation::setAttributes( const KWargs& args_in ) {
    /// set the Relation attributes given a set of Key-Value pairs.
    /*!
     * \param args_in a KWargs set of Key-Value pairs
     *
     * checks and sets the special attributes for Relation: format
     */
    KWargs kwargs = args_in;
    auto it = kwargs.find( "format" );
    if ( it != kwargs.end() ) {
      _format = it->second;
      kwargs.erase( it );
    }
    AbstractElement::setAttributes(kwargs);
  }

  KWargs Relation::collectAttributes() const {
    /// extract all Attribute-Value pairs for Relation
    /*!
     * \return a KWargs set of Attribute-value pairs
     * inclusive: format
     */
    KWargs atts = AbstractElement::collectAttributes();
    if ( !_format.empty() && _format != "text/folia+xml" ) {
      atts["format"] = _format;
    }
    return atts;
  }

  vector<FoliaElement *> Relation::resolve() const {
    vector<FoliaElement*> result;
    vector<LinkReference*> v = FoliaElement::select<LinkReference>();
    // for ( const auto& ar : v ){
    //   result.push_back( ar->resolve_element( this ) );
    // }
    transform( v.begin(), v.end(),
	       back_inserter(result),
	       [&]( LinkReference *r ){ return r->resolve_element(this); } );
    return result;
  }

  void PlaceHolder::setAttributes( const KWargs& args_in ) {
    /// set the PlaceHolder attributes given a set of Key-Value pairs.
    /*!
     * \param args_in a KWargs set of Key-Value pairs
     *
     * checks and sets the special attributes for PlaceHolder: text
     */
    if ( !args_in.is_present("text") ) {
      throw ValueError("text attribute is required for " + classname() );
    }
    else if ( args_in.size() != 1 ) {
      throw ValueError("only the text attribute is supported for " + classname() );
    }
    Word::setAttributes( args_in );
  }

  const UnicodeString Figure::caption() const {
    vector<FoliaElement *> v = select(Caption_t);
    if ( v.empty() ) {
      throw NoSuchText("caption");
    }
    else {
      return v[0]->text();
    }
  }

  void Description::setAttributes( const KWargs& args_in ) {
    /// set the Descriptions attributes given a set of Key-Value pairs.
    /*!
     * \param args_in a KWargs set of Key-Value pairs
     *
     * checks and sets the special attributes for Description: value
     */
    KWargs kwargs = args_in;
    string val = kwargs.extract( "value" );
    if ( !val.empty() ) {
      _value = val;
    }
    AbstractElement::setAttributes( kwargs );
  }

  xmlNode *Description::xml( bool, bool ) const {
    xmlNode *e = AbstractElement::xml( false, false );
    if ( !_value.empty() ){
      xmlAddChild( e, xmlNewText( (const xmlChar*)_value.c_str()) );
    }
    return e;
  }

  FoliaElement* Description::parseXml( const xmlNode *node ) {
    /// parse a Description node at node
    /*!
     * \param node a Description
     * \return the parsed tree. Throws on error.
     */
    KWargs att = getAttributes( node );
    if ( !att.is_present("value") ) {
      att["value"] = XmlContent( node );
    }
    setAttributes( att );
    return this;
  }

  void Comment::setAttributes( const KWargs& args_in ) {
    /// set the Comments attributes given a set of Key-Value pairs.
    /*!
     * \param args_in a KWargs set of Key-Value pairs
     *
     * checks and sets the special attributes for Comment: value
     */
    KWargs kwargs = args_in;
    string val = kwargs.extract( "value" );
    if ( !val.empty() ) {
      _value = val;
    }
    AbstractElement::setAttributes( kwargs );
  }

  xmlNode *Comment::xml( bool, bool ) const {
    xmlNode *e = AbstractElement::xml( false, false );
    if ( !_value.empty() ){
      xmlAddChild( e, xmlNewText( (const xmlChar*)_value.c_str()) );
    }
    return e;
  }

  FoliaElement* Comment::parseXml( const xmlNode *node ) {
    /// parse a Comment node at node
    /*!
     * \param node a Comment
     * \return the parsed tree. Throws on error.
     */
    KWargs att = getAttributes( node );
    if ( !att.is_present("value") ) {
      att["value"] = XmlContent( node );
    }
    setAttributes( att );
    return this;
  }

  FoliaElement *AbstractSpanAnnotation::append( FoliaElement *child ){
    /// append child to an AbstractSpanAnnotation
    /*!
     * \param child the node to add
     * \return the appended child
     *
     * will throw on error
     * if the child has the  'referable' property, check that is not refered
     * to already
     */
    if ( child->referable() ){
      // cerr << "append a word: " << child << " to " << this << endl;
      // cerr << "refcnt=" << child->refcount() << endl;
      if ( child->refcount() == 0 ){
	throw XmlError( "connecting a <w> to an <" + xmltag()
       			+ "> is forbidden, use <wref>" );
      }
    }
    AbstractElement::append( child );
    if ( child->isinstance(PlaceHolder_t) ) {
      child->increfcount();
    }
    return child;
  }

  void AbstractAnnotationLayer::assignset( FoliaElement *child ) {
    // If there is no set (yet), try to get the set from the child
    // but not if it is the default set.
    // for a Correction child, we look deeper.
    // BARF when the sets are incompatible.
    string c_set;
    if ( child->isSubClass( AbstractSpanAnnotation_t ) ) {
      string st = child->sett();
      if ( !st.empty()
	   && doc()->default_set( child->annotation_type() ) != st ) {
	c_set = st;
      }
    }
    else if ( child->isinstance(Correction_t) ) {
      Original *org = child->getOriginal();
      if ( org ) {
	for ( size_t i=0; i < org->size(); ++i ) {
	  FoliaElement *el = org->index(i);
	  if ( el->isSubClass( AbstractSpanAnnotation_t ) ) {
	    string st = el->sett();
	    if ( !st.empty()
		 && doc()->default_set( el->annotation_type() ) != st ) {
	      c_set = st;
	      break;
	    }
	  }
	}
      }
      if ( c_set.empty() ){
	New *nw = child->getNew();
	if ( nw ) {
	  for ( size_t i=0; i < nw->size(); ++i ) {
	    FoliaElement *el = nw->index(i);
	    if ( el->isSubClass( AbstractSpanAnnotation_t ) ) {
	      string st = el->sett();
	      if ( !st.empty()
		   && doc()->default_set( el->annotation_type() ) != st ) {
		c_set = st;
		break;
	      }
	    }
	  }
	}
      }
      if ( c_set.empty() ){
	auto v = child->suggestions();
	for ( const auto& el : v ) {
	  if ( el->isSubClass( AbstractSpanAnnotation_t ) ) {
	    string st = el->sett();
	    if ( !st.empty()
		 && doc()->default_set( el->annotation_type() ) != st ) {
	      c_set = st;
	      break;
	    }
	  }
	}
      }
    }
    if ( c_set.empty() ){
      return;
    }
    if ( sett().empty() ) {
      update_set( c_set );
    }
    else if ( sett() != c_set ){
      throw DuplicateAnnotationError( "appending child: " + child->xmltag()
				      + " with set='"
				      +  c_set + "' to " + xmltag()
				      + " failed while it already has set='"
				      + sett() + "'" );
    }
    doc()->incrRef( child->annotation_type(), sett() );
  }

  FoliaElement *AbstractAnnotationLayer::append( FoliaElement *child ){
    /// append child to an AbstractAnnotationLayer
    /*!
     * \param child the node to add
     * \return the appended child
     *
     * will throw on error
     * Make sure that the layer has the same 'set' as the new child
     */
    assignset( child );
    return AbstractElement::append( child );
  }

  KWargs AbstractAnnotationLayer::collectAttributes() const {
    /// extract all Attribute-Value pairs for AbstractAnnotationLayer
    /*!
     * \return a KWargs set of Attribute-value pairs
     * inclusive: set
     */
    KWargs attribs = AbstractElement::collectAttributes();
    auto it = attribs.find("set");
    if ( it != attribs.end() ) {
      attribs.erase(it);
    }
    return attribs;
  }

  xmlNode *AbstractSpanAnnotation::xml( bool recursive, bool kanon ) const {
    xmlNode *e = AbstractElement::xml( false, false );
    // append Word, Phon and Morpheme children as WREFS
    //  EXCEPT when there are NO references to it
    for ( const auto& el : data() ) {
      if ( el-referable()
	   && el->refcount() > 0 ){
	xmlNode *t = XmlNewNode( foliaNs(), "wref" );
	KWargs attribs;
	attribs["id"] = el->id();
	string txt = el->str( el->textclass() );
	if ( !txt.empty() ) {
	  attribs["t"] = txt;
	}
	addAttributes( t, attribs );
	xmlAddChild( e, t );
      }
      else {
	string at = tagToAtt( el );
	if ( at.empty() ) {
	  // otherwise handled by FoliaElement::xml() above
	  xmlAddChild( e, el->xml( recursive, kanon ) );
	}
      }
    }
    return e;
  }

  FoliaElement *Quote::append( FoliaElement *child ){
    /// append child to an AbstractStructureElement node
    /*!
     * \param child the node to add
     * \return the appended child
     *
     * will throw on error
     * Sets the auth property to false when we add a sentence to a Quote
     */
    AbstractElement::append( child );
    if ( child->isinstance(Sentence_t) ) {
      child->setAuth( false ); // Sentences under quotes are non-authoritative
    }
    return child;
  }

  xmlNode *Content::xml( bool recurse, bool ) const {
    xmlNode *e = AbstractElement::xml( recurse, false );
    xmlAddChild( e, xmlNewCDataBlock( 0,
				      (const xmlChar*)value.c_str() ,
				      value.length() ) );
    return e;
  }

  void Content::setAttributes( const KWargs& args_in ){
    /// set the Contents attributes given a set of Key-Value pairs.
    /*!
     * \param args_in a KWargs set of Key-Value pairs
     *
     * checks and sets the special attributes for Content: value
     */
    KWargs atts = args_in;
    auto it = atts.find( "value" );
    if ( it != atts.end() ) {
      value = it->second;
      atts.erase( it );
    }
    AbstractElement::setAttributes( atts );
  }

  FoliaElement* Content::parseXml( const xmlNode *node ) {
    /// parse a Content node at node
    /*!
     * \param node a Content
     * \return the parsed tree. Throws on error.
     * A content can also be a CDATA section
     */
    KWargs att = getAttributes( node );
    setAttributes( att );
    xmlNode *p = node->children;
    bool isCdata = false;
    bool isText = false;
    while ( p ) {
      if ( p->type == XML_CDATA_SECTION_NODE ) {
	if ( isText ) {
	  throw XmlError( "intermixing text and CDATA in Content node" );
	}
	value += (char*)p->content;
	isCdata = !value.empty();
      }
      else if ( p->type == XML_TEXT_NODE ) {
	// "empty" text nodes may appear before or after CDATA
	// we just ignore those
	string tmp = (char*)p->content;
	tmp = TiCC::trim(tmp);
	if ( !tmp.empty()
	     && isCdata ) {
	  throw XmlError( "intermixing CDATA and text in Content node" );
	}
	isText = !tmp.empty();
	value += tmp;
      }
      else if ( p->type == XML_COMMENT_NODE ) {
	string tag = "_XmlComment";
	FoliaElement *t = createElement( tag, doc() );
	if ( t ) {
	  t = t->parseXml( p );
	  append( t );
	}
      }
      p = p->next;
    }
    if ( value.empty() ) {
      throw XmlError( "CDATA or Text expected in Content node" );
    }
    return this;
  }

  //#define DEBUG_TEXT
  const UnicodeString Correction::private_text( const string& cls,
						bool retaintok,
						bool, bool ) const {
#ifdef DEBUG_TEXT
    cerr << "TEXT(" << cls << ") on node : " << xmltag() << " id=" << id() << endl;
#endif
    // we cannot use text_content() on New, Original or Current,
    // because textcontent doesn't recurse!
    bool deletion = false;
    UnicodeString new_result;
    UnicodeString org_result;
    UnicodeString cur_result;
    for ( const auto& el : data() ) {
#ifdef DEBUG_TEXT
      cerr << "data=" << el << endl;
#endif
      if ( el->isinstance( New_t ) ){
	if ( el->size() == 0 ){
	  deletion = true;
	}
	else {
	  try {
	    new_result = el->private_text( cls, retaintok, false, false );
	  }
	  catch ( ... ){
	    // try other nodes
	  }
	}
      }
      else if ( el->isinstance( Original_t ) ){
	try {
	  org_result = el->private_text( cls, retaintok, false, false );
	}
	catch ( ... ){
	  // try other nodes
	}
      }
      else if ( el->isinstance( Current_t ) ){
	try {
	  cur_result = el->private_text( cls, retaintok, false, false );
	}
	catch ( ... ){
	  // try other nodes
	}
      }
    }
    if ( !deletion ){
      if ( !new_result.isEmpty() ){
#ifdef DEBUG_TEXT
	cerr << "return new text '" << new_result << "'" << endl;
#endif
	return new_result;
      }
      else if ( !cur_result.isEmpty() ){
#ifdef DEBUG_TEXT
	cerr << "return cur text '" << cur_result << "'" << endl;
#endif
	return cur_result;
      }
      else if ( !org_result.isEmpty() ){
#ifdef DEBUG_TEXT
	cerr << "return ori text '" << org_result << "'" << endl;
#endif
	return org_result;
      }
    }
    else {
      if ( !cur_result.isEmpty() ){
#ifdef DEBUG_TEXT
	cerr << "Deletion: return cur text '" << cur_result << "'" << endl;
#endif
	return cur_result;
      }
    }
    throw NoSuchText( "cls=" + cls );
  }
  //#undef DEBUG_TEXT

  const string& Correction::get_delimiter( bool retaintok ) const {
    /// get the default delimiter of a Correction
    /*!
     * \param retaintok retain the tokenization assigned to this element
     * \return a string representing the delimiter
     */
    for ( const auto& el : data() ) {
      //      if ( el->isinstance( New_t ) || el->isinstance( Current_t ) ) {
      return el->get_delimiter( retaintok );
      //      }
    }
    return EMPTY_STRING;
  }

  const TextContent *Correction::text_content( const string& cls,
					       bool show_hidden ) const {
    // TODO: this implements correctionhandling::EITHER only
    for ( const auto& el : data() ) {
      if ( el->isinstance( New_t ) || el->isinstance( Current_t ) ) {
	try {
	  const TextContent *res = el->text_content( cls, show_hidden );
	  return res;
	}
	catch (...){
	}
      }
    }
    for ( const auto& el : data() ) {
      if ( el->isinstance( Original_t ) ) {
	try {
	  const TextContent *res = el->text_content( cls, show_hidden );
	  return res;
	}
	catch ( ... ){
	}
      }
      else if ( cls == "current" && el->hastext( "original" ) ){
	cerr << "text(original)= "
	     << el->text_content( cls, show_hidden )->text()<< endl;
	// hack for old and erroneous behaviour
	return el->text_content( "original", show_hidden );
      }
    }
    throw NoSuchText("wrong cls");
  }

  Correction *Correction::correct( const std::vector<FoliaElement*>&,
				   const std::vector<FoliaElement*>& vc,
				   const std::vector<FoliaElement*>& vn,
				   const std::vector<FoliaElement*>& vs,
				   const KWargs& args){
    vector<FoliaElement*> new_vo; // ignore users hints about original
    new_vo.push_back( this );
    return parent()->correct( new_vo, vc, vn, vs, args );
  }

  Correction *Correction::correct( const std::string& args ){
    vector<FoliaElement*> nv;
    vector<FoliaElement*> ov;
    vector<FoliaElement*> cv;
    vector<FoliaElement*> sv;
    ov.push_back( this );
    return parent()->correct( ov,nv,cv,sv, args );
  }

  Correction *New::correct( const std::vector<FoliaElement*>& vo,
			    const std::vector<FoliaElement*>& vc,
			    const std::vector<FoliaElement*>& vn,
			    const std::vector<FoliaElement*>& vs,
			    const KWargs& args){
    return parent()->correct( vo, vc, vn, vs, args );
  }

  Correction *New::correct( const std::string& args ){
    return parent()->correct( args );
  }

  const PhonContent *Correction::phon_content( const string& cls,
					       bool show_hidden ) const {
    // TODO: this implements correctionhandling::EITHER only
    for ( const auto& el: data() ) {
      if ( el->isinstance( New_t ) || el->isinstance( Current_t ) ) {
	return el->phon_content( cls, show_hidden );
      }
    }
    for ( const auto& el: data() ) {
      if ( el->isinstance( Original_t ) ) {
	return el->phon_content( cls, show_hidden );
      }
    }
    throw NoSuchPhon("wrong cls");
  }

  bool Correction::hasNew( ) const {
    vector<FoliaElement*> v = select( New_t, SELECT_FLAGS::LOCAL );
    return !v.empty();
  }

  New *Correction::getNew() const {
    vector<New*> v = FoliaElement::select<New>( false );
    if ( v.empty() ) {
      return 0;
    }
    return v[0];
  }

  FoliaElement *Correction::getNew( size_t index ) const {
    New *n = getNew();
    return n->index(index);
  }

  bool Correction::hasOriginal() const {
    vector<FoliaElement*> v = select( Original_t, SELECT_FLAGS::LOCAL );
    return !v.empty();
  }

  Original *Correction::getOriginal() const {
    vector<Original*> v = FoliaElement::select<Original>( false );
    if ( v.empty() ) {
      return 0;
    }
    return v[0];
  }

  FoliaElement *Correction::getOriginal( size_t index ) const {
    Original *n = getOriginal();
    return n->index(index);
  }

  bool Correction::hasCurrent( ) const {
    vector<FoliaElement*> v = select( Current_t, SELECT_FLAGS::LOCAL );
    return !v.empty();
  }

  Current *Correction::getCurrent( ) const {
    vector<Current*> v = FoliaElement::select<Current>( false );
    if ( v.empty() ) {
      throw NoSuchAnnotation( "current" );
    }
    return v[0];
  }

  FoliaElement *Correction::getCurrent( size_t index ) const {
    Current *n = getCurrent();
    return n->index(index);
  }

  bool Correction::hasSuggestions( ) const {
    vector<Suggestion*> v = suggestions();
    return !v.empty();
  }

  vector<Suggestion*> Correction::suggestions( ) const {
    return FoliaElement::select<Suggestion>( false );
  }

  Suggestion *Correction::suggestions( size_t index ) const {
    vector<Suggestion*> v = suggestions();
    if ( v.empty() || index >= v.size() ) {
      throw NoSuchAnnotation( "suggestion" );
    }
    return v[index];
  }

  Head *Division::head() const {
    const vector<FoliaElement*>& data = this->data();
    if ( data.size() > 0 ||
	 data[0]->element_id() == Head_t ) {
      return dynamic_cast<Head*>(data[0]);
    }
    throw runtime_error( "No head" );
  }

  const string Gap::content() const {
    vector<FoliaElement*> cv = select( Content_t );
    if ( cv.empty() ) {
      throw NoSuchAnnotation( "content" );
    }
    return cv[0]->content();
  }

  Headspan *Dependency::head() const {
    vector<Headspan*> v = FoliaElement::select<Headspan>();
    if ( v.size() < 1 ) {
      throw NoSuchAnnotation( "head" );
    }
    return v[0];
  }

  DependencyDependent *Dependency::dependent() const {
    vector<DependencyDependent *> v = FoliaElement::select<DependencyDependent>();
    if ( v.empty() ) {
      throw NoSuchAnnotation( "dependent" );
    }
    return v[0];
  }

  vector<AbstractSpanAnnotation*> AbstractElement::selectSpan() const {
    vector<AbstractSpanAnnotation*> res;
    for ( const auto& el : SpanSet ) {
      vector<FoliaElement*> tmp = select( el );
      for ( auto& sp : tmp ) {
	res.push_back( dynamic_cast<AbstractSpanAnnotation*>( sp ) );
      }
    }
    return res;
  }

  vector<FoliaElement*> AbstractSpanAnnotation::wrefs() const {
    vector<FoliaElement*> res;
    for ( const auto& el : data() ) {
      ElementType et = el->element_id();
      if ( el->referable()
	   || et == WordReference_t ){
	res.push_back( el );
      }
      else {
	AbstractSpanAnnotation *as = dynamic_cast<AbstractSpanAnnotation*>(el);
	if ( as != 0 ) {
	  vector<FoliaElement*> sub = as->wrefs();
	  for ( auto& wr : sub ) {
	    res.push_back( wr );
	  }
	}
      }
    }
    return res;
  }

  FoliaElement *AbstractSpanAnnotation::wrefs( size_t pos ) const {
    vector<FoliaElement*> v = wrefs();
    if ( pos < v.size() ) {
      return v[pos];
    }
    return 0;
  }

  AbstractSpanAnnotation *AbstractAnnotationLayer::findspan( const vector<FoliaElement*>& words ) const {
    vector<AbstractSpanAnnotation*> av = selectSpan();
    for ( const auto& span : av ){
      vector<FoliaElement*> v = span->wrefs();
      if ( v.size() == words.size() ) {
	bool ok = true;
	for ( size_t n = 0; n < v.size(); ++n ) {
	  if ( v[n] != words[n] ) {
	    ok = false;
	    break;
	  }
	}
	if ( ok ) {
	  return span;
	}
      }
    }
    return 0;
  }

  bool XmlText::setvalue( const std::string& s ){
    static TiCC::UnicodeNormalizer norm;  // defaults to a NFC normalizer
    UnicodeString us = TiCC::UnicodeFromUTF8(s);
    us = norm.normalize( us );
    _value = TiCC::UnicodeToUTF8( us );
    return true;
  }

  const UnicodeString XmlText::private_text( const string&, bool, bool, bool ) const {
    return TiCC::UnicodeFromUTF8(_value);
  }

  xmlNode *XmlText::xml( bool, bool ) const {
    return xmlNewText( (const xmlChar*)_value.c_str() );
  }

  FoliaElement* XmlText::parseXml( const xmlNode *node ) {
    /// parse a Xmltext node at node
    /*!
     * \param node an XmlText
     * \return the parsed tree. Throws on error.
     */
    if ( node->content ) {
      setvalue( (const char*)node->content );
      _value = trim( _value );
    }
    if ( _value.empty() ) {
      throw ValueError( "TextContent may not be empty" );
    }
    return this;
  }

  static void error_sink(void *mydata, xmlError *error ) {
    int *cnt = (int*)mydata;
    if ( *cnt == 0 ) {
      cerr << "\nXML-error: " << error->message << endl;
    }
    (*cnt)++;
  }

  void External::resolve_external( ) {
    string src;
    try {
      src = AbstractElement::src();
      cerr << "try to resolve: " << src << endl;
      int cnt = 0;
      xmlSetStructuredErrorFunc( &cnt, (xmlStructuredErrorFunc)error_sink );
      xmlDoc *extdoc = xmlReadFile( src.c_str(), 0, XML_PARSE_NSCLEAN|XML_PARSE_HUGE );
      if ( extdoc ) {
	xmlNode *root = xmlDocGetRootElement( extdoc );
	xmlNode *p = root->children;
	while ( p ) {
	  if ( p->type == XML_ELEMENT_NODE ) {
	    string tag = Name( p );
	    if ( tag == "text" ) {
	      const string bogus_id = "Arglebargleglop-glyf";
	      FoliaElement *par = parent();
	      KWargs args = par->collectAttributes();
	      args["xml:id"] = bogus_id;
	      Text *tmp = new Text( args, doc() );
	      tmp->AbstractElement::parseXml( p );
	      FoliaElement *old = par->replace( this, tmp->index(0) );
	      doc()->del_doc_index( tmp, bogus_id );
	      tmp->remove( (size_t)0, false );
	      delete tmp;
	      delete old;
	    }
	  }
	  p = p->next;
	}
	xmlFreeDoc( extdoc );
      }
      else {
	throw XmlError( "resolving external " + src + " failed" );
      }
    }
    catch ( const exception& e ) {
      throw XmlError( "resolving external " + src + " failed: "
		      + e.what() );
    }
  }

  FoliaElement* External::parseXml( const xmlNode *node ) {
    /// parse an External node at node
    /*!
     * \param node an External
     * \return the parsed tree. Throws on error.
     * if succesful, the external is added to the external documents list of
     * the associated Document
     */
   KWargs att = getAttributes( node );
    setAttributes( att );
    if ( _include ) {
      doc()->addExternal( this );
    }
    return this;
  }

  KWargs External::collectAttributes() const {
    /// extract all Attribute-Value pairs for External
    /*!
     * \return a KWargs set of Attribute-value pairs
     * inclusive: include
     */
    KWargs atts = AbstractElement::collectAttributes();
    if ( _include ) {
      atts["include"] = "yes";
    }
    return atts;
  }

  void External::setAttributes( const KWargs& args_in ) {
    /// set the External attributes given a set of Key-Value pairs.
    /*!
     * \param args_in a KWargs set of Key-Value pairs
     *
     * checks and sets the special attributes for External: include
     */
    KWargs kwargs = args_in;
    auto it = kwargs.find( "include" );
    if ( it != kwargs.end() ) {
      _include = TiCC::stringTo<bool>( it->second );
      kwargs.erase( it );
    }
    AbstractElement::setAttributes(kwargs);
  }

  void Note::setAttributes( const KWargs& args_in ) {
    /// set the Node attributes given a set of Key-Value pairs.
    /*!
     * \param args_in a KWargs set of Key-Value pairs
     *
     * checks and sets the special attributes for Note: id
     */
    KWargs a = args_in;
    auto it = a.find( "id" );
    if ( it != a.end() ) {
      refId = it->second;
      a.erase( it );
    }
    AbstractElement::setAttributes( a );
  }

  KWargs Reference::collectAttributes() const {
    /// extract all Attribute-Value pairs for Reference
    /*!
     * \return a KWargs set of Attribute-value pairs
     * inclusive: id, type, format
     */
    KWargs atts = AbstractElement::collectAttributes();
    if ( !refId.empty() ){
      atts["id"] = refId;
    }
    if ( !ref_type.empty() ){
      atts["type"] = ref_type;
    }
    if ( !_format.empty() && _format != "text/folia+xml" ) {
      atts["format"] = _format;
    }
    return atts;
  }

  void Reference::setAttributes( const KWargs& args_in ) {
    /// set the Reference attributes given a set of Key-Value pairs.
    /*!
     * \param args_in a KWargs set of Key-Value pairs
     *
     * checks and sets the special attributes for Reference: id, type, format
     */
    KWargs args = args_in;
    auto it = args.find( "id" );
    if ( it != args.end() ) {
      refId = it->second;
      args.erase( it );
    }
    it = args.find( "type" );
    if ( it != args.end() ) {
      // if ( it->second != "simple" ){
	ref_type = it->second;
	//      }
      args.erase( it );
    }
    it = args.find( "format" );
    if ( it != args.end() ) {
      _format = it->second;
      args.erase( it );
    }
    AbstractElement::setAttributes(args);
  }

  KWargs TextMarkupReference::collectAttributes() const {
    /// extract all Attribute-Value pairs for TextMarkupReference
    /*!
     * \return a KWargs set of Attribute-value pairs
     * inclusive: id, type and format
     */
    KWargs atts = AbstractElement::collectAttributes();
    if ( !refId.empty() ){
      atts["id"] = refId;
    }
    if ( !ref_type.empty() ){
      atts["type"] = ref_type;
    }
    if ( !_format.empty() && _format != "text/folia+xml" ) {
      atts["format"] = _format;
    }
    return atts;
  }

  void TextMarkupReference::setAttributes( const KWargs& argsin ) {
    /// set the TextMarkupReference attributes given a set of Key-Value pairs.
    /*!
     * \param argsin a KWargs set of Key-Value pairs
     *
     * checks and sets the special attributes for TextMarkupReference:
     * id, type, format
     */
    KWargs args = argsin;
    auto it = args.find( "id" );
    if ( it != args.end() ) {
      refId = it->second;
      args.erase( it );
    }
    it = args.find( "type" );
    if ( it != args.end() ) {
      ref_type = it->second;
      args.erase( it );
    }
    it = args.find( "format" );
    if ( it != args.end() ) {
      _format = it->second;
      args.erase( it );
    }
    AbstractElement::setAttributes(args);
  }

  xmlNode *XmlComment::xml( bool, bool ) const {
    return xmlNewComment( (const xmlChar*)_value.c_str() );
  }

  FoliaElement* XmlComment::parseXml( const xmlNode *node ) {
    /// parse a XmlComment node
    /*!
     * \param node an XmlComment
     * \return the parsed tree. Throws on error.
     */
    if ( node->content ) {
      _value = (const char*)node->content;
    }
    return this;
  }

  KWargs Suggestion::collectAttributes() const {
    /// extract all Attribute-Value pairs for Suggestion
    /*!
     * \return a KWargs set of Attribute-value pairs
     * inclusive: split and merge
     */
    KWargs atts = AbstractElement::collectAttributes();
    if ( !_split.empty() ) {
      atts["split"] = _split;
    }
    if ( !_merge.empty() ) {
      atts["merge"] = _merge;
    }
    return atts;
  }

  void Suggestion::setAttributes( const KWargs& kwargs_in ) {
    /// set the Suggestion attributes given a set of Key-Value pairs.
    /*!
     * \param kwargs_in a KWargs set of Key-Value pairs
     *
     * checks and sets the special attributes for Suggestion:
     * split, merge
     */
    KWargs kwargs = kwargs_in;
    auto it = kwargs.find( "split" );
    if ( it != kwargs.end() ) {
      _split = it->second;
      kwargs.erase( it );
    }
    it = kwargs.find( "merge" );
    if ( it != kwargs.end() ) {
      _merge = it->second;
      kwargs.erase( it );
    }
    AbstractElement::setAttributes(kwargs);
  }


  void Feature::setAttributes( const KWargs& args_in ) {
    /// set the Feature attributes given a set of Key-Value pairs.
    /*!
     * \param args_in a KWargs set of Key-Value pairs
     *
     * checks and sets the special attributes for Feature
     * subset, class
     * \note Feature is special. So DON'T call setAttributes
     */
    auto it = args_in.find( "subset" );
    if ( it == args_in.end() ) {
      _subset = default_subset();
      if ( _subset.empty() ){
	throw ValueError("subset attribute is required for " + classname() );
      }
    }
    else {
      if ( it->second.empty() ) {
	throw ValueError("subset attribute may never be empty: " + classname() );
      }
      _subset = it->second;
    }
    it = args_in.find( "class" );
    if ( it == args_in.end() ) {
      throw ValueError("class attribute is required for " + classname() );
    }
    if ( it->second.empty() ) {
      throw ValueError("class attribute may never be empty: " + classname() );
    }
    update_cls( it->second );
  }

  KWargs Feature::collectAttributes() const {
    /// extract all Attribute-Value pairs for Feature
    /*!
     * \return a KWargs set of Attribute-value pairs
     * inclusive: subset
     */
    KWargs attribs = AbstractElement::collectAttributes();
    attribs["subset"] = _subset;
    return attribs;
  }

  vector<string> AbstractElement::feats( const string& s ) const {
    //    return all classes of the given subset
    vector<string> result;
    for ( const auto& el : data() ) {
      if ( el->isSubClass( Feature_t ) &&
	   el->subset() == s ) {
	result.push_back( el->cls() );
      }
    }
    return result;
  }

  const string AbstractElement::feat( const string& s ) const {
    //    return the fist class of the given subset
    for ( const auto& el : data() ) {
      if ( el->isSubClass( Feature_t ) &&
	   el->subset() == s ) {
	return el->cls();
      }
    }
    return "";
  }

  ForeignMetaData::~ForeignMetaData(){
    for ( const auto& it : foreigners ){
      delete it;
    }
  }

  void ForeignMetaData::add_foreign( const xmlNode *node ){
    ForeignData *fd = new ForeignData();
    fd->set_data( node );
    foreigners.push_back( fd );
  }

  ForeignData::~ForeignData(){
    xmlFreeNode( _foreign_data );
  }

  FoliaElement* ForeignData::parseXml( const xmlNode *node ){
    /// parse a ForeignData
    /*!
     * \param node an ForeignData node
     * \return the parsed tree. Throws on error.
     */
    set_data( node );
    return this;
  }

  xmlNode *ForeignData::xml( bool, bool ) const {
    return get_data();
  }

  void ForeignData::set_data( const xmlNode *node ){
    xmlNode *p = (xmlNode *)node->children;
    while ( p ){
      string pref;
      string ns = getNS( p, pref );
      if ( ns == NSFOLIA ){
	throw XmlError( "ForeignData MAY NOT be in the FoLiA namespace" );
      }
      p = p->next;
    }
    _foreign_data = xmlCopyNode( (xmlNode*)node, 1 );
  }

  void clean_ns( xmlNode *node, const string& ns ){
    xmlNs *p = node->nsDef;
    xmlNs *prev = 0;
    while ( p ){
      string val = (char *)p->href;
      if ( val == ns ){
	if ( prev ){
	  prev->next = p->next;
	}
	else {
	  node->nsDef = p->next;
	}
	return;
      }
      prev = p;
      p = p->next;
    }
  }

  xmlNode* ForeignData::get_data() const {
    xmlNode *result = xmlCopyNode(_foreign_data, 1 );
    clean_ns( result, NSFOLIA ); // Sanity: remove FoLiA namespace defs, if any
    return result;
  }

  const MetaData* AbstractElement::get_metadata() const {
    // Get the metadata that applies to this element,
    // automatically inherited from parent elements
    if ( !_metadata.empty() && doc() ){
      return doc()->get_submetadata(_metadata);
    }
    else if ( parent() ){
      return parent()->get_metadata();
    }
    else {
      return 0;
    }
  }

  const string AbstractElement::get_metadata( const string& key ) const {
    // Get the metadata that applies to this element,
    // automatically inherited from parent elements
    if ( !_metadata.empty() && doc() ){
      const MetaData *what = doc()->get_submetadata(_metadata);
      if ( what && what->datatype() == "NativeMetaData" && !key.empty() ){
	return what->get_val( key );
      }
      return "";
    }
    else if ( parent() ){
      return parent()->get_metadata( key );
    }
    else {
      return "";
    }
  }

  KWargs AbstractTextMarkup::collectAttributes() const {
    /// extract all Attribute-Value pairs for AbstractTextMarkup
    /*!
     * \return a KWargs set of Attribute-value pairs
     * inclusive: id
     */
    KWargs attribs = AbstractElement::collectAttributes();
    if ( !idref.empty() ) {
      attribs["id"] = idref;
    }
    return attribs;
  }

  void AbstractTextMarkup::setAttributes( const KWargs& atts ) {
    /// set the AbstractTextMarkup attributes given a set of Key-Value pairs.
    /*!
     * \param atts a KWargs set of Key-Value pairs
     *
     * checks and sets the special attributes for AbstractTextMarkup:
     * id, text
     */
    KWargs args = atts;
    auto it = args.find( "id" );
    if ( it != args.end() ) {
      auto it2 = args.find( "xml:id" );
      if ( it2 != args.end() ) {
	throw ValueError("Both 'id' and 'xml:id found for " + classname() );
      }
      idref = it->second;
      args.erase( it );
    }
    it = args.find( "text" );
    if ( it != args.end() ) {
      XmlText *txt = new XmlText();
      txt->setvalue( it->second );
      append(txt);
      args.erase( it );
    }
    AbstractElement::setAttributes( args );
  }

  KWargs TextMarkupCorrection::collectAttributes() const {
    /// extract all Attribute-Value pairs for TextMarkupCorrection
    /*!
     * \return a KWargs set of Attribute-value pairs
     * inclusive: original
     */
    KWargs attribs = AbstractTextMarkup::collectAttributes();
    if ( !_original.empty() ) {
      attribs["original"] = _original;
    }
    return attribs;
  }

  void TextMarkupCorrection::setAttributes( const KWargs& args ) {
    /// set the TextMarkupCorrection attributes given a set of Key-Value pairs.
    /*!
     * \param args a KWargs set of Key-Value pairs
     *
     * checks and sets the special attributes for TextMarkupCorrection:
     * id, original
     */
    KWargs argl = args;
    auto it = argl.find( "id" );
    if ( it != argl.end() ) {
      idref = it->second;
      argl.erase( it );
    }
    it = argl.find( "original" );
    if ( it != argl.end() ) {
      _original = it->second;
      argl.erase( it );
    }
    AbstractElement::setAttributes( argl );
  }

  const UnicodeString TextMarkupCorrection::private_text( const string& cls,
							  bool ret,
							  bool strict,
							  bool hidden ) const{
    // cerr << "TEXT MARKUP CORRECTION " << this << endl;
    // cerr << "TEXT MARKUP CORRECTION parent cls=" << parent()->cls() << endl;
    if ( cls == "original" ) {
      return TiCC::UnicodeFromUTF8(_original);
    }
    return AbstractElement::private_text( cls, ret, strict, hidden );
  }

  const FoliaElement* AbstractTextMarkup::resolveid() const {
    if ( idref.empty() || !doc() ) {
      return this;
    }
    else {
      return doc()->index(idref);
    }
  }

  void TextContent::init() {
    _offset = -1;
  }

  void PhonContent::init() {
    _offset = -1;
  }

  void Linebreak::init() {
    _newpage = false;
  }

  void Relation::init() {
    _format = "text/folia+xml";
  }

  void Reference::init() {
    _format = "text/folia+xml";
  }

  void TextMarkupReference::init() {
    _format = "text/folia+xml";
  }

  void ForeignData::init() {
    _foreign_data = 0;
  }

} // namespace folia<|MERGE_RESOLUTION|>--- conflicted
+++ resolved
@@ -3531,11 +3531,7 @@
   }
 
   FoliaElement *PhonContent::find_default_reference() const {
-<<<<<<< HEAD
     /// find the 'true' parent of a PhonContent
-=======
-    /// find the 'true' parent of a TextContent
->>>>>>> 2cb3168d
     /*!
      * recurse the parent() nodes upward. halt at the second parent
      * that is a Structure, String or Subtoken
