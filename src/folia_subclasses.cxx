--- conflicted
+++ resolved
@@ -1377,15 +1377,8 @@
 	    FoliaElement *f = el->index(k);
 	    AbstractSpanAnnotation *as = dynamic_cast<AbstractSpanAnnotation*>(f);
 	    if ( as ) {
-<<<<<<< HEAD
-	      vector<FoliaElement*> wrefv = f->wrefs();
-	      // cppcheck-suppress constVariable
-	      // false positive. wr IS const declared
-	      for ( const auto& wr : wrefv ){
-=======
 	      const vector<FoliaElement*> wrefv = f->wrefs();
 	      for ( const auto *const wr : wrefv ){
->>>>>>> 7b8c61fb
 		if ( wr == this ) {
 		  result.push_back(as);
 		}
