--- conflicted
+++ resolved
@@ -23,11 +23,7 @@
 
   //foliaspec:version_sub:SUB_VERSION
   //The FoLiA version (sub/rev)
-<<<<<<< HEAD
-  const int SUB_VERSION = 2;
-=======
   const int SUB_VERSION = 3;
->>>>>>> fe110077
 
   //foliaspec:namespace:NSFOLIA
   //The FoLiA XML namespace
