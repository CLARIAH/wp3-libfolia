--- conflicted
+++ resolved
@@ -32,11 +32,7 @@
 #include "libfolia/folia_properties.h"
 
 //foliaspec:header
-<<<<<<< HEAD
-//This file was last updated according to the FoLiA specification for version 2.5.4 on 2023-08-07 17:21:34, using foliaspec.py
-=======
 //This file was last updated according to the FoLiA specification for version 2.5.3 on 2023-09-09 22:02:50, using foliaspec.py
->>>>>>> 6fa87955
 //Code blocks after a foliaspec comment (until the next newline) are automatically generated. **DO NOT EDIT THOSE** and **DO NOT REMOVE ANY FOLIASPEC COMMENTS** !!!
 
 namespace folia {
@@ -53,11 +49,7 @@
 
   //foliaspec:version_sub:SUB_VERSION
   //The FoLiA version (sub/rev)
-<<<<<<< HEAD
   const int SUB_VERSION = 4;
-=======
-  const int SUB_VERSION = 3;
->>>>>>> 6fa87955
 
   //foliaspec:namespace:NSFOLIA
   //The FoLiA XML namespace
@@ -985,11 +977,7 @@
     ErrorDetection::PROPS.XMLTAG = "errordetection";
     element_props[ErrorDetection_t] = &ErrorDetection::PROPS;
 //------ EtymologyAnnotation -------
-<<<<<<< HEAD
     EtymologyAnnotation::PROPS = ABSTRACT_INLINE_ANNOTATION_PROPERTIES;
-=======
-    EtymologyAnnotation::PROPS = AbstractInlineAnnotation::PROPS;
->>>>>>> 6fa87955
     EtymologyAnnotation::PROPS.ELEMENT_ID = EtymologyAnnotation_t;
     EtymologyAnnotation::PROPS.ANNOTATIONTYPE = AnnotationType::ETYMOLOGY;
     EtymologyAnnotation::PROPS.LABEL = "Etymology";
@@ -1726,17 +1714,9 @@
     XmlComment::PROPS.XMLTAG = "_XmlComment";
     XmlComment::PROPS.ELEMENT_ID = XmlComment_t;
 
-<<<<<<< HEAD
-=======
     ProcessingInstruction::PROPS.XMLTAG = "PI";
     ProcessingInstruction::PROPS.ELEMENT_ID = ProcessingInstruction_t;
 
-    PlaceHolder::PROPS = Word::PROPS;
-    PlaceHolder::PROPS.XMLTAG="_PlaceHolder";
-    PlaceHolder::PROPS.ELEMENT_ID = PlaceHolder_t;
-    PlaceHolder::PROPS.REQUIRED_ATTRIBS = NO_ATT;
-
->>>>>>> 6fa87955
     for ( const auto& it : oldtags ){
       reverse_old[it.second] = it.first;
     }
