/*
  Copyright (c) 2006 - 2022
  CLST  - Radboud University
  ILK   - Tilburg University

  This file is part of libfolia

  libfolia is free software; you can redistribute it and/or modify
  it under the terms of the GNU General Public License as published by
  the Free Software Foundation; either version 3 of the License, or
  (at your option) any later version.

  libfolia is distributed in the hope that it will be useful,
  but WITHOUT ANY WARRANTY; without even the implied warranty of
  MERCHANTABILITY or FITNESS FOR A PARTICULAR PURPOSE.  See the
  GNU General Public License for more details.

  You should have received a copy of the GNU General Public License
  along with this program; if not, see <http://www.gnu.org/licenses/>.

  For questions and suggestions, see:
      https://github.com/LanguageMachines/ticcutils/issues
  or send mail to:
      lamasoftware (at ) science.ru.nl
*/
#include <cassert>
#include <cstdlib>
#include <iostream>
#include <fstream>
#include <string>
#include <algorithm>
#include <vector>
#include <map>
#include <stdexcept>
#include "config.h"
#include "ticcutils/PrettyPrint.h"
#include "ticcutils/XMLtools.h"
#include "ticcutils/StringOps.h"
#include "ticcutils/Unicode.h"
#include "ticcutils/zipper.h"
#include "libfolia/folia.h"
#include "libfolia/folia_properties.h"
#include "libxml/xmlstring.h"

using namespace std;
using namespace icu;

/// the default output encoding, in fact the only one we allow
const char *output_encoding = "UTF-8";

namespace folia {
  using TiCC::operator<<;

  ostream& operator<<( ostream& os, const Document::at_t& at ){
    /// output an at_t structure (Debugging only)
    /*!
      \param os the output stream
      \param at the at_t object
    */
    os << "<" << at._annotator << "," << TiCC::toString(at._ann_type)
       << "," << at._date << "," << at._processors << ">";
    return os;
  }

  Document::Document(){
    /// create and initalize a FoLiA Document.
    init();
  }

  void Document::init_args( const KWargs& kwargs ){
    /// init some Document properties from a key-value list
    /*!
      \param kwargs a list of key-value pairs

      this function initializes a Document and can set the attributes
      \e 'debug' and \e 'mode'

      When the attributes \e 'file' or \e 'string' are found, the value is used
      to extract a complete FoLiA document from that file or string.
    */
    init();
    KWargs args = kwargs;
    string value = args.extract( "debug" );
    if ( !value.empty() ){
      debug = TiCC::stringTo<int>( value );
    }
    value = args.extract( "mode" );
    if ( !value.empty() ){
      setmode( value );
    }
    value = args.extract( "file" );
    if ( !value.empty() ){
      // extract a Document from a file
      read_from_file( value );
    }
    else {
      value = args.extract( "string" );
      if ( !value.empty() ){
	// extract a Document from a string
	read_from_string( value );
      }
    }
    if ( !foliadoc ){
      // so NO 'file' or 'string' argument.
      // (read_from_file/read_from_string create a foliadoc OR throw )
      if ( args.find( "version" ) == args.end() ){
	// no version attribute. set it to the current default
	args["version"] = folia_version();
      }
      // create an 'empty' document using the args, with a FoLiA root node.
      foliadoc = new FoLiA( args, this );
    }
  }

  Document::Document( const KWargs& kwargs ) {
    /// initialize a Document using an attribute-value list
    /*!
      \param kwargs an attribute-value list
     */
    init_args( kwargs );
  }

  Document::Document( const string& s ) {
    /// initialize a Document using a string (filename or attribute-value list)
    /*!
      \param s a string representing a filename OR an attribute value list

      the string \e s can be a string encoded attribute value list OR just a
      filename.

      Some examples:

      Document doc("my_first.folia.xml") creates a Document doc from
      the file \e my_first.folia.xml.

      Document doc( "file='my_first.folia.xml', debug='3', mode='nochecktext'" ) This creates a document from the file \e my_first.folia.xml with a
      debugging level of 3 and textchecking set to OFF

      Document doc( "xml:id='test'" ) creates a yet empty document with a
      document ID with value 'test'

    */
    KWargs args = getArgs(s);
    if ( args.empty() ){
      args["file"] = s;
    }
    init_args( args );
  }

  string folia_version(){
    /// return the FoLiA version of this build
    stringstream ss;
    ss << MAJOR_VERSION << "." << MINOR_VERSION << "." << SUB_VERSION;
    return ss.str();
  }

  string Document::doc_version() const {
    /// return the FoLiA version of this Document
    stringstream ss;
    ss << _major_version << "." << _minor_version << "." << _sub_version;
    return ss.str();
  }

  string library_version(){
    /// return the version of the library
    return VERSION;
  }

  string Document::update_version(){
    /// override the document version with the version of the build
    /*!
      \return the old value of the documents version
    */
    string old = _version_string;
    _version_string = folia_version();
    return old;
  }

  void Document::init(){
    /// initialize a Document structure with default values
    _metadata = 0;
    _foreign_metadata = 0;
    _provenance = 0;
    _xmldoc = 0;
    foliadoc = 0;
    _foliaNsIn_href = 0;
    _foliaNsIn_prefix = 0;
    _foliaNsOut = 0;
    debug = 0;
    mode = Mode( CHECKTEXT|AUTODECLARE );
    _external_document = false;
    _incremental_parse = false;
    _preserve_spaces = false;
    _warn_count = 0;
    _major_version = 0;
    _minor_version = 0;
    _sub_version = 0;
  }

  Document::~Document(){
    /// Destroy a Document structure including al it's members
    /*!
      This also finally deletes FoLiA nodes that were marked for deletion
      but not yet really destroyed. (because they might still be referenced)
     */
    xmlFreeDoc( _xmldoc );
    xmlFree( (xmlChar*)_foliaNsIn_href );
    xmlFree( (xmlChar*)_foliaNsIn_prefix );
    sindex.clear();
    if ( foliadoc ){
      foliadoc->destroy();
    }
    set<FoliaElement*> bulk;
    for ( const auto& it : delSet ){
      it->unravel( bulk );
    }
    for ( const auto& it : bulk ){
      it->destroy();
    }
    delete _metadata;
    delete _foreign_metadata;
    for ( const auto& it : submetadata ){
      delete it.second;
    }
    delete _provenance;
  }

  void Document::setmode( const string& ms ) const {
    /// Sets the  mode attributes of a document
    /*!
      \param ms an encoded string of attribute-values pairs giving modes
      \note mode is mutable, so this even sets mode on CONST documents!

      The following modes can be set:
      '(no)permissive' (default is NO),
      '(no)strip' (default is NO),
      '(no)canonical' (default is NO),
      '(no)checktext' (default is checktext),
      '(no)fixtext' (default is NO),
      '(no)autodeclare' (default is NO)

      example:

      doc.setmode( "strip,nochecktext,autodeclare" );
    */
    vector<string> modev = TiCC::split_at( ms, "," );
    for ( const auto& mod : modev ){
      if ( mod == "permissive" ){
	mode = Mode( (int)mode | PERMISSIVE );
      }
      else if ( mod == "nopermissive" ){
	mode = Mode( (int)mode & ~PERMISSIVE );
      }
      else if ( mod == "strip" ){
	mode = Mode( (int)mode | STRIP );
      }
      else if ( mod == "nostrip" ){
	mode = Mode( (int)mode & ~STRIP );
      }
      else if ( mod == "canonical" ){
	mode = Mode( (int)mode | CANONICAL );
      }
      else if ( mod == "nocanonical" ){
	mode = Mode( (int)mode & ~CANONICAL );
      }
      else if ( mod == "kanon" ){ // backward compatible
	mode = Mode( (int)mode | CANONICAL );
      }
      else if ( mod == "nokanon" ){ // backward compatible
	mode = Mode( (int)mode & ~CANONICAL );
      }
      else if ( mod == "checktext" ){
	mode = Mode( int(mode) | CHECKTEXT );
      }
      else if ( mod == "nochecktext" ){
	mode = Mode( int(mode) & ~CHECKTEXT );
      }
      else if ( mod == "fixtext" ){
	mode = Mode( int(mode) | FIXTEXT );
      }
      else if ( mod == "nofixtext" ){
	mode = Mode( int(mode) & ~FIXTEXT );
      }
      else if ( mod == "autodeclare" ){
	mode = Mode( int(mode) | AUTODECLARE );
      }
      else if ( mod == "noautodeclare" ){
	mode = Mode( int(mode) & ~AUTODECLARE );
      }
      else if ( mod == "explicit" ){
	mode = Mode( int(mode) | EXPLICIT );
      }
      else if ( mod == "noexplicit" ){
	mode = Mode( int(mode) & ~EXPLICIT );
      }
      else {
	throw invalid_argument( "FoLiA::Document: unsupported mode value: "+ mod );
      }
    }
  }

  string Document::getmode() const {
    /// returns the curent mode(s) as a string
    /*!
      \return a string explaining the modes set

      example:

      doc.getmode() might return: "mode=strip,nohecktext,autodeclare,"
     */
    string result = "mode=";
    if ( mode & PERMISSIVE ){
      result += "permissive,";
    }
    if ( mode & STRIP ){
      result += "strip,";
    }
    if ( mode & CHECKTEXT ){
      result += "checktext,";
    }
    else {
      result += "nochecktext,";
    }
    if ( mode & FIXTEXT ){
      result += "fixtext,";
    }
    if ( mode & CANONICAL ){
      result += "canonical,";
    }
    if ( mode & AUTODECLARE ){
      result += "autodeclare,";
    }
    else {
      result += "noautodeclare,";
    }
    if ( mode & EXPLICIT ){
      result += "explicit,";
    }
    return result;
  }

  bool Document::set_strip( bool new_val ) const{
    /// sets the 'strip' mode to on/off
    /*!
      \param new_val the boolean to use for on/off
      \return the previous value
    */
    bool old_val = (mode & STRIP);
    if ( new_val ){
      mode = Mode( (int)mode | STRIP );
    }
    else {
      mode = Mode( (int)mode & ~STRIP );
    }
    return old_val;
  }

  bool Document::set_permissive( bool new_val ) const{
    /// sets the 'permissive' mode to on/off
    /*!
      \param new_val the boolean to use for on/off
      \return the previous value
    */
    bool old_val = (mode & PERMISSIVE);
    if ( new_val ){
      mode = Mode( (int)mode | PERMISSIVE );
    }
    else {
      mode = Mode( (int)mode & ~PERMISSIVE );
    }
    return old_val;
  }

  bool Document::set_checktext( bool new_val ) const{
    /// sets the 'checktext' mode to on/off
    /*!
      \param new_val the boolean to use for on/off
      \return the previous value
    */
    bool old_val = (mode & CHECKTEXT);
    if ( new_val ){
      mode = Mode( (int)mode | CHECKTEXT );
    }
    else {
      mode = Mode( (int)mode & ~CHECKTEXT );
    }
    return old_val;
  }


  bool Document::set_fixtext( bool new_val ) const{
    /// sets the 'fixtext' mode to on/off
    /*!
      \param new_val the boolean to use for on/off
      \return the previous value
    */
    bool old_val = (mode & FIXTEXT);
    if ( new_val ){
      mode = Mode( (int)mode | FIXTEXT );
    }
    else {
      mode = Mode( (int)mode & ~FIXTEXT );
    }
    return old_val;
  }

  bool Document::set_canonical( bool new_val ) const{
    /// sets the 'canonical' mode to on/off
    /*!
      \param new_val the boolean to use for on/off
      \return the previous value
    */
    bool old_val = (mode & CANONICAL);
    if ( new_val ){
      mode = Mode( (int)mode | CANONICAL );
    }
    else {
      mode = Mode( (int)mode & ~CANONICAL );
    }
    return old_val;
  }

  bool Document::set_autodeclare( bool new_val ) const{
    /// sets the 'autodeclare' mode to on/off
    /*!
      \param new_val the boolean to use for on/off
      \return the previous value
    */
    bool old_val = (mode & AUTODECLARE);
    if ( new_val ){
      mode = Mode( (int)mode | AUTODECLARE );
    }
    else {
      mode = Mode( (int)mode & ~AUTODECLARE );
    }
    return old_val;
  }

  bool Document::set_explicit( bool new_val ) const{
    /// sets the 'explicit' mode to on/off
    /*!
      \param new_val the boolean to use for on/off
      \return the previous value
    */
    bool old_val = (mode & EXPLICIT);
    if ( new_val ){
      mode = Mode( (int)mode | EXPLICIT );
    }
    else {
      mode = Mode( (int)mode & ~EXPLICIT );
    }
    return old_val;
  }

  void Document::add_doc_index( FoliaElement* el ){
    /// add a FoliaElement to the index
    /*!
      \param el the FoliaElement to add
      will throw when \em el->id() is already in the index
     */
    const string id = el->id();
    if ( id.empty() ) {
      return;
    }
    auto it = sindex.find( id );
    if ( it == sindex.end() ){
      sindex[id] = el;
    }
    else {
      throw DuplicateIDError( id );
    }
  }

  void Document::del_doc_index( const string& id ){
    /// remove an id from the index
    /*!
      \param id The id to remove
    */
    if ( sindex.empty() ){
      // only when ~Document is in progress
      return;
    }
    if ( id.empty() ) {
      return;
    }
    sindex.erase(id);
  }

  string Document::annotation_type_to_string( AnnotationType ann ) const {
    /// return the ANNOTATIONTYPE translated to a string in a Document context.
    /// takes the version into account, for older labels
    /*!
      \param ann the annotationtype
      \return a string representation of \e ann.

      Taking into account the version of the Dcocument, translating to
      old labels for pre 1.6 versions
    */
    const string& result = toString( ann );
    if ( version_below(1,6) ){
      const auto& it = reverse_old.find(result);
      if ( it != reverse_old.end() ){
	return it->second;
      }
    }
    return result;
  }

  static void error_sink(void *mydata, xmlError *error ){
    /// helper function for libxml2 to catch and display problems in an
    /// orderly fashion
    /*!
      \param a pointer to a struct to hold persisten data. In our case just an
      int.
      \param error an xmlEror structure created by a libxml2 function

      For the first error encountered, a message is sent to stderr. Further
      errors are just counted. It is up to calling functions to react on a
      a count > 0
     */
    int *cnt = (int*)mydata;
    if ( *cnt == 0 ){
      string line = "\n";
      if ( error->file ){
	line += string(error->file) + ":";
	if ( error->line > 0 ){
	  line += TiCC::toString(error->line) + ":";
	}
      }
      line += " XML-error: " + string(error->message);
      cerr << line << endl;
    }
    (*cnt)++;
    return;
  }

  bool Document::read_from_file( const string& file_name ){
    /// read a FoLiA document from a file
    /*!
      \param file_name the name of the file
      \return true on succes. Will throw otherwise.

      This function also takes care of files in .bz2 or .gz format when the
      right extension is given.
    */
    ifstream is( file_name );
    if ( !is.good() ){
      throw invalid_argument( "file not found: " + file_name );
    }
    if ( foliadoc ){
      throw logic_error( "Document is already initialized" );
    }
    _source_filename = file_name;
    if ( TiCC::match_back( file_name, ".bz2" ) ){
      string buffer = TiCC::bz2ReadFile( file_name );
      return read_from_string( buffer );
    }
    int cnt = 0;
    xmlSetStructuredErrorFunc( &cnt, (xmlStructuredErrorFunc)error_sink );
    _xmldoc = xmlReadFile( file_name.c_str(),
			   0,
			   XML_PARSER_OPTIONS );
    if ( _xmldoc ){
      if ( cnt > 0 ){
	throw XmlError( "document is invalid" );
      }
      if ( debug ){
	cout << "read a doc from " << file_name << endl;
      }
      foliadoc = parseXml();
      if ( !validate_offsets() ){
	// cannot happen. validate_offsets() throws on error
	throw InconsistentText("MEH");
      }
      if ( debug ){
	if ( foliadoc ){
	  cout << "successful parsed the doc from: " << file_name << endl;
	}
	else {
	  cout << "failed to parse the doc from: " << file_name << endl;
	}
      }
      xmlFreeDoc( _xmldoc );
      _xmldoc = 0;
      return foliadoc != 0;
    }
    if ( debug ){
      cout << "Failed to read a doc from " << file_name << endl;
    }
    throw XmlError( "No valid FoLiA read" );
  }

  bool Document::read_from_string( const string& buffer ){
    /// read a FoLiA Document from a string buffer
    /*!
      \param buffer A complete FoLiA document in a string buffer
      \return true on succes. Will throw otherwise.
     */
    if ( foliadoc ){
      throw logic_error( "Document is already initialized" );
      return false;
    }
    int cnt = 0;
    xmlSetStructuredErrorFunc( &cnt, (xmlStructuredErrorFunc)error_sink );
    _xmldoc = xmlReadMemory( buffer.c_str(), buffer.length(), 0, 0,
			     XML_PARSER_OPTIONS );
    if ( _xmldoc ){
      if ( cnt > 0 ){
	throw XmlError( "document is invalid" );
      }
      if ( debug ){
	cout << "read a doc from string" << endl;
      }
      foliadoc = parseXml();
      if ( !validate_offsets() ){
	// cannot happen. validate_offsets() throws on error
	throw InconsistentText("MEH");
      }
      if ( debug ){
	if ( foliadoc ){
	  cout << "successful parsed the doc" << endl;
	}
	else{
	  cout << "failed to parse the doc" << endl;
	}
      }
      xmlFreeDoc( _xmldoc );
      _xmldoc = 0;
      return foliadoc != 0;
    }
    if ( debug ){
      throw runtime_error( "Failed to read a doc from a string" );
    }
    return false;
  }

  ostream& operator<<( ostream& os, const Document *d ){
    /// output a Document to a stream
    /*!
      \param os the output stream
      \param d the document to output
     */
    if ( d ){
      os << d->toXml( "" );
      // the toXml() string already ends with a newline (i hope....)
      // but flush the stream
      os.flush();
    }
    else {
      os << "MISSING DOCUMENT" << endl;
    }
    return os;
  }

  bool Document::save( ostream& os,
		       const string& ns_label,
		       bool canonical ) const {
    /// save the Document to a stream
    /*!
      \param os the output stream
      \param ns_label the namespace name to use, the default is "" placing all
      FoLiA nodes in the default namespace.
      \param canonical determines to output in canonical order. Default is no.
    */
    bool old_k = set_canonical(canonical);
    os << toXml( ns_label );
    // the toXml() string already ends with a newline (i hope....)
    // but flush the stream
    os.flush();
    set_canonical(old_k);
    return os.good();
  }

  bool Document::save( const string& file_name,
		       const string& ns_label,
		       bool canonical ) const {
    /// save the Document to a file
    /*!
      \param file_name the name of the file to create
      \param ns_label the namespace name to use, the default is "" placing all
      FoLiA nodes in the default namespace.
      \param canonical determines to output in canonical order. Default is no.

      This function also takes care of output to files in .bz2 or .gz format
      when the right extension is given.
    */
    bool old_k = set_canonical(canonical);
    bool result = false;
    try {
      result = toXml( file_name, ns_label );
    }
    catch ( const exception& e ){
      throw runtime_error( "saving to file " + file_name + " failed: " + e.what() );
    }
    set_canonical( old_k );
    return result;
  }

  string Document::xmlstring( bool canonical ) const {
    /// dump the Document in a string buffer
    /*!
      \param canonical determines to output in canonical order. Default is no.
      \return the complete document in an unformatted string
    */
    bool old_k = set_canonical(canonical);
    xmlDoc *outDoc = to_xmlDoc( "" );
    set_canonical(old_k);
    xmlChar *buf; int size;
    xmlDocDumpFormatMemoryEnc( outDoc, &buf, &size,
			       output_encoding, 0 ); // no formatting
    string result = string( (const char *)buf, size );
    xmlFree( buf );
    xmlFreeDoc( outDoc );
    _foliaNsOut = 0;
    return result;
  }

  FoliaElement* Document::index( const string& id ) const {
    /// search for the element with xml:id id
    /*!
      \param id the id we search
      \return the FoliaElement with this \e id or 0, when not present
     */
    const auto& it = sindex.find( id );
    if ( it == sindex.end() ){
      return 0;
    }
    else {
      return it->second;
    }
  }

  FoliaElement* Document::operator []( const string& id ) const {
    /// search for the element with xml:id id
    /*!
      \param id the id we search
      \return the FoliaElement with this \e id or 0, when not present

      example:

      FoliaElement *e = doc["doc.sent.1"];
      when Document doc has a node with id="doc.sent.1", \e e refer that node
      otherwise \e e will be set to 0;
    */
    return index(id);
  }

  UnicodeString Document::text( const TextPolicy& tp ) const {
    /// return the text content of the whole document, restricted by the
    /// parameters.
    /*!
      \param tp The TextPolicy to use
      \return the complete text matching the criteria as an UnicodeString
     */
    return foliadoc->text( tp );
  }

  UnicodeString Document::text( const std::string& cls,
				bool retaintok,
				bool strict ) const {
    /// return the text content of the whole document, restricted by the
    /// parameters.
    /*!
      \param cls The textclass to use fro searching.
      \param retaintok Should we retain the tokenization. Default NO.
      \param strict Should we perform a strict search? Default NO.
      \return the complete text matching the criteria as an UnicodeString
     */
    TEXT_FLAGS flags = TEXT_FLAGS::NONE;
    if ( retaintok ){
      flags = flags | TEXT_FLAGS::RETAIN;
    }
    if ( strict ){
      flags = flags | TEXT_FLAGS::STRICT;
    }
    return foliadoc->text( cls, flags );
  }

  static const set<ElementType> quoteSet = { Quote_t };
  static const set<ElementType> emptySet;

  vector<Sentence*> Document::sentences() const {
    /// return all Sentences in the Document, except those in Quotes
    return foliadoc->select<Sentence>( quoteSet );
  }

  vector<Sentence*> Document::sentenceParts() const {
    /// return all Sentences in the Document, including those in Quotes
    vector<Sentence*> sents = foliadoc->select<Sentence>( emptySet );
    return sents;
  }

  Sentence *Document::sentences( size_t index ) const {
    /// return the Sentence at position \e index
    /*!
      \param index  the index to search for
      \return The Sentence found.
      will throw when the index is out of range
    */
    vector<Sentence*> v = sentences();
    if ( index < v.size() ){
      return v[index];
    }
    throw range_error( "sentences() index out of range" );
  }

  Sentence *Document::rsentences( size_t index ) const {
    /// return the Sentence at position \e index from the back of the Document
    /*!
      \param index  the index to search for
      \return The Sentence found.
      will throw when the index is out of range
    */
    vector<Sentence*> v = sentences();
    if ( index < v.size() ){
      return v[v.size()-1-index];
    }
    throw range_error( "rsentences() index out of range" );
  }

  vector<Word*> Document::words() const {
    /// return all the Words in the Document, ignoring those within structure
    /// annotations
    /*!
      \return The Words found.
    */
    return foliadoc->select<Word>( default_ignore_structure );
  }

  Word *Document::words( size_t index ) const {
    /// return the Word at position \e index, ignoring those within structure
    /// annotations
    /*!
      \param index the index to search for
      \return The Word found.
      will throw when the index is out of range
    */
    vector<Word*> v = words();
    if ( index < v.size() ){
      return v[index];
    }
    throw range_error( "words() index out of range" );
  }

  Word *Document::rwords( size_t index ) const {
    /// return the Word at position \e index from the back of the Document,
    /// ignoring those within structure annotations
    /*!
      \param index the index to search for
      \return The Word found.
      will throw when the index is out of range
    */
    vector<Word*> v = words();
    if ( index < v.size() ){
      return v[v.size()-1-index];
    }
    throw range_error( "rwords() index out of range" );
  }

  vector<Paragraph*> Document::paragraphs() const {
    /// return all Paragraphs in the Document
    return foliadoc->select<Paragraph>();
  }

  Paragraph *Document::paragraphs( size_t index ) const {
    /// return the Paragraph at position \e index
    /*!
      \param index the index to search for
      \return The Paragraph found.
      will throw when the index is out of range
    */
    vector<Paragraph*> v = paragraphs();
    if ( index < v.size() ){
      return v[index];
    }
    throw range_error( "paragraphs() index out of range" );
  }

  Paragraph *Document::rparagraphs( size_t index ) const {
    /// return the Word at position \e index from the back of the Document
    /*!
      \param index the index to search for
      \return The Paragraph found.
      will throw when the index is out of range
    */
    vector<Paragraph*> v = paragraphs();
    if ( index < v.size() ){
      return v[v.size()-1-index];
    }
    throw range_error( "rparagraphs() index out of range" );
  }

  string Document::language() const {
    /// extract the language from the metadata
    /*!
      \return the metadata language value or "" when not set
    */
    string result;
    if ( _metadata ){
      result = _metadata->get_val("language");
    }
    return result;
  }

  string Document::metadata_type() const {
    /// returns the metadata type
    /*!
      \return the metadata type or "native" when not set
    */
    if ( _metadata ){
      return _metadata->type();
    }
    else if ( _foreign_metadata ){
      return _foreign_metadata->type();
    }
    return "native";
  }

  string Document::metadata_file() const {
    /// returns the metadata filename. if any
    /*!
      \return the metadata file name.
    */
    if ( _metadata ){
      if ( _metadata->datatype() != "ExternalMetaData" ){
	return "";
      }
      return _metadata->src();
    }
    return "";
  }

  void Document::parse_imdi( const xmlNode *node ){
    /// set IMDI values. DEPRECATED
    xmlNode *n = TiCC::xPath( node, "//imdi:Session/imdi:Title" );
    if ( n ){
      _metadata->add_av( "title", TiCC::XmlContent( n ) );
    }
    n = TiCC::xPath( node, "//imdi:Session/imdi:Date" );
    if ( n ){
      _metadata->add_av( "date", TiCC::XmlContent( n ) );
    }
    n = TiCC::xPath( node, "//imdi:Source/imdi:Access/imdi:Publisher" );
    if ( n ){
      _metadata->add_av( "publisher", TiCC::XmlContent( n ) );
    }
    n = TiCC::xPath( node, "//imdi:Source/imdi:Access/imdi:Availability" );
    if ( n ){
      _metadata->add_av( "licence", TiCC::XmlContent( n ) );
    }
    n = TiCC::xPath( node, "//imdi:Languages/imdi:Language/imdi:ID" );
    if ( n ){
      _metadata->add_av( "language", TiCC::XmlContent( n ) );
    }
  }

  void Document::set_metadata( const string& attribute, const string& value ){
    /// add a metadata attribute/value pair to the Document
    /*!
      \param attribute the attribute to set
      \param value the value of the attribute

      Will throw if the current metadata is NOT 'native'

      May create a new NativeMetaData structure.
     */
    if ( !_metadata ){
      _metadata = new NativeMetaData( "native" );
    }
    else if ( _metadata->datatype() == "ExternalMetaData" ){
      throw MetaDataError( "cannot set meta values on ExternalMetaData" );
    }
    if ( _metadata->type() == "imdi" ){
      throw MetaDataError( "cannot set meta values on IMDI MetaData" );
    }
    _metadata->add_av( attribute, value );
  }

  const string Document::get_metadata( const string& attribute ) const {
    /// return the metadata value for a metadata attribute
    /*!
      \param attribute the attribite to lookup
      \return the requested metadata value. May return "" if no metadata is
      available or the attribute is not found.
     */
    if ( _metadata ){
      return _metadata->get_val( attribute );
    }
    else {
      return "";
    }
  }

  processor *Document::get_default_processor() const {
    /// return the default processor for this document
    /*!
      \return the main processor in the provenance data. can be 0;
     */
    if ( _provenance ){
      return _provenance->get_top_processor();
    }
    else {
      return 0;
    }
  }

  processor *Document::get_processor( const string& pid ) const {
    /// return the processor with ID=pid
    /*!
      \param pid the processorID we look for
      \return the processor found, or 0
    */
    if ( _provenance ){
      return _provenance->get_processor_by_id( pid );
    }
    else {
      return 0;
    }
  }

  vector<processor*> Document::get_processors_by_name( const string& name ) const {
    /// return all the processor with name=name
    /*!
      \param name the name of the processors we look for
      \return al list of matching processors
    */
    vector<processor*> result;
    if ( _provenance ){
      result = _provenance->get_processors_by_name( name );
    }
    return result;
  }

  processor *Document::add_processor( const KWargs& args,
				      processor *parent ){
    /// create new processor and add it to the provenance data
    /*!
      \param args the argument list for creating the new provessor
      \param parent add the new processor as a child to this parent.
      When the parent = 0, add to the Documents provenance structure.

      May create a new Provenance structure if not yet available.
    */
    if ( debug ){
      cerr << "ADD_PROCESSOR: " << args << endl;
    }
    if ( !parent
	 && !_provenance ){
      _provenance = new Provenance(this);
    }
    processor *p = new processor( _provenance, parent, args );
    if ( parent ){
      parent->_processors.push_back( p );
    }
    else {
      _provenance->processors.push_back( p );
    }
    return p;
  }

  void Document::set_foreign_metadata( xmlNode *node ){
    /// create a ForeigMetaData element from 'node'
    /*!
      \param node the xml node we are parsing

      FoLiA treats foreign metadata by adding a copy of the xml tree under node
      to the folia, without further notice.
    */
    if ( !_foreign_metadata ){
      _foreign_metadata = new ForeignMetaData( "foreign" );
    }
    ForeignData *add = new ForeignData();
    if ( TiCC::Name( node ) != "foreign-data" ){
      // we need an extra layer then
      xmlNode *n = TiCC::XmlNewNode( "foreign-data" );
      xmlAddChild( n, xmlCopyNode( node, 1 ) );
      add->set_data( n );
      _foreign_metadata->add_foreign( n );
      xmlFreeNode (n );
    }
    else {
      add->set_data( node );
      _foreign_metadata->add_foreign( node );
    }
  }

  void Document::save_orig_ann_defaults(){
    /// make a copy of the _annotationdefaults
    /*!
      For incremental document creation (using folia::Engine) we need to
      'remember' which annotationdefaults there were initially, so before
      any new annotations are added with declare().

      But we only need those that would return a default annotation or
      default processor.
     */
    for ( const auto& it : _annotationdefaults ){
      if ( it.second.size() == 1 ){
	// so 1 set
	_orig_ann_default_sets.insert( make_pair(it.first,it.second.begin()->first) );
	auto procs = it.second.begin()->second._processors;
	if ( procs.size() == 1 ){
	  _orig_ann_default_procs.insert( make_pair(it.first,*procs.begin()) );
	}
      }
    }
  }

  void Document::parse_annotations( const xmlNode *node ){
    /// parse all annotation declarations from the Xml tree given by node
    if ( debug ){
      cerr << "parse annotations " << TiCC::Name(node) << endl;
    }
    xmlNode *n = node->children;
    _anno_sort.clear();
    while ( n ){
      string tag = TiCC::Name( n );
      if ( tag.length() > 11 && tag.substr( tag.length() - 11 ) == "-annotation" ){
	string prefix = tag.substr( 0,  tag.length() - 11 );
	AnnotationType at_type = TiCC::stringTo<AnnotationType>( prefix );
	if ( debug ){
	  cerr << "parse " << prefix << "-annotation" << endl;
	}
	KWargs atts = getAttributes( n );
	ElementType et = BASE;
	string set_name = atts.extract("set" );
	if ( prefix == "text" ){
	  //
	  // Temporary exception. see: https://github.com/proycon/folia/issues/104
	  //
	  string def_set = default_set( at_type );
	  auto const at_it = _annotationdefaults.find( at_type );
	  if ( at_it != _annotationdefaults.end() // some Text annotation
	       && def_set != set_name ){ // not same default
	    string my_set = at_it->second.begin()->first;
	    throw XmlError( "Multiple text_annotation: cannot add '" + set_name
			    + "' as text_annotation declaration,"
			    + " we already have: '" + my_set + "'" );
	  }
	}
	if ( set_name.empty() ){
	  if ( version_below( 1, 6 ) ){
	    set_name = "undefined"; // default value
	  }
	  else if ( at_type == AnnotationType::TEXT ){
	    if ( debug ){
	      cerr << "assign default for TEXT: " <<  DEFAULT_TEXT_SET << endl;
	    }
	    set_name = DEFAULT_TEXT_SET;
	  }
	  else if ( at_type == AnnotationType::PHON ){
	    if ( debug ){
	      cerr << "assign default for PHON: " <<  DEFAULT_PHON_SET << endl;
	    }
	    set_name = DEFAULT_PHON_SET;
	  }
	  else {
	    auto et_it = annotationtype_elementtype_map.find( at_type );
	    if ( et_it == annotationtype_elementtype_map.end() ){
	      throw logic_error( "no matching element_type for annotation_type: "
				 + prefix );
	    }
	    et = et_it->second;
	    properties *prop = element_props[et];
	    if ( prop->REQUIRED_ATTRIBS & Attrib::CLASS ) {
	      throw XmlError( "setname may not be empty for " + prefix
			      + "-annotation" );
	    }
	  }
	}
	if ( set_name.empty() ){
	  set_name = "None";
	}
	string format = atts.extract( "format" );
	string annotator = atts.extract( "annotator" );
	string ann_type = atts.extract( "annotatortype" );
	string datetime = parseDate( atts.extract( "datetime" ) );
	string alias = atts.extract( "alias" );
	string gran_val = atts.extract( "groupannotations" );
	if ( !gran_val.empty() ){
	  if ( !isSubClass( et, AbstractSpanAnnotation_t ) ){
	    throw XmlError( "attribute 'groupannotations' not allowed for '"
			    + prefix + "-annotation" );
	  }
	  if ( gran_val == "yes"
	       || gran_val == "true" ){
	    _groupannotations[at_type][set_name] = true;
	  }
	  else {
	    throw XmlError( "invalid value '" + gran_val
			    + "' for attribute groupannotations" );
	  }
	}
	else {
	  _groupannotations[at_type][set_name] = false;
	}
	set<string> processors;
	xmlNode *sub = n->children;
	while ( sub ){
	  string subtag = TiCC::Name( sub );
	  if ( debug ){
	    cerr << "parse subtag:" << subtag << endl;
	  }
	  if ( subtag == "annotator" ){
	    KWargs args = getAttributes( sub );
	    if ( args["processor"].empty() ){
	      throw XmlError( tag + "-annotation: <annotator> misses attribute 'processor'" );
	    }
	    processors.insert( args["processor"] );
	  }
	  sub = sub->next;
	}
	if ( !annotator.empty() && !processors.empty() ){
	  throw XmlError( tag + "-annotation: has both <annotator> node(s) and annotator attribute." );
	}
	internal_declare( at_type, set_name, format,
			  annotator, ann_type, datetime,
			  processors, alias );
	if ( !atts.empty() ){

	  throw XmlError( "found invalid attribute(s) in <" + prefix
			  + "-declaration> " + atts.toString() );
	}
      }
      n = n->next;
    }
    if ( debug ){
      cerr << "all group annotations: " << _groupannotations << endl;
      cerr << "done with parse_annotation: " << _annotationdefaults << endl;
      cerr << "sorting: " << _anno_sort << endl;
    }
  }

  void Document::parse_provenance( const xmlNode *node ){
    /// parse provenance data from the XmlTree under node
    Provenance *result = new Provenance(this);
    xmlNode *n = node->children;
    while ( n ){
      string tag = TiCC::Name( n );
      if ( tag == "processor" ){
	result->parse_processor(n);
      }
      n = n->next;
    }
    _provenance = result;
    //    cerr << "provenance=" << _provenance << endl;
  }

  void Document::parse_submeta( const xmlNode *node ){
    /// parse sub metadata from the XmlTree under node
    if ( node ){
      KWargs node_att = getAttributes( node );
      string id = node_att["xml:id"];
      if ( id.empty() ){
	throw MetaDataError( "submetadata without xml:id" );
      }
      //      cerr << "parse submetadata, id=" << id << endl;
      string type = node_att["type"];
      //      cerr << "parse submetadata, type=" << type << endl;
      if ( type.empty() ){
	type = "native";
      }
      string src = node_att["src"];
      if ( !src.empty() ){
	submetadata[id] = new ExternalMetaData( type, src );
	//	cerr << "created External metadata, id=" << id << endl;
      }
      else if ( type == "native" ){
	submetadata[id] = new NativeMetaData( type );
	//	cerr << "created Native metadata, id=" << id << endl;
      }
      else {
	submetadata[id] = 0;
	//	cerr << "set metadata to 0, id=" << id << endl;
      }
      xmlNode *p = node->children;
      while ( p ){
	if ( p->type == XML_ELEMENT_NODE ){
	  if ( TiCC::Name(p) == "meta" &&
	       checkNS( p, NSFOLIA ) ){
	    if ( type == "native" ){
	      string txt = TiCC::XmlContent( p );
	      KWargs att = getAttributes( p );
	      string sid = att["id"];
	      if ( !txt.empty() ){
		submetadata[id]->add_av( sid, txt );
		// cerr << "added node to id=" << id
		//      << "(" << sid << "," << txt << ")" << endl;
	      }
	    }
	    else {
	      throw MetaDataError("Encountered a meta element but metadata type is not native!");
	    }
	  }
	  else if ( TiCC::Name(p) == "foreign-data" &&
		    checkNS( p, NSFOLIA ) ){
	    if ( type == "native" ){
	      throw MetaDataError("Encountered a foreign-data element but metadata type is native!");
	    }
	    else if ( submetadata[id] == 0 ){
	      submetadata[id] = new ForeignMetaData( type );
	      //	      cerr << "add new Foreign " << id << endl;
	    }
	    //	    cerr << "in  Foreign " << submetadata[id]->type() << endl;
	    submetadata[id]->add_foreign( p );
	    //	    cerr << "added a foreign id=" << id << endl;
	  }
	}
	p = p->next;
      }
    }
  }

  bool is_number( const string& s ){
    /// check that every character in s is a digit
    for ( const auto& c : s ){
      if ( !isdigit(c) ){
	return false;
      }
    }
    return true;
  }

  void expand_version_string( const string& vs,
			      int& major,
			      int& minor,
			      int& sub,
			      string& patch ){
    /// expand a version string vs into ints major, minor and sub
    /*!
      \param[in] vs A string holding version information
      \param[out] major the major version found
      \param[out] minor the minor version found
      \param[out] sub the sub version found
      \param[out] patch the NON-numeric remainder of vs after parsing

      examples:

      "2.1" ==> major=2, minor=1

      "2.0.3-a" ==> major=2, minor=0, sub=3 patch=-a
     */
    major = 0;
    minor = 0;
    sub = 0;
    patch.clear();
    vector<string> vec = TiCC::split_at( vs, ".", 3 );
    for ( size_t i=0; i < vec.size(); ++i ){
      if ( i == 0 ){
	int val = 0;
	if ( !TiCC::stringTo( vec[i], val ) ){
	  throw XmlError( "unable to extract major-version from: " + vs );
	}
	major= val;
      }
      else if ( i == 1 ){
	int val = 0;
	if ( !TiCC::stringTo( vec[i], val ) ){
	  throw XmlError( "unable to extract minor-version from: " + vs );
	}
	minor = val;
      }
      else if ( i == 2 ){
	if ( is_number( vec[i] ) ){
	  TiCC::stringTo( vec[i], sub );
	}
	else {
	  vector<string> v2 = TiCC::split_at( vec[i], "-", 2 );
	  if ( v2.size() != 2 ){
	    throw XmlError( "invalid sub-version or patch-version in: " + vs );
	  }
	  else {
	    int val = 0;
	    if ( !TiCC::stringTo( v2[0], val ) ){
	      throw XmlError( "unable to extract sub-version from: " + vs );
	    }
	    sub = val;
	    patch = "-" + v2[1]; // include the hyphen
	  }
	}
      }
    }
  }

  int check_version( const string& vers ){
    /// check a version given by 'vers' against the current build
    /*!
      \param vers a version string (like "2.1.5")
      \return 0 when major, minor AND sub version are equal, -1 when the version
      is lower and 1 when the version is greater then the current build

     */
    int maj = 0;
    int min = 0;
    int sub = 0;
    string patch;
    expand_version_string( vers, maj, min, sub, patch );
    if ( maj < MAJOR_VERSION ){
      return -1;
    }
    else if ( maj > MAJOR_VERSION ){
      return 1;
    }
    else if ( min < MINOR_VERSION ){
      return -1;
    }
    else if ( min > MINOR_VERSION ){
      return 1;
    }
    else if ( sub < SUB_VERSION ){
      return -1;
    }
    else if ( sub > SUB_VERSION ){
      return 1;
    }
    return 0;
  }

  int Document::compare_to_build_version() const {
    /// check the version of the document against the build version
    /*!
      \return 0 when the versions match, -1 when the document version
      is lower and 1 when the version is greater then the current build
    */
    return check_version( version() );
  }

  bool Document::version_below( int major, int minor ) const {
    /// check if current document version is strict lower then asked
    /*!
      \param major the major version we want
      \param minor the minor version we want
      \return true when the Document's major version is lower than mjor OR
      it is equal, but the Document's minor version is lower than minor.
    */
    if ( _major_version < major ){
      return true;
    }
    else if ( _major_version == major ){
      return _minor_version < minor;
    }
    return false;
  }

  void Document::adjustTextMode(){
    /// set the text checking mode of the Document based on an environment
    /// variable and the document version
    /*!
      When the FOLIA_TEXT_CHECK environment variable is set to YES or NO then
      set the CHECKTEXT mode accordingly.

      When the document version is below 1.5 we disable CHECKTEXT except when
      FIXTEXT is also set.
     */
    const char *env = getenv( "FOLIA_TEXT_CHECK" );
    if ( env ){
      string e = env;
      delete env;
      cerr << "DETECTED FOLIA_TEXT_CHECK environment variable, value ='"
	   << e << "'"<< endl;
      if ( e == "NO" ){
	mode = Mode( int(mode) & ~CHECKTEXT );
	cerr << "FOLIA_TEXT_CHECK disabled" << endl;
      }
      else if ( e == "YES" ){
	mode = Mode( int(mode) | CHECKTEXT );
	cerr << "FOLIA_TEXT_CHECK enabled" << endl;
      }
      else {
	cerr << "FOLIA_TEXT_CHECK unchanged:" << (checktext()?"YES":"NO")
	     << endl;
      }
    }
    if ( !( mode & FIXTEXT) && version_below( 1, 5 ) ){
      // don't check text consistency for older documents
      mode = Mode( int(mode) & ~CHECKTEXT );
    }
  }

  void Document::setDocumentProps( KWargs& kwargs ){
    /// set general properties based on an attribute-value list
    /*!
      \param kwargs the arguments. Normally these are parsed attributes from
      \<FoLiA\> node.
      Even with an empty kwarg list, at least the version of the document is
      set. We use a special value (1.4.987) to signal that is was not
      specified.
     */
    string value = kwargs.extract( "version" );
    if ( !value.empty() ){
      _version_string = value;
      //      cerr << "So we found version " << _version_string << endl;
    }
    else {
      // assign a 'random' version, but PRE 1.5
      _version_string = "1.4.987";
      //      cerr << "NO VERSION version " << _version_string << endl;
    }
    expand_version_string( _version_string,
			   _major_version,
			   _minor_version,
			   _sub_version,
			   _patch_version );
    if ( check_version( _version_string ) > 0 ){
      cerr << "WARNING!!! the Document "
	   << (_source_filename.empty()?"":"'")
	   << _source_filename
	   << (_source_filename.empty()?"":"' ")
	   << "is created for newer FoLiA version than this library ("
	   << _version_string << " vs " << folia_version()
	   << ")\n\t Any possible subsequent failures in parsing or processing may probably be attributed to this." << endl
	   << "\t Please upgrade libfolia!" << endl;
      increment_warn_count();
    }

    adjustTextMode();
    value = kwargs.extract( "external" );
    if ( !value.empty() ){
      _external_document = TiCC::stringTo<bool>( value );
    }
    else {
      _external_document = false;
    }
    bool happy = false;
    value = kwargs.extract( "_id" ); // for backward compatibility
    if ( value.empty() ){
      value = kwargs.extract( "xml:id" );
    }
    if ( !value.empty() ){
      if ( isNCName( value ) ){
	_id = value;
      }
      else {
	throw XmlError( "'" + value + "' is not a valid NCName." );
      }
      happy = true;
      kwargs["xml:id"] = value;
    }
    if ( !foliadoc && !happy ){
      throw runtime_error( "No Document ID specified" );
    }
    kwargs.erase( "generator" ); // also delete this unused att-val
    kwargs.erase( "form" ); //silently discard form attribute (for normal vs explicit form), we should be able to read either fine
  }

  void Document::resolveExternals(){
    /// resolve all external references
    /*!
      external references are stored during parsing in the _externals array
     */
    if ( !_externals.empty() ){
      for ( const auto& ext : _externals ){
	ext->resolve_external();
      }
    }
  }

  void Document::parse_metadata( const xmlNode *node ){
    /// parse metadata information from the XmlTree under node
    KWargs atts = getAttributes( node );
    string type = TiCC::lowercase(atts["type"]);
    if ( type.empty() ){
      type = "native";
    }
    string src = atts["src"];
    if ( !src.empty() ){
      _metadata = new ExternalMetaData( type, src );
    }
    else if ( type == "native" || type == "imdi" ){
      _metadata = new NativeMetaData( type );
    }
    xmlNode *m = node->children;
    xmlNode *a_node = 0;
    while ( m ){
      if ( TiCC::Name(m)  == "METATRANSCRIPT" ){
	if ( !checkNS( m, NSIMDI ) || type != "imdi" ){
	  throw runtime_error( "imdi != imdi " );
	}
	if ( debug > 1 ){
	  cerr << "found IMDI" << endl;
	}
	if ( !_foreign_metadata ){
	  _foreign_metadata = new ForeignMetaData( "imdi" );
	}
	_foreign_metadata->add_foreign( xmlCopyNode(m,1) );
      }
      else if ( TiCC::Name( m ) == "annotations" &&
		checkNS( m, NSFOLIA ) ){
	if ( debug > 1 ){
	  cerr << "found annotations" << endl;
	}
	// defer parsing until AFTER provenance data
	a_node = m;
      }
      else if ( TiCC::Name( m ) == "provenance" &&
		checkNS( m, NSFOLIA ) ){
	if ( debug > 1 ){
	  cerr << "found provenance data" << endl;
	}
	parse_provenance( m );
	//	cerr << _provenance << endl;
      }
      else if ( TiCC::Name( m ) == "meta" &&
		checkNS( m, NSFOLIA ) ){
	if ( debug > 1 ){
	  cerr << "found meta node:" << getAttributes(m) << endl;
	}
	if ( !_metadata ){
	  if ( type == "external" ){
	    throw runtime_error( "cannot add 'meta' nodes to external metadata" );

	  }
	  _metadata = new NativeMetaData( "native" );
	}
	KWargs att = getAttributes( m );
	string meta_id = att["id"];
	string val = TiCC::XmlContent( m );
	string get = _metadata->get_val( meta_id );
	if ( !get.empty() ){
	  throw runtime_error( "meta tag with id=" + meta_id
			       + " is defined more then once " );
	}
	_metadata->add_av( meta_id, val );
      }
      else if ( TiCC::Name(m)  == "foreign-data" &&
		checkNS( m, NSFOLIA ) ){
	FoliaElement *t = AbstractElement::createElement( "foreign-data", this );
	if ( t ){
	  t = t->parseXml( m );
	  if ( t ){
	    if ( !_foreign_metadata ){
	      _foreign_metadata = new ForeignMetaData( type );
	    }
	    _foreign_metadata->add_foreign( m );
	  }
	}
      }
      else if ( TiCC::Name(m)  == "submetadata" &&
		checkNS( m, NSFOLIA ) ){
	parse_submeta( m );
      }
      m = m->next;
    }
    if ( a_node ){
      //      cerr << "parse deferred annotations" << endl;
      parse_annotations( a_node );
    }
    if ( !_metadata && type == "imdi" ){
      // imdi missing all further info
      _metadata = new NativeMetaData( type );
    }
  }

  void Document::addStyle( const string& type, const string& href ){
    /// add style-sheet information
    /*!
      \param type Which type of sheet
      \param href the external link for this sheet
      We assure that only one "text/xsl" style-sheet is present. All
      other style-sheets are silently added as is.
     */
    if ( type == "text/xsl" ){
      const auto& it = styles.find( type );
      if ( it != styles.end() ){
	throw XmlError( "multiple 'text/xsl' style-sheets defined." );
      }
    }
    styles.insert( make_pair( type, href ) );
  }

  void Document::replaceStyle( const string& type,
			       const string& href ){
    /// replace a style-sheet
    /*!
      \param type Which type of sheet
      \param href the external link for this sheet

      \note this is sloppy, as multiple sheets with the same type may exist
      (except for 'text/xslt') and we replace the first one only.
    */
    const auto& it = styles.find( type );
    if ( it != styles.end() ){
      it->second = href;
    }
    else {
      styles.insert( make_pair( type, href ) );
    }
  }

  void Document::parse_styles(){
    /// retrieve all style-sheets from the current XmlTree
    xmlNode *pnt = _xmldoc->children;
    while ( pnt ){
      if ( pnt->type == XML_PI_NODE && TiCC::Name(pnt) == "xml-stylesheet" ){
	string content = TextValue(pnt);
	string type;
	string href;
	vector<string> v = TiCC::split( content );
	if ( v.size() == 2 ){
	  vector<string> w = TiCC::split_at( v[0], "=" );
	  if ( w.size() == 2 && w[0] == "type" ){
	    type = w[1].substr(1,w[1].length()-2);
	  }
	  w = TiCC::split_at( v[1], "=" );
	  if ( w.size() == 2 && w[0] == "href" ){
	    href = w[1].substr(1,w[1].length()-2);
	  }
	}
	if ( !type.empty() && !href.empty() ){
	  addStyle( type, href );
	}
	else {
	  throw XmlError( "problem parsing line: " + content );
	}
      }
      pnt = pnt->next;
    }
  }

  void fixupNs( xmlNode *p, xmlNs *ns ){
    /// make sure that all XmlNodes in the tree p get namespace ns
    /*!
      \param p an XmlTree (fragment)
      \param ns the Namespace value to set
      This function is used when a Document uses PERMISSIVE mode
     */
    while ( p ){
      xmlSetNs( p, ns );
      fixupNs( p->children, ns );
      p = p->next;
    }
  }

  bool Document::validate_offsets() const {
    /// Validate all the offset values as found in all \<t\> and \<ph\> nodes
    /*!
      During Document parsing, \<t\> and \<ph\> nodes are stored in a buffer
      until the whole parsing is done.

      Then we are able to examine those nodes in their context and check the
      offsets used.
     */
    set<TextContent*> t_done;
    for ( const auto& txt : t_offset_validation_buffer ){
      if ( t_done.find( txt ) != t_done.end() ){
	continue;
      }
      t_done.insert(txt);
      int offset = txt->offset();
      if ( offset != -1 ){
	try {
	  txt->get_reference();
	}
	catch( const UnresolvableTextContent& e ){
	  string msg = "Text for " + txt->parent()->xmltag() + "(ID="
	    + txt->parent()->id() + ", textclass='" + txt->cls()
	    + "'), has incorrect offset " + TiCC::toString(offset);


	  string ref = txt->ref();
	  if ( !ref.empty() ){
	    msg += " or invalid reference:" + ref;
	  }
	  msg += "\n\toriginal msg=";
	  msg += e.what();

          bool warn = false;
          try {
	    txt->get_reference(false); //trim_spaces = false
	    msg += "\nHowever, according to the older rules (<v2.4.1) the offsets are accepted. So we are treating this as a warning rather than an error. We do recommend fixing this if this is a document you intend to publish.";
	    warn = true;
          } catch ( const UnresolvableTextContent& ) {
	    msg += "\n(also checked against older rules prior to FoLiA v2.4.1)";
          }

          if ( warn ){
	    increment_warn_count();
	    cerr << "WARNING: " << msg << endl;
	  }
          else {
	    throw UnresolvableTextContent( msg );
	  }
	}
      }
    }
    set<PhonContent*> p_done;
    for ( const auto& phon : p_offset_validation_buffer ){
      if ( p_done.find( phon ) != p_done.end() ){
	continue;
      }
      p_done.insert(phon);
      int offset = phon->offset();
      if ( offset != -1 ){
	try {
	  phon->get_reference();
	}
	catch( const UnresolvableTextContent& e ){
	  string msg = "Phoneme for " + phon->parent()->xmltag() + ", ID="
	    + phon->parent()->id() + ", textclass='" + phon->cls()
	    + "', has incorrect offset " + TiCC::toString(offset);


	  string ref = phon->ref();
	  if ( !ref.empty() ){
	    msg += " or invalid reference:" + ref;
	  }
	  msg += "\n\toriginal msg=";
	  msg += e.what();

          bool warn = false;
          try {
	    phon->get_reference(false); //trim_spaces = false
	    msg += "\nHowever, according to the older rules (<v2.4.1) the offsets are accepted. So we are treating this as a warning rather than an error. We do recommend fixing this if this is a document you intend to publish.";
	    warn = true;
          } catch ( const UnresolvableTextContent& ) {
	    msg += "\n(also checked against older rules prior to FoLiA v2.4.1)";
          }

          if (warn){
	    increment_warn_count();
	    cerr << "WARNING: " << msg << endl;
	  }
          else {
	    throw UnresolvableTextContent( msg );
	  }
	}
      }
    }
    return true;
  }

  FoliaElement* Document::parseXml( ){
    /// parse a complete FoLiA tree from the XmlTree we have got in _xmldoc
    parse_styles();
    xmlNode *root = xmlDocGetRootElement( _xmldoc );
    if ( root->ns ){
      if ( root->ns->prefix ){
	_foliaNsIn_prefix = xmlStrdup( root->ns->prefix );
      }
      _foliaNsIn_href = xmlStrdup( root->ns->href );
    }
    if ( debug > 2 ){
      string dum;
      cerr << "root = " << TiCC::Name( root ) << endl;
      cerr << "in namespace " << TiCC::getNS( root, dum ) << endl;
      cerr << "namespace list" << getNS_definitions( root ) << endl;
    }
    FoliaElement *result = 0;
    if ( root  ){
      if ( TiCC::Name( root ) == "FoLiA" ){
	string ns = TiCC::getNS( root );
	if ( ns.empty() ){
	  if ( permissive() ){
	    _foliaNsIn_href = xmlCharStrdup( NSFOLIA.c_str() );
	    _foliaNsIn_prefix = 0;
	    xmlNs *defNs = xmlNewNs( root,
				     _foliaNsIn_href, _foliaNsIn_prefix );
	    fixupNs( root, defNs );
	  }
	  else {
	    throw XmlError( "Folia Document should have namespace declaration "
			    + NSFOLIA + " but none found " );
	  }
	}
	else if ( ns != NSFOLIA ){
	  throw XmlError( "Folia Document should have namespace declaration "
			  + NSFOLIA + " but found: " + ns );
	}
	try {
	  FoLiA *folia = new FoLiA( this );
	  result = folia->parseXml( root );
	  resolveExternals();
	}
	catch ( const InconsistentText& e ){
	  throw;
	}
	catch ( const XmlError& e ){
	  throw;
	}
	catch ( const DeclarationError& e ){
	  throw;
	}
	catch ( const exception& e ){
	  throw XmlError( e.what() );
	}
      }
      else if ( TiCC::Name( root ) == "DCOI" &&
		checkNS( root, NSDCOI ) ){
	throw XmlError( "DCOI format not supported" );
      }
      else {
	throw XmlError( "root node must be FoLiA" );
      }
    }
    return result;
  }

  void Document::auto_declare( AnnotationType type,
			       const string& _setname ) {
    /// create a default declaration for the given AnnotationType
    /*!
      \param type which default do we want to add
      \param _setname which setname to add
      If _setname is empty, that is used, except for TEXT and PHON, which
      have a default setname which is assigned
     */
    string setname = _setname;
    if ( setname.empty() ) {
      if ( type == AnnotationType::TEXT ){
	setname = DEFAULT_TEXT_SET;
      }
      else if ( type == AnnotationType::PHON ){
	setname = DEFAULT_PHON_SET;
      }
    }
    declare( type, setname );
  }

  void Document::declare( AnnotationType type,
			  const string& setname,
			  const string& args ){
    /// Add an annotation declaration
    /*!
      \param type The AnnotationType for which to add a setname
      \param setname The Set name to add
      \param args a string representation of an attribute-value list with
      additional parameters
    */
    KWargs kwargs = getArgs( args );
    return declare( type, setname, kwargs );
  }

  void Document::declare( AnnotationType type,
			  const string& setname,
			  const KWargs& _args ){
    /// Add an annotation declaration
    /*!
      \param type The AnnotationType for which to add a setname
      \param setname The Set name to add
      \param _args an attribute-value list with additional parameters
    */
    KWargs args = _args;
    if ( debug ){
      cerr << "declare( " << folia::toString(type) << "," << setname << ", ["
	   << args << "] )" << endl;
    }
    string st = setname;
    if ( st.empty() ){
      if ( version_below( 1, 6 ) ){
	st = "undefined";
      }
      else {
	string prefix = folia::toString(type);
	auto et_it = annotationtype_elementtype_map.find( type );
	if ( et_it == annotationtype_elementtype_map.end() ){
	  throw logic_error( "no matching element_type for annotation_type: "
			     + prefix );
	}
	auto et = et_it->second;
	properties *prop = element_props[et];
	if ( prop->REQUIRED_ATTRIBS & Attrib::CLASS ) {
	  throw XmlError( "setname may not be empty for " + prefix
			  + "-annotation" );
	}
      }
      if ( st.empty() ){
	st = "None";
      }
    }
    set<string> processors;
    string a = args["annotator"];
    string t = args["annotatortype"];
    string f = args["format"];
    string d = args["datetime"];
    string alias = args["alias"];
    string processor = args["processor"];
    if ( !processor.empty() ){
      processors.insert( processor );
    }
    args.erase("annotator");
    args.erase("annotatortype");
    args.erase("format");
    args.erase("datetime");
    args.erase("alias");
    args.erase("processor");
    if ( args.size() != 0 ){
      throw XmlError( "declaration: expected 'annotator', 'annotatortype', 'processor', 'alias' or 'datetime', got '" + args.begin()->first + "'" );
    }
    internal_declare( type, st, f, a, t, d, processors, alias );
  }

  string Document::unalias( AnnotationType type,
			    const string& alias ) const {
    /// resolve an alias for a setname to the full setname
    /*!
      \param type the AnnotationType
      \param alias the alias to resolve
      \return the setname belonging to alias for this type, or alias if not
      found
    */
    const auto& ti = _alias_set.find(type);
    if ( ti != _alias_set.end() ){
      const auto& sti = ti->second.find( alias );
      if ( sti != ti->second.end() ){
	return sti->second;
      }
    }
    return alias;
  }

  string Document::alias( AnnotationType type,
			  const string& setname ) const {
    /// give the alias for a setname
    /*!
      \param type the AnnotationType
      \param setname the alias to resolve
      \return the alias belonging setname for this type, or setname if
      not found
     */
    const auto& ti = _set_alias.find(type);
    if ( ti != _set_alias.end() ){
      const auto& ali = ti->second.find( setname );
      if ( ali != ti->second.end() ){
	return ali->second;
      }
    }
    return setname;
  }

  Document::at_t* Document::lookup_default( AnnotationType type,
					    const string& setname ){
    /// search for an annotation declaration for this type:setname
    /*!
      \param type the AnnotationType
<<<<<<< HEAD
      \param setname set name, may be empty, triggering a 'wildcard' result
=======
      \param setname set name, may be empty for wildcard search
>>>>>>> 393b6e32
      \return a pointer to the declaration found, or 0 when not found
    */
    if ( type == AnnotationType::NO_ANN ){
      return 0;
    }
    at_t *current = 0;
    auto const& t_it = _annotationdefaults.find( type );
    if ( t_it != _annotationdefaults.end() ){
<<<<<<< HEAD
      // there is a match on type
      if ( setname.empty() ){
	// 'wildcard' search
	if ( t_it->second.size() == 1 ){
	  // so it is unique, return it's first entry
=======
      if ( setname.empty() ){
	if ( t_it->second.size() == 1 ){
	  // so only one annotation declared for 'type'
>>>>>>> 393b6e32
	  current = &t_it->second.begin()->second;
	}
      }
      else {
<<<<<<< HEAD
	auto s_it = t_it->second.find( setname );
	if ( s_it != t_it->second.end() ){
	  // there is also a match on setname
	  // return it
	  current = &s_it->second;
	}
	else {
	  s_it = t_it->second.find( unalias(type,setname) );
	  if ( s_it != t_it->second.end() ){
	    // OK, a match on an alias
	    // return it
	    current = &s_it->second;
	  }
	}
=======
	// setname may be an alias, so resolve
	auto s_it = t_it->second.find( unalias(type,setname) );
	if ( s_it != t_it->second.end() ){
	  current = &s_it->second;
	}
>>>>>>> 393b6e32
      }
    }
    return current;
  }

  Document::at_t const *Document::lookup_default( AnnotationType type,
						  const string& setname ) const {
    /// search for an annotation declaration for this type:setname
    /*!
      \param type the AnnotationType
<<<<<<< HEAD
      \param setname set name, may be empty, triggering a 'wildcard' result
      \return a pointer to the declaration found, or 0 when not found
=======
      \param setname set name, may be empty for wildcard search
      \return a const pointer to the declaration found, or 0 when not found
>>>>>>> 393b6e32
    */
    if ( type == AnnotationType::NO_ANN ){
      return 0;
    }
    const at_t *current = 0;
    auto const& t_it = _annotationdefaults.find( type );
    if ( t_it != _annotationdefaults.end() ){
<<<<<<< HEAD
      // there is a match on type
      if ( setname.empty() ){
	// 'wildcard' search
	if ( t_it->second.size() == 1 ){
	  // so it is unique, return it's first entry
=======
      if ( setname.empty() ){
	if ( t_it->second.size() == 1 ){
	  // so only one annotation declared for 'type'
>>>>>>> 393b6e32
	  current = &t_it->second.begin()->second;
	}
      }
      else {
<<<<<<< HEAD
	auto s_it = t_it->second.find( setname );
	if ( s_it != t_it->second.end() ){
	  // there is also a match on setname
	  // return it
	  current = &s_it->second;
	}
	else {
	  s_it = t_it->second.find( unalias(type,setname) );
	  if ( s_it != t_it->second.end() ){
	    // OK, a match on an alias
	    // return it
	    current = &s_it->second;
	  }
	}
=======
	// setname may be an alias, so resolve
	auto s_it = t_it->second.find( unalias(type,setname) );
	if ( s_it != t_it->second.end() ){
	  current = &s_it->second;
	}
>>>>>>> 393b6e32
      }
    }
    return current;
  }

  void Document::internal_declare( AnnotationType type,
				   const string& setname,
				   const string& format,
				   const string& annotator,
				   const string& annotator_type,
				   const string& date_time,
				   const set<string>& _processors,
				   const string& _alias ){
    /// Add an annotation declaration
    /*!
      \param type The AnnotationType for which to add a setname
      \param setname The Set name to add
      \param format the format to add
      \param annotator the name of the annotator
      \param annotator_type the type of annotator
      \param date_time the date and time to set. The value "now()" will set it
      to the current time.
      \param _processors a set of processor id's to relate to this declaration
      \param _alias an alias value for the setname
    */
    if ( debug ){
      cerr << "internal_declare( " << folia::toString(type) << "," << setname
	   << ", format=" << format << "," << annotator << ","
	   << annotator_type << "," << date_time << "," << _alias << ","
	   << _processors << ") " << endl;
    }
    AnnotatorType ant = UNDEFINED;
    try {
      ant = TiCC::stringTo<AnnotatorType>( annotator_type );
    }
    catch (...) {
      throw XmlError( "internal_declare(): illegal value '"
		      + annotator_type + "' for annotator type" );
    }
    if ( type == AnnotationType::TEXT ){
      //
      // Temporary exception. see: https://github.com/proycon/folia/issues/104
      //
      string def_set = default_set( type );
      auto const at_it = _annotationdefaults.find( type );
      if ( at_it != _annotationdefaults.end() // some Text annotation
	   && def_set != setname ){           // not same default
	string my_set = at_it->second.begin()->first;
	throw XmlError( "Multiple text_annotation: cannot add '" + setname
			+ "' as text_annotation declaration,"
			+ " we already have: '" + my_set + "'" );
      }
    }
    if ( !_alias.empty() ){
      string set_ali = alias(type,setname);
      if ( !set_ali.empty() ){
	if ( set_ali != setname
	     && set_ali != _alias ){
	  throw DeclarationError( "setname: '" + setname + "' already has an alias: '"
			  + set_ali );
	}
      }
      string ali_ali = alias(type,_alias);
      string ali_set = unalias(type,_alias);
      if ( ali_ali != _alias ){
	throw DeclarationError( "alias: '" + _alias +
			"' is also in use as a setname for set:'"
			+ ali_set + "'" );
      }
      if ( ali_set != _alias
	   && ali_set != setname ){
	throw DeclarationError( "alias: '" + _alias + "' already used for setname: '"
			+ ali_set + "'" );
      }
    }
    set<string> procs = _processors;
    at_t *current = lookup_default( type, setname );
    if ( current != 0 ){
      // there is already a fitting declaration, enrich it.
      if ( !procs.empty() ){
	// add the extra processor id's to the set of processsor ID's
	for ( const auto& p : procs ){
	  current->_processors.insert( p );
	}
      }
      else {
	// old style, overwrite the existing annotator info
	string d = date_time;
	if ( d == "now()" ){
	  d = get_ISO_date();
	}
	*current = at_t(annotator,ant,d,format,procs);
      }
    }
    else {
      // No declaration yet, create one
      string d = date_time;
      if ( d == "now()" ){
	d = get_ISO_date();
      }
      at_t new_a(annotator,ant,d,format,procs);
      _annotationdefaults[type].insert( make_pair( setname, new_a ) );
    }
    if ( debug ){
      cerr << "ADD to sort: " << folia::toString(type) << " ("
	   << setname << ")"  << endl;
    }
    _anno_sort.push_back(make_pair(type,setname));
    _annotationrefs[type][setname] = 0;
    if ( !_alias.empty() ){
      _alias_set[type][_alias] = setname;
      _set_alias[type][setname] = _alias;
    }
    else {
      _alias_set[type][setname] = setname;
      _set_alias[type][setname] = setname;
    }
  }

  void Document::un_declare( AnnotationType type,
			     const string& set_name ){
    /// remove a declaration for an AnnotationType/setname pair
    /*!
      \param type the AnnotationType
      \param set_name the setname. May be empty ("")

      When \em set_name is "", ALL declarations of \em type are deleted
     */
    string setname = unalias(type,set_name);
    if ( debug ){
      cerr << "undeclare: " << folia::toString(type) << "(" << set_name << "."
	   << setname << ")" << endl;
    }
    if ( _annotationrefs[type][setname] != 0 ){
      throw DeclarationError( "unable to undeclare " + toString(type) + "-type("
		      + setname + ") (some references remain)" );
    }
    auto const adt = _annotationdefaults.find(type);
    if ( adt != _annotationdefaults.end() ){
      if ( debug ){
	cerr << "matched type=" << folia::toString(type) << endl;
      }
      auto it = adt->second.begin();
      while ( it != adt->second.end() ){
	if ( debug ){
	  cerr << "zoek set:" << setname << endl;
	}
	if ( setname.empty() || it->first == setname ){
	  if ( debug ){
	    cerr << "erase:" << setname << "==" << it->first << endl;
	  }
	  it = adt->second.erase(it);
	}
	else {
	  ++it;
	}
      }
      if ( debug ){
	cerr << "ANNO-SORT: IN " << _anno_sort << endl;
      }
      auto it2 = _anno_sort.begin();
      while ( it2 != _anno_sort.end() ){
	if ( debug ){
	  cerr << "zoek set:" << setname << endl;
	}
	if ( it2->first == type
	     && ( setname.empty() || it2->second == setname ) ){
	  if ( debug ){
	    cerr << "_annosort:erase:" << setname << "==" << it->first << endl;
	  }
	  it2 = _anno_sort.erase( it2 );
	}
	else {
	  ++it2;
	}
      }
      if ( debug ){
	cerr << "ANNO-SORT: UIT " << _anno_sort << endl;
      }
      auto it3 = _alias_set[type].begin();
      while ( it3 != _alias_set[type].end() ){
	if ( it3->first == setname || it3->second == setname ){
	  it3 = _alias_set[type].erase( it3 );
	}
	else {
	  ++it3;
	}
      }
      auto it4 = _set_alias[type].begin();
      while ( it4 != _set_alias[type].end() ){
	if ( it4->first == setname || it4->second == setname ){
	  it4 = _set_alias[type].erase( it4 );
	}
	else {
	  ++it4;
	}
      }
      if ( adt->second.empty() ){
	_annotationdefaults.erase(adt);
      }
    }
  }

  multimap<AnnotationType, string> Document::unused_declarations( ) const {
    /// search for declarations not referenced in the Document
    /*!
      \return a list of all AnntotationType/setname pairs that are not used
     */
    multimap<AnnotationType,string> result;
    for ( const auto& tit : _annotationrefs ){
      for ( const auto& mit : tit.second ){
	if ( mit.second == 0 ){
	  result.insert( make_pair(tit.first, mit.first ) );
	}
      }
    }
    return result;
  }

  Text* Document::setTextRoot( const KWargs& args ) {
    /// create a Text element as root for the document
    /*!
      \param args extra attribute-value pairs as attributes to use
      \return the created Text node
    */
    Text *t = new Text( args );
    foliadoc->append( t );
    return t;
  }

  Text* Document::setTextRoot() {
    /// create a Text element as root for the document
    KWargs empty;
    return setTextRoot( empty );
  }

  Speech* Document::setSpeechRoot( const KWargs& args ) {
    /// create a Speech element as root for the document
    /*!
      \param args extra attribute-value pairs as attributes to use
      \return the created Speech node
    */
    Speech *s = new Speech( args );
    foliadoc->append( s );
    return s;
  }

  Speech* Document::setSpeechRoot() {
    /// create a Speech element as root for the document
    KWargs empty;
    return setSpeechRoot( empty );
  }

  FoliaElement *Document::getRoot(){
    /// return the root element, if any
    if ( foliadoc && foliadoc->size() > 0 ){
      return foliadoc->index(0);
    }
    else {
      return 0;
    }
  }

  FoliaElement* Document::append( FoliaElement *t ){
    /// append a root element tot the Document
    /*!
      \param t a root element to add
      \return the added root (also t). Throws on error.

      This function will check if a root is already there.
      Is only accepts Speech or Text nodes as root.
     */

    FoliaElement *root = getRoot();
    if ( root ){
      throw XmlError( "cannot append a root element to a Document. Already there." );
    }
    if ( t->element_id() == Text_t
	 || t->element_id() == Speech_t ) {
      foliadoc->append( t );
      return t;
    }
    throw XmlError( "Only can append 'text' or 'speech' as root of a Document." );
  }

  void Document::incrRef( AnnotationType type,
			  const string& s ){
    /// increment the reference count for the AnnotationType/set combination
    /*!
      \param type the AnnotationType
      \param s the setname
    */
    if ( type != AnnotationType::NO_ANN ){
      string st = s;
      if ( st.empty() ){
	st = default_set(type);
      }
      ++_annotationrefs[type][st];
      // cerr << "increment " << toString(type) << "(" << st << ") to: "
      // 	   << _annotationrefs[type][s] << endl;
    }
  }

  void Document::decrRef( AnnotationType type,
			  const string& s ){
    /// decrement the reference count for the AnnotationType/set combination
    /*!
      \param type the AnnotationType
      \param s the setname
    */
    if ( type != AnnotationType::NO_ANN
	 && _annotationrefs[type][s] > 0 ){
      --_annotationrefs[type][s];
      // cerr << "decrement " << toString(type) << "(" << s << ") to: "
      // 	   << _annotationrefs[type][s] << endl;
    }
  }

  bool Document::declared( const AnnotationType& type,
			   const string& set_name ) const {
    /// check if a given combination of AnnotationType and setname
    /// is declared
    /*!
      \param type the AnnotationType
      \param set_name a setname OR an alias (may be empty)
      \return true when there is a match

      For the type NO_ANN, the result is always true.

      If set_name is empty ("") a match is found when a declarion for \e type
      exists

    */
    if ( debug ){
      cerr << "declared(" << folia::toString(type) << ",'"
	   << set_name << "')" << endl;
    }
    if ( type == AnnotationType::NO_ANN ){
      if ( debug ){
	cerr << "declared() always true for NO_ANN" << endl;
      }
      return true;
    }
    auto *cur = lookup_default( type, set_name );
    if ( cur != 0 ){
      if ( debug ){
	cerr << "declared() ==> true" << endl;
      }
<<<<<<< HEAD
      return true;
    }
    else {
=======
      // set_name may be an alias, so resolve
      string s_name = unalias(type,set_name);
>>>>>>> 393b6e32
      if ( debug ){
	cerr << "declared() ==> false" << endl;
      }
      return false;
    }
  }

  bool Document::declared( ElementType et,
			   const string& set_name ) const {
    /// check if the AnnotationType belonging to the ElementType and setname
    /// is declared
    /*!
      \param et the ElementType
      \param set_name a setname OR an alias (may be empty)
      \return true when there is a match

      For the type NO_ANN, the result is always true.

      If set_name is empty ("") a match is found when a declarion for \em type
      exists
    */
    AnnotationType at = element_annotation_map[et];
    return declared( at, set_name );
  }

  string Document::default_set( AnnotationType type ) const {
    /// return the default setname for the type. If any.
    /*!
      \param type the AnnotationType
      \return the setname. May be empty ("") when there is none defined OR it
      is ambiguous.
    */
    if ( type == AnnotationType::NO_ANN ){
      return "";
    }
    // search a set. it must be unique. Otherwise return ""
    if ( debug ){
      cerr << "\nzoek voor '" << toString(type) << "' de default set in:\n"
	   <<  _annotationdefaults << endl;
    }
    string result;
    const auto& mit1 = _annotationdefaults.find(type);
    if ( mit1 != _annotationdefaults.end() ){
      // found a matching type
      if ( mit1->second.size() == 1 ){
	// so it is unique
	result = mit1->second.begin()->first;
      }
      else if ( debug ){
	cerr << "setname is not unique " << endl;
      }

    }
    if ( debug ){
      cerr << "default_set ==> " << result << endl;
    }
    return result;
  }

  string Document::default_annotator( AnnotationType type,
				      const string& setname ) const {
    /// return the default annotator for the type/setname combination.
    /*!
      \param type the AnnotationType
      \param setname the annotation set. An empty string ("") means ANY set.
      \return the annotator. May be empty ("") when there is none defined OR it
      is ambiguous.
    */
<<<<<<< HEAD
    string result;
    const auto* cur = lookup_default( type, setname );
=======
    if ( type == AnnotationType::NO_ANN ){
      return "";
    }
    string result;
    auto const& cur = lookup_default( type, setname );
>>>>>>> 393b6e32
    if ( cur != 0 ){
      result = cur->_annotator;
    }
    //    cerr << "get default ==> " << result << endl;
    return result;
  }

  AnnotatorType Document::default_annotatortype( AnnotationType type,
						 const string& setname ) const {
    /// return the default annotator type for the type/setname combination.
    /*!
      \param type the AnnotationType
      \param setname the AnnotationType. An empty string ("") means ANY set.
      \return the annotator. May be empty ("") when there is none defined OR it
      is ambiguous.
    */
    if ( debug ){
      cerr << "annotationdefaults= " <<  _annotationdefaults << endl;
      cerr << "lookup: " << folia::toString(type) << endl;
    }
    AnnotatorType result = UNDEFINED;
<<<<<<< HEAD
    const auto* cur = lookup_default( type, setname );
=======
    if ( type == AnnotationType::NO_ANN ){
      return result;
    }
    auto const& cur = lookup_default( type, setname );
>>>>>>> 393b6e32
    if ( cur != 0 ){
      result = cur->_ann_type;
    }
    //  cerr << "get default ==> " << result << endl;
    return result;
  }

  string Document::default_datetime( AnnotationType type,
				     const string& setname ) const {
    /// return the default datetime value for the type/setname combination.
    /*!
      \param type the AnnotationType
      \param setname the annotation set.  An empty string ("") means ANY set.
      \return the datetime value. May be empty ("") when there is none defined
      OR it is ambiguous.
    */
    string result;
<<<<<<< HEAD
    const auto* cur = lookup_default( type, setname );
=======
    auto const& cur = lookup_default( type, setname );
>>>>>>> 393b6e32
    if ( cur != 0 ){
      result = cur->_date;
    }
    //  cerr << "get default ==> " << result << endl;
    return result;
  }

  string Document::default_processor( AnnotationType type,
				      const string& setname ) const{
    /// return the default processor type for the type/setname combination.
    /*!
      \param type the AnnotationType
      \param setname the annotation set.  An empty string ("") means ANY set.
      \return the processor. May be empty ("") when there is none defined OR it
      is ambiguous.
    */
    if ( debug ){
      cerr << "defaultprocessor(" << toString( type ) << ","
	   << setname << ")" << endl;
    }
    string result;
<<<<<<< HEAD
    auto const *cur = lookup_default( type, setname );
=======
    const auto cur = lookup_default( type, setname );
>>>>>>> 393b6e32
    if ( cur != 0 ){
      if ( cur->_processors.size() == 1 ){
	result = *cur->_processors.begin();
      }
      else if ( cur->_processors.size() > 1 ){
	auto const& as = annotationtype_xml_map.find(type);
	if ( as != annotationtype_xml_map.end() ){
	  throw NoDefaultError("No processor specified for <"
			       + as->second
			       +  ">, but the presence of multiple declarations prevent assigning a default");
	}
      }
    }
    return result;
  }

  string Document::original_default_set( AnnotationType type ) const {
    /// return the default setname for the type in the ORIGINAL definitions.
    /*!
      \param type the AnnotationType
      \return the setname. May be empty ("") when there is none defined OR it
      is ambiguous.

      In case of \e incremental Document building, we are allowed to add
      annotation declarations at any moment. That might render the default_set
      of an AnnotationType undefined. With this function, we still are able to
      find the original value and use that e.g. on output.
    */
    auto const& it = _orig_ann_default_sets.find(type);
    if ( it == _orig_ann_default_sets.end() ){
      return "";
    }
    else {
      return it->second;
    }
  }

  string Document::original_default_processor( AnnotationType type ) const {
    /// return the default processor name for the type in the ORIGINAL definitions.
    /*!
      \param type the AnnotationType
      \return the processor name. May be empty ("") when there is none defined
      OR it is ambiguous.

      In case of \e incremental Document building, we are allowed to add
      annotation declarations at any moment. That might render the default
      processor of an AnnotationType undefined. With this function, we still
      are able to find the original value and use that e.g. on output.
    */
    auto const& it = _orig_ann_default_procs.find(type);
    if ( it == _orig_ann_default_procs.end() ){
      return "";
    }
    else {
      return it->second;
    }
  }

  vector<string> Document::get_annotators( AnnotationType type,
					   const string& setname ) const {
    /// return all the annotators for the type/setname combination.
    /*!
      \param type the AnnotationType
      \param setname the annotation set. An empty string ("") means ANY set.
      \return a list of annotators.
    */
    vector<string> result;
    auto const& cur = lookup_default( type, setname );
    if ( cur != 0 ){
      for ( const auto& p : cur->_processors ){
     	result.push_back( p );
      }
    }
    return result;

  }

  vector<const processor*> Document::get_processors( AnnotationType type,
						     const string& setname ) const {
    /// return all the processors for the type/setname combination.
    /*!
      \param type the AnnotationType
      \param setname the annotation set. An empty string ("") means ANY set.
      \return a list of processors.
    */
    vector<const processor*> result;
    if ( debug ){
      cerr << "getprocessors(" << toString( type ) << ","
	   << setname << ")" << endl;
    }
    auto const& cur = lookup_default( type, setname );
    if ( cur != 0 ){
      transform( cur->_processors.begin(),
		 cur->_processors.end(),
		 back_inserter(result),
		 [&]( const string& p ){ return get_processor(p); } );
    }
    return result;
  }

  void Document::add_one_anno( const pair<AnnotationType,string>& pair,
			       xmlNode *root,
			       set<string>& done ) const {
    /// create an annotation declaration entry under the xmlNode node
    /*!
      \param pair an AnnotationType/setname pair
      \param root the node we want to add to
      \param done a set of "labels" to keep track of already handled cases

     */
    //    cerr << "add one anno: " << pair << endl;
    AnnotationType type = pair.first;
    string sett = pair.second;
    if ( type == AnnotationType::TEXT ){
      //
      // Temporary exception. see: https://github.com/proycon/folia/issues/104
      //
      string def_set = default_set( type );
      auto const at_it = _annotationdefaults.find( type );
      if ( at_it != _annotationdefaults.end() // some Text annotation
	   && def_set != sett ){              // not same default
	string my_set = at_it->second.begin()->first;
	throw XmlError( "Multiple text_annotation: cannot add '" + sett
			+ "' as text_annotation declaration,"
			+ " we already have: '" + my_set + "'" );
      }
    }

    string label = annotation_type_to_string( type );
    if ( done.find(label+sett) != done.end() ){
      return;
    }
    done.insert(label+sett);
    label += "-annotation";
<<<<<<< HEAD
    const auto *it = lookup_default( type, sett );
    if ( it != 0 ){
      string s;
      KWargs args;
      if ( !strip() ){
	s = it->_date;
	if ( !s.empty() ){
	  args["datetime"] = s;
	}
      }
      s = it->_format;
      if ( !s.empty() ){
	args["format"] = s;
      }
      s = sett;
      if ( s == "None" ){ // "empty" set
	// skip
      }
      else if ( s != "undefined" ){ // the default
	args["set"] = s;
      }
      auto const& t_it = _groupannotations.find(type);
      if ( t_it != _groupannotations.end() ){
	auto const& s_it = t_it->second.find(s);
	if ( s_it != t_it->second.end()
	     && s_it->second ){
	  args["groupannotations"] = "yes";
	}
      }
      const auto& ti = _set_alias.find(type);
      if ( ti != _set_alias.end() ){
	const auto& alias = ti->second.find(s);
	if ( alias->second != s ){
	  args["alias"] = alias->second;
	}
      }
      string an = it->_annotator;
      if ( !an.empty() ){
	args["annotator"] = an;
      }
      AnnotatorType ant = it->_ann_type;
      if ( ant != UNDEFINED && ant != AUTO ){
	args["annotatortype"] = toString(ant);
      }
      xmlNode *annotation_node = TiCC::XmlNewNode( foliaNs(), label );
      addAttributes( annotation_node, args );
      xmlAddChild( root, annotation_node );
      for ( const auto& p : it->_processors ){
=======
    const auto& mm = _annotationdefaults.find(type);
    const auto& it = mm->second.find(sett);
    if ( it != mm->second.end() ){
      KWargs args;
      if ( !strip() ){
	string d = it->second._date;
	if ( !d.empty() ){
	  args["datetime"] = d;
	}
      }
      string f = it->second._format;
      if ( !f.empty() ){
	args["format"] = f;
      }
      string setname = it->first;
      if ( setname == "None" ){ // "empty" set
	// skip
      }
      else if ( setname != "undefined" ){ // the default
	args["set"] = setname;
      }
      auto const& t_it = _groupannotations.find(type);
      if ( t_it != _groupannotations.end() ){
	auto const& s_it = t_it->second.find(setname);
	if ( s_it != t_it->second.end()
	     && s_it->second ){
	  args["groupannotations"] = "yes";
	}
      }
      string ali = alias( type, setname );
      if ( ali != setname ){
	args["alias"] = ali;
      }
      string a = it->second._annotator;
      if ( !a.empty() ){
	args["annotator"] = a;
      }
      AnnotatorType ant = it->second._ann_type;
      if ( ant != UNDEFINED && ant != AUTO ){
	args["annotatortype"] = toString(ant);
      }

      xmlNode *n = TiCC::XmlNewNode( foliaNs(), label );
      addAttributes( n, args );
      xmlAddChild( node, n );
      for ( const auto& p : it->second._processors ){
>>>>>>> 393b6e32
	KWargs pargs;
	xmlNode *a = TiCC::XmlNewNode( foliaNs(), "annotator" );
	pargs["processor"] = p;
	addAttributes( a, pargs );
<<<<<<< HEAD
	xmlAddChild( annotation_node, a );
=======
	xmlAddChild( n, a );
>>>>>>> 393b6e32
      }
    }
  }

  void Document::add_annotations( xmlNode *metadata ) const {
    /// create an annotations block under the xmlNode metadata
    /*!
      \param metadata the parent to add to
      calls add_one_anno() for every annotation declaration.
    */
    if ( debug ){
      cerr << "start add_annotations: " << _annotationdefaults << endl;
      cerr << "sorting: " << _anno_sort << endl;
    }
    xmlNode *node = xmlAddChild( metadata,
				 TiCC::XmlNewNode( foliaNs(),
						   "annotations" ) );
    set<string> done;
    if ( canonical() ){
      multimap<AnnotationType,
	       pair<AnnotationType,string>> ordered;
      for ( const auto& pair : _anno_sort ){
	ordered.insert(make_pair(pair.first,pair));
      }
      for ( const auto& it : ordered ){
	add_one_anno( it.second, node, done );
      }
    }
    else {
      for ( const auto& pair : _anno_sort ){
	add_one_anno( pair, node, done );
      }
    }
  }

  void Document::append_processor( xmlNode *node, const processor *p ) const {
    /// add a processor xml structure to the parent 'node'
    /*!
      \param node the xml node to add to
      \param p the processor of which to add te info
    */
    xmlNode *pr = xmlAddChild( node, TiCC::XmlNewNode( foliaNs(), "processor" ) );
    KWargs atts;
    atts["xml:id"] = p->_id;
    atts["name"] = p->_name;
    if ( p->_type != AUTO || has_explicit() ){
      atts["type"] = toString(p->_type);
    }
    if ( !strip() ){
      if ( !p->_version.empty() ){
	atts["version"] = p->_version;
      }
      if ( !p->_folia_version.empty() ){
	atts["folia_version"] = p->_folia_version;
      }
      if ( !p->_command.empty() ){
	atts["command"] = p->_command;
      }
      if ( !p->_host.empty() ){
	atts["host"] = p->_host;
      }
      if ( !p->_user.empty() ){
	atts["user"] = p->_user;
      }
      if ( !p->_begindatetime.empty() ){
	atts["begindatetime"] = p->_begindatetime;
      }
      if ( !p->_enddatetime.empty() ){
	atts["enddatetime"] = p->_enddatetime;
      }
    }
    else {
      if ( p->_name == "libfolia" ){
	atts["name"] = "stripped";
      }
      else if ( p->_name == "foliapy" ){
	atts["name"] = "stripped";
      }
      else if ( !p->_name.empty() ){
	atts["name"] = p->_name;
      }
      if ( !p->_version.empty() ){
	atts["version"] = "stripped";
      }
      if ( !p->_folia_version.empty() ){
	atts["folia_version"] = "stripped";
      }
      if ( !p->_command.empty() ){
	atts["command"] = "stripped";
      }
      if ( !p->_host.empty() ){
	atts["host"] = "stripped";
      }
      if ( !p->_user.empty() ){
	atts["user"] = "stripped";
      }
      if ( !p->_begindatetime.empty() ){
	atts["begindatetime"] = "stripped";
      }
      if ( !p->_enddatetime.empty() ){
	atts["enddatetime"] = "stripped";
      }
    }
    if ( !p->_document_version.empty() ){
      atts["document_version"] = p->_document_version;
    }
    if ( !p->_resourcelink.empty() ){
      atts["resourcelink"] = p->_resourcelink;
    }
    if ( !p->_src.empty() ){
      atts["src"] = p->_src;
    }
    if ( !p->_format.empty() ){
      atts["format"] = p->_format;
    }
    addAttributes( pr, atts );
    for ( const auto& it : p->_metadata ){
      xmlNode *m = xmlAddChild( pr, TiCC::XmlNewNode( foliaNs(), "meta" ) );
      KWargs args;
      args["id"] = it.first;
      addAttributes( m, args );
      xmlAddChild( m, xmlNewText( (const xmlChar*)it.second.c_str()) );
    }
    for ( const auto& s : p->_processors ){
      append_processor( pr, s );
    }
  }

  void Document::add_provenance( xmlNode *metadata ) const {
    /// create a provenance block under the xmlNode metadata
    /*!
      \param metadata the parent to add to
      calls append_processor() for every processor available
    */
    if ( !_provenance ){
      return;
    }
    xmlNode *node = xmlAddChild( metadata,
				 TiCC::XmlNewNode( foliaNs(),
						   "provenance" ) );
    for ( const auto& p : _provenance->processors ){
      append_processor( node, p );
    }
  }

  void Document::add_submetadata( xmlNode *node ) const {
    /// add a submetadata block to node
    for ( const auto& it : submetadata ){
      xmlNode *sm = TiCC::XmlNewNode( foliaNs(), "submetadata" );
      KWargs atts;
      atts["xml:id"] = it.first;
      addAttributes( sm, atts );
      MetaData *md = submetadata.find(it.first)->second;
      string type = md->type();
      atts.clear();
      atts["type"] = type;
      addAttributes( sm, atts );
      xmlAddChild( node, sm );
      if ( type == "native" ){
	atts = it.second->get_avs();
	// cerr << "atts: " << atts << endl;
	for ( const auto& av : atts ){
	  xmlNode *m = TiCC::XmlNewNode( foliaNs(), "meta" );
	  KWargs args;
	  args["id"] = av.first;
	  addAttributes( m, args );
	  xmlAddChild( m, xmlNewText( (const xmlChar*)av.second.c_str()) );
	  xmlAddChild( sm, m );
	}
      }
      else if ( md->datatype() == "ExternalMetaData" ){
	KWargs args;
	args["src"] = md->src();
	addAttributes( sm, args );
      }
      else if ( md->datatype() == "ForeignMetaData" ){
	for ( const auto& foreign : md->get_foreigners() ) {
	  xmlNode *f = foreign->xml( true, false );
	  xmlAddChild( sm, f );
	}
      }
    }
  }

  void Document::add_metadata( xmlNode *node ) const{
    /// add a metadata block to node
    if ( _metadata ){
      if ( _metadata->datatype() == "ExternalMetaData" ){
	KWargs atts;
	atts["type"] = "external";
	string src = _metadata->src();
	if ( !src.empty() ){
	  atts["src"] = src;
	}
	addAttributes( node, atts );
      }
      else {
	KWargs atts;
	atts["type"] = _metadata->type();
	addAttributes( node, atts );
	for ( const auto& it : _metadata->get_avs() ){
	  xmlNode *m = TiCC::XmlNewNode( foliaNs(), "meta" );
	  xmlAddChild( m, xmlNewText( (const xmlChar*)it.second.c_str()) );
	  KWargs meta_atts;
	  meta_atts["id"] = it.first;
	  addAttributes( m, meta_atts );
	  xmlAddChild( node, m );
	}
      }
    }
    if ( _foreign_metadata ){
      if ( !_metadata ){
	KWargs atts;
	atts["type"] = "foreign";
	addAttributes( node, atts );
      }
      for ( const auto& foreign : _foreign_metadata->get_foreigners() ) {
	xmlNode *f = foreign->xml( true, false );
	xmlAddChild( node, f );
      }
    }
    if ( !_metadata
	 && !_foreign_metadata ){
      KWargs atts;
      atts["type"] = "native";
      addAttributes( node, atts );
    }
    add_submetadata( node );
  }

  void Document::add_styles( xmlDoc* doc ) const {
    /// add a styles block to the output document
    /*!
      \param doc the output document
    */
    for ( const auto& it : styles ){
      string content = "type=\"" + it.first + "\" href=\"" + it.second + "\"";
      xmlAddChild( (xmlNode*)doc,
		   xmlNewDocPI( doc,
				(const xmlChar*)"xml-stylesheet",
				(const xmlChar*)content.c_str() ) );
    }
  }

  xmlDoc *Document::to_xmlDoc( const string& ns_label ) const {
    /// convert the Document to an xmlDoc
    /*!
      \param ns_label a namespace label to use. (default "")
    */
    xmlDoc *outDoc = xmlNewDoc( (const xmlChar*)"1.0" );
    add_styles( outDoc );
    xmlNode *root = xmlNewDocNode( outDoc, 0, (const xmlChar*)"FoLiA", 0 );
    xmlDocSetRootElement( outDoc, root );
    xmlNs *xl = xmlNewNs( root, (const xmlChar *)"http://www.w3.org/1999/xlink",
			  (const xmlChar *)"xlink" );
    xmlSetNs( root, xl );
    if ( _foliaNsIn_href == 0 ){
      if ( ns_label.empty() ){
	_foliaNsOut = xmlNewNs( root, (const xmlChar *)NSFOLIA.c_str(), 0 );
      }
      else {
	_foliaNsOut = xmlNewNs( root,
				(const xmlChar *)NSFOLIA.c_str(),
				(const xmlChar*)ns_label.c_str() );
      }
    }
    else {
      _foliaNsOut = xmlNewNs( root,
			      _foliaNsIn_href,
			      _foliaNsIn_prefix );
    }
    xmlSetNs( root, _foliaNsOut );
    KWargs attribs;
    attribs["xml:id"] = foliadoc->id();
    if ( strip() ){
      attribs["generator"] = "";
      attribs["version"] = "";
    }
    else {
      attribs["generator"] = "libfolia-v" + library_version();
      attribs["version"] = _version_string;
      // attribs["version"] = folia_version();
    }
    if ( has_explicit() ){
      attribs["form"] = "explicit";
    }
    if ( _external_document ){
      attribs["external"] = "yes";
    }
    addAttributes( root, attribs );

    xmlNode *md = xmlAddChild( root, TiCC::XmlNewNode( foliaNs(), "metadata" ) );
    add_annotations( md );
    add_provenance( md );
    add_metadata( md );
    for ( size_t i=0; i < foliadoc->size(); ++i ){
      FoliaElement* el = foliadoc->index(i);
      xmlAddChild( root, el->xml( true, canonical() ) );
    }
    return outDoc;
  }

  string Document::toXml( const string& ns_label ) const {
    /// dump the Document to a string
    /*!
      \param ns_label a namespace label to use. (default "")
    */
    string result;
    if ( foliadoc ){
      xmlDoc *outDoc = to_xmlDoc( ns_label );
      xmlChar *buf; int size;
      xmlDocDumpFormatMemoryEnc( outDoc, &buf, &size,
				 output_encoding, 1 );
      result = string( (const char *)buf, size );
      xmlFree( buf );
      xmlFreeDoc( outDoc );
      _foliaNsOut = 0;
    }
    else {
      throw runtime_error( "can't save, no doc" );
    }
    return result;
  }

  bool Document::toXml( const string& file_name,
			const string& ns_label ) const {
    /// write the Document to a file
    /*!
      \param file_name the name of the file to create
      \param ns_label a namespace label to use. (default "")
      \return false on error, true otherwise
      automaticly detects .gz and .bz2 filenames and will handle accordingly
    */
    if ( foliadoc ){
      long int res = 0;
      if ( TiCC::match_back( file_name, ".bz2" ) ){
	string tmpname = file_name.substr( 0, file_name.length() - 3 ) + "tmp";
	if ( toXml( tmpname, ns_label ) ){
	  bool stat = TiCC::bz2Compress( tmpname, file_name );
	  remove( tmpname.c_str() );
	  if ( !stat ){
	    res = -1;
	  }
	}
      }
      else {
	xmlDoc *outDoc = to_xmlDoc( ns_label );
	if ( TiCC::match_back( file_name, ".gz" ) ){
	  xmlSetDocCompressMode(outDoc,9);
	}
	res = xmlSaveFormatFileEnc( file_name.c_str(),
				    outDoc,
				    output_encoding, 1 );
	xmlFreeDoc( outDoc );
	_foliaNsOut = 0;
      }
      if ( res == -1 ){
	return false;
      }
    }
    else {
      return false;
    }
    return true;
  }

  Pattern::Pattern( const vector<string>& pat_vec,
		    const ElementType et,
		    const string& args ): matchannotation(et) {
    /// create a Pattern structure for searching
    /*!
      \param pat_vec a list of search terms (may be regular expressions)
      \param et The kind of elements to match on
      \param args additionale search options as attribute/value pairs
    */
    regexp = false;
    case_sensitive = false;
    KWargs kw = getArgs( args );
    matchannotationset = kw["matchannotationset"];
    if (kw["regexp"] != "" ){
      regexp = TiCC::stringTo<bool>( kw["regexp"] );
    }
    if (kw["maxgapsize"] != "" ){
      maxgapsize = TiCC::stringTo<int>( kw["maxgapsize"] );
    }
    else {
      maxgapsize = 10;
    }
    if ( kw["casesensitive"] != "" ){
      case_sensitive = TiCC::stringTo<bool>( kw["casesensitive"] );
    }
    for ( const auto& pat : pat_vec ){
      if ( pat.find( "regexp('" ) == 0 &&
	   pat.rfind( "')" ) == pat.length()-2 ){
	string tmp = pat.substr( 8, pat.length() - 10 );
	UnicodeString us = TiCC::UnicodeFromUTF8( tmp );
	UErrorCode u_stat = U_ZERO_ERROR;
	RegexMatcher *matcher = new RegexMatcher(us, 0, u_stat);
	if ( U_FAILURE(u_stat) ){
	  throw runtime_error( "failed to create a regexp matcher with '" + tmp + "'" );
	}
	matchers.push_back( matcher );
	sequence.push_back( "" );
      }
      else {
	sequence.push_back( TiCC::UnicodeFromUTF8(pat) );
	matchers.push_back( 0 );
	if ( !case_sensitive ){
	  sequence.back().toLower();
	}
      }
    }
  }

  Pattern::Pattern( const std::vector<std::string>& pat_vec,
		    const std::string& args ) : matchannotation(BASE) {
    /// create a Pattern structure for searching
    /*!
      \param pat_vec a list if search terms (may be regular expressions)
      \param args additionale search options as attribute/value pairs
    */
    regexp = false;
    case_sensitive = false;
    KWargs kw = getArgs( args );
    matchannotationset = kw["matchannotationset"];
    if (kw["regexp"] != "" ){
      regexp = TiCC::stringTo<bool>( kw["regexp"] );
    }
    if (kw["maxgapsize"] != "" ){
      maxgapsize = TiCC::stringTo<int>( kw["maxgapsize"] );
    }
    else {
      maxgapsize = 10;
    }
    if ( kw["casesensitive"] != "" ){
      case_sensitive = TiCC::stringTo<bool>( kw["casesensitive"] );
    }
    for ( const auto& pat : pat_vec ){
      if ( pat.find( "regexp('" ) == 0 &&
	   pat.rfind( "')" ) == pat.length()-2 ){
	string tmp = pat.substr( 8, pat.length() - 10 );
	UnicodeString us = TiCC::UnicodeFromUTF8( tmp );
	UErrorCode u_stat = U_ZERO_ERROR;
	RegexMatcher *matcher = new RegexMatcher(us, 0, u_stat);
	if ( U_FAILURE(u_stat) ){
	  throw runtime_error( "failed to create a regexp matcher with '" + tmp + "'" );
	}
	matchers.push_back( matcher );
	sequence.push_back( "" );
      }
      else {
	sequence.push_back( TiCC::UnicodeFromUTF8(pat) );
	matchers.push_back( 0 );
	if ( !case_sensitive ){
	  sequence.back().toLower();
	}
      }
    }
  }

  Pattern::~Pattern(){
    /// destroy a Pattern
    for ( const auto& m : matchers ){
      delete m;
    }
  }

  inline ostream& operator<<( ostream& os, const Pattern& p ){
    /// debugging only: output the sequence part of a Pattern
    using TiCC::operator <<;
    os << "pattern: " << p.sequence;
    return os;
  }

  bool Pattern::match( const UnicodeString& us,
		       size_t& pos,
		       int& gap,
		       bool& done,
		       bool& flag ) const {
    /// try to match the input string to this pattern
    /*!
      \param us A UnicodeString to match
      \param pos the position of the (regex) matcher to try
      \param gap
      \param done
      \param flag
      \return true on a succesful match
    */
    UnicodeString s = us;
    //  cerr << "gap = " << gap << "cursor=" << pos << " vergelijk '" <<  sequence[pos] << "' met '" << us << "'" << endl;
    if ( matchers[pos] ){
      matchers[pos]->reset( s );
      UErrorCode u_stat = U_ZERO_ERROR;
      if ( matchers[pos]->matches( u_stat ) ){
	done = ( ++pos >= sequence.size() );
	return true;
      }
      else {
	++pos;
	return false;
      }
    }
    else {
      if ( !case_sensitive ){
	s.toLower();
      }
      if ( sequence[pos] == s || sequence[pos] == "*:1" ){
	done = ( ++pos >= sequence.size() );
	return true;
      }
      else if ( sequence[pos] == "*" ){
	if ( (pos + 1 ) >= sequence.size() ){
	  done = true;
	}
	else if ( sequence[pos+1] == s ){
	  //	cerr << "    but next matched!" << endl;
	  flag = ( ++gap < maxgapsize );
	  if ( !flag ){
	    pos = pos + gap;
	    done = ( ++pos >= sequence.size() );
	  }
	  else {
	    done = true;
	  }
	}
	else if ( ++gap == maxgapsize ){
	  ++pos;
	}
	else {
	  flag = true;
	}
	return true;
      }
      else {
	++pos;
	return false;
      }
    }
  }

  bool Pattern::variablesize() const {
    /// look if at least one sequence in the Pattern is "*"
    return any_of( sequence.begin(),
		   sequence.end(),
		   []( const UnicodeString& s ) { return s == "*"; } );
  }

  void Pattern::unsetwild() {
    /// replace all sequence in the Pattern with value "*" by "*:1"
    replace_if( sequence.begin(),
		sequence.end(),
		[]( const UnicodeString& s ) { return s == "*"; },
		"*:1"
		);
  }

  set<int> Pattern::variablewildcards() const {
    /// build an index of all "*" sequences
    set<int> result;
    for ( size_t i=0; i < sequence.size(); ++i ){
      if ( sequence[i] == "*" ){
	result.insert( i );
      }
    }
    return result;
  }

  vector<vector<Word*> > Document::findwords( const Pattern& pat,
					      const string& args ) const {
    /// search the Document for vector of Word list matching the Pattern
    /*!
      \param pat The search Pattern
      \param args additional search options as attribute/value pairs
      \return a vector of Word list that matched. (if any)
      supported additional arguments can be 'leftcontext' and 'rightcontext'
    */
    size_t leftcontext = 0;
    size_t rightcontext = 0;
    KWargs kw = getArgs( args );
    string val = kw["leftcontext"];
    if ( !val.empty() ){
      leftcontext = TiCC::stringTo<size_t>(val);
    }
    val = kw["rightcontext"];
    if ( !val.empty() ){
      rightcontext = TiCC::stringTo<size_t>(val);
    }
    vector<vector<Word*> > result;
    vector<Word*> matched;
    if ( pat.regexp ){
      throw runtime_error( "regexp not supported yet in patterns" );
    }
    vector<Word*> mywords = words();
    for ( size_t startpos =0; startpos < mywords.size(); ++startpos ){
      // loop over all words
      //    cerr << "outer loop STARTPOS = " << startpos << endl;
      size_t cursor = 0;
      int gap = 0;
      bool goon = true;
      for ( size_t i = startpos; i < mywords.size() && goon ; ++i ){
	//      cerr << "inner LOOP I = " << i << " myword=" << mywords[i] << endl;
	UnicodeString value;
	if ( pat.matchannotation == BASE ){
	  value = mywords[i]->text();
	}
	else {
	  vector<FoliaElement *> v = mywords[i]->select( pat.matchannotation );
	  if ( v.size() != 1 ){
	    continue;
	  }
	  value = TiCC::UnicodeFromUTF8(v[0]->cls());
	}
	bool done = false;
	bool flag = false;
	if ( pat.match( value, cursor, gap, done, flag ) ){
	  // cerr << "matched, " << (done?"done":"not done")
	  //      << (flag?" Flagged!":":{") << endl;
	  matched.push_back(mywords[i]);
	  if ( cursor == 0 ){
	    startpos = i; // restart search here
	  }
	  if ( done ){
	    vector<Word*> keep = matched;
	    //	  cerr << "findnodes() tussenresultaat ==> " << matched << endl;
	    vector<Word*> tmp1;
	    if ( leftcontext > 0 ){
	      tmp1 = matched[0]->leftcontext(leftcontext);
	      //	    cerr << "findnodes() tmp1 ==> " << tmp1 << endl;
	      copy( matched.begin(), matched.end(), back_inserter(tmp1) );
	      //	    cerr << "findnodes() tmp1 na copy ==> " << tmp1 << endl;
	    }
	    else {
	      tmp1 = matched;
	    }
	    vector<Word*> tmp2;
	    if ( rightcontext > 0 ){
	      tmp2 = matched.back()->rightcontext(rightcontext);
	      //	    cerr << "findnodes() tmp2 ==> " << tmp2 << endl;
	      copy( tmp2.begin(), tmp2.end(), back_inserter(tmp1) );
	      //	    cerr << "findnodes() tmp2 na copy ==> " << tmp2 << endl;
	    }
	    result.push_back(tmp1);
	    //	  cerr << "findnodes() tussenresultaat 2 ==> " << tmp1 << endl;
	    if ( flag ){
	      matched = keep;
	    }
	    else {
	      cursor = 0;
	      matched.clear();
	      goon = false;
	    }
	  }
	}
	else {
	  cursor = 0;
	  matched.clear();
	  goon = false;
	}
      }
    }
    //  cerr << "findnodes() result ==> " << result << endl;
    return result;
  }

  vector<vector<Word*> > Document::findwords( list<Pattern>& pats,
					      const string& args ) const {
    /// search the Document for vector of Word list matching one of the Pattern
    /*!
      \param pats a list of search Patterns
      \param args additional search options as attribute/value pairs
      \return a vector of Word list that matched. (if any)
      supported additional arguments can be 'leftcontext' and 'rightcontext'
    */
    size_t prevsize = 0;
    bool start = true;
    bool unsetwildcards = false;
    set<int> variablewildcards;
    int index = 0;
    for ( const auto& it : pats ){
      //    cerr << "bekijk patroon : " << *it << endl;
      if ( start ){
	prevsize = it.size();
	start = false;
      }
      else if ( it.size() != prevsize ){
	throw runtime_error( "findnodes(): If multiple patterns are provided, they must all have the same length!" );
      }
      if ( it.variablesize() ){
	if ( index > 0 && variablewildcards.empty() ){
	  unsetwildcards = true;
	}
	else {
	  if ( !variablewildcards.empty() &&
	       variablewildcards != it.variablewildcards() ){
	    throw runtime_error("If multiple patterns are provided with variable wildcards, then these wildcards must all be in the same positions!");
	  }
	  variablewildcards = it.variablewildcards();
	}
      }
      else if ( !variablewildcards.empty() ){
	unsetwildcards = true;
      }
      ++index;
    }
    if ( unsetwildcards ){
      for ( auto& it : pats ){
	it.unsetwild();
      }
    }
    vector<vector<Word*> > result;
    for ( const auto& it : pats ){
      vector<vector<Word*> > res = findwords( it, args );
      if ( result.empty() ){
	result = res;
      }
      else if ( res != result ){
	result.clear();
	break;
      }
    }
    return result;
  }

} // namespace folia<|MERGE_RESOLUTION|>--- conflicted
+++ resolved
@@ -2032,11 +2032,7 @@
     /// search for an annotation declaration for this type:setname
     /*!
       \param type the AnnotationType
-<<<<<<< HEAD
       \param setname set name, may be empty, triggering a 'wildcard' result
-=======
-      \param setname set name, may be empty for wildcard search
->>>>>>> 393b6e32
       \return a pointer to the declaration found, or 0 when not found
     */
     if ( type == AnnotationType::NO_ANN ){
@@ -2045,43 +2041,20 @@
     at_t *current = 0;
     auto const& t_it = _annotationdefaults.find( type );
     if ( t_it != _annotationdefaults.end() ){
-<<<<<<< HEAD
       // there is a match on type
       if ( setname.empty() ){
 	// 'wildcard' search
 	if ( t_it->second.size() == 1 ){
 	  // so it is unique, return it's first entry
-=======
-      if ( setname.empty() ){
-	if ( t_it->second.size() == 1 ){
-	  // so only one annotation declared for 'type'
->>>>>>> 393b6e32
 	  current = &t_it->second.begin()->second;
 	}
       }
       else {
-<<<<<<< HEAD
-	auto s_it = t_it->second.find( setname );
-	if ( s_it != t_it->second.end() ){
-	  // there is also a match on setname
-	  // return it
-	  current = &s_it->second;
-	}
-	else {
-	  s_it = t_it->second.find( unalias(type,setname) );
-	  if ( s_it != t_it->second.end() ){
-	    // OK, a match on an alias
-	    // return it
-	    current = &s_it->second;
-	  }
-	}
-=======
 	// setname may be an alias, so resolve
 	auto s_it = t_it->second.find( unalias(type,setname) );
 	if ( s_it != t_it->second.end() ){
 	  current = &s_it->second;
 	}
->>>>>>> 393b6e32
       }
     }
     return current;
@@ -2092,13 +2065,8 @@
     /// search for an annotation declaration for this type:setname
     /*!
       \param type the AnnotationType
-<<<<<<< HEAD
       \param setname set name, may be empty, triggering a 'wildcard' result
       \return a pointer to the declaration found, or 0 when not found
-=======
-      \param setname set name, may be empty for wildcard search
-      \return a const pointer to the declaration found, or 0 when not found
->>>>>>> 393b6e32
     */
     if ( type == AnnotationType::NO_ANN ){
       return 0;
@@ -2106,43 +2074,20 @@
     const at_t *current = 0;
     auto const& t_it = _annotationdefaults.find( type );
     if ( t_it != _annotationdefaults.end() ){
-<<<<<<< HEAD
       // there is a match on type
       if ( setname.empty() ){
 	// 'wildcard' search
 	if ( t_it->second.size() == 1 ){
 	  // so it is unique, return it's first entry
-=======
-      if ( setname.empty() ){
-	if ( t_it->second.size() == 1 ){
-	  // so only one annotation declared for 'type'
->>>>>>> 393b6e32
 	  current = &t_it->second.begin()->second;
 	}
       }
       else {
-<<<<<<< HEAD
-	auto s_it = t_it->second.find( setname );
-	if ( s_it != t_it->second.end() ){
-	  // there is also a match on setname
-	  // return it
-	  current = &s_it->second;
-	}
-	else {
-	  s_it = t_it->second.find( unalias(type,setname) );
-	  if ( s_it != t_it->second.end() ){
-	    // OK, a match on an alias
-	    // return it
-	    current = &s_it->second;
-	  }
-	}
-=======
 	// setname may be an alias, so resolve
 	auto s_it = t_it->second.find( unalias(type,setname) );
 	if ( s_it != t_it->second.end() ){
 	  current = &s_it->second;
 	}
->>>>>>> 393b6e32
       }
     }
     return current;
@@ -2486,24 +2431,44 @@
       }
       return true;
     }
-    auto *cur = lookup_default( type, set_name );
-    if ( cur != 0 ){
+    if ( debug ){
+      cerr << "Doorzoek: " << _annotationdefaults << endl;
+    }
+    const auto& mit1 = _annotationdefaults.find(type);
+    if ( mit1 != _annotationdefaults.end() ){
       if ( debug ){
-	cerr << "declared() ==> true" << endl;
-      }
-<<<<<<< HEAD
-      return true;
-    }
-    else {
-=======
+	cerr << "found some: " << mit1->second << endl;
+      }
+      if ( set_name.empty() ){
+	// 'wildcard' for setname
+	if ( debug ){
+	  cerr << "declared() for empty setname return TRUE" << endl;
+	}
+	return true;
+      }
       // set_name may be an alias, so resolve
       string s_name = unalias(type,set_name);
->>>>>>> 393b6e32
       if ( debug ){
-	cerr << "declared() ==> false" << endl;
-      }
-      return false;
-    }
+	cerr << "lookup: " << set_name << " (" << s_name << ")" << endl;
+      }
+      const auto& mit2 = mit1->second.find(s_name);
+      if ( mit2 != mit1->second.end() ){
+	if ( debug ){
+	  cerr << "declared() return TRUE" << endl;
+	}
+	return true;
+      }
+      else {
+	if ( debug ){
+	  cerr << "return FALSE" << endl;
+	}
+	return false;
+      }
+    }
+    if ( debug ){
+      cerr << "return DIRECTLY FALSE" << endl;
+    }
+    return false;
   }
 
   bool Document::declared( ElementType et,
@@ -2567,16 +2532,11 @@
       \return the annotator. May be empty ("") when there is none defined OR it
       is ambiguous.
     */
-<<<<<<< HEAD
-    string result;
-    const auto* cur = lookup_default( type, setname );
-=======
     if ( type == AnnotationType::NO_ANN ){
       return "";
     }
     string result;
     auto const& cur = lookup_default( type, setname );
->>>>>>> 393b6e32
     if ( cur != 0 ){
       result = cur->_annotator;
     }
@@ -2598,14 +2558,10 @@
       cerr << "lookup: " << folia::toString(type) << endl;
     }
     AnnotatorType result = UNDEFINED;
-<<<<<<< HEAD
-    const auto* cur = lookup_default( type, setname );
-=======
     if ( type == AnnotationType::NO_ANN ){
       return result;
     }
     auto const& cur = lookup_default( type, setname );
->>>>>>> 393b6e32
     if ( cur != 0 ){
       result = cur->_ann_type;
     }
@@ -2623,11 +2579,7 @@
       OR it is ambiguous.
     */
     string result;
-<<<<<<< HEAD
     const auto* cur = lookup_default( type, setname );
-=======
-    auto const& cur = lookup_default( type, setname );
->>>>>>> 393b6e32
     if ( cur != 0 ){
       result = cur->_date;
     }
@@ -2649,11 +2601,7 @@
 	   << setname << ")" << endl;
     }
     string result;
-<<<<<<< HEAD
-    auto const *cur = lookup_default( type, setname );
-=======
     const auto cur = lookup_default( type, setname );
->>>>>>> 393b6e32
     if ( cur != 0 ){
       if ( cur->_processors.size() == 1 ){
 	result = *cur->_processors.begin();
@@ -2788,7 +2736,6 @@
     }
     done.insert(label+sett);
     label += "-annotation";
-<<<<<<< HEAD
     const auto *it = lookup_default( type, sett );
     if ( it != 0 ){
       string s;
@@ -2837,63 +2784,11 @@
       addAttributes( annotation_node, args );
       xmlAddChild( root, annotation_node );
       for ( const auto& p : it->_processors ){
-=======
-    const auto& mm = _annotationdefaults.find(type);
-    const auto& it = mm->second.find(sett);
-    if ( it != mm->second.end() ){
-      KWargs args;
-      if ( !strip() ){
-	string d = it->second._date;
-	if ( !d.empty() ){
-	  args["datetime"] = d;
-	}
-      }
-      string f = it->second._format;
-      if ( !f.empty() ){
-	args["format"] = f;
-      }
-      string setname = it->first;
-      if ( setname == "None" ){ // "empty" set
-	// skip
-      }
-      else if ( setname != "undefined" ){ // the default
-	args["set"] = setname;
-      }
-      auto const& t_it = _groupannotations.find(type);
-      if ( t_it != _groupannotations.end() ){
-	auto const& s_it = t_it->second.find(setname);
-	if ( s_it != t_it->second.end()
-	     && s_it->second ){
-	  args["groupannotations"] = "yes";
-	}
-      }
-      string ali = alias( type, setname );
-      if ( ali != setname ){
-	args["alias"] = ali;
-      }
-      string a = it->second._annotator;
-      if ( !a.empty() ){
-	args["annotator"] = a;
-      }
-      AnnotatorType ant = it->second._ann_type;
-      if ( ant != UNDEFINED && ant != AUTO ){
-	args["annotatortype"] = toString(ant);
-      }
-
-      xmlNode *n = TiCC::XmlNewNode( foliaNs(), label );
-      addAttributes( n, args );
-      xmlAddChild( node, n );
-      for ( const auto& p : it->second._processors ){
->>>>>>> 393b6e32
 	KWargs pargs;
 	xmlNode *a = TiCC::XmlNewNode( foliaNs(), "annotator" );
 	pargs["processor"] = p;
 	addAttributes( a, pargs );
-<<<<<<< HEAD
 	xmlAddChild( annotation_node, a );
-=======
-	xmlAddChild( n, a );
->>>>>>> 393b6e32
       }
     }
   }
