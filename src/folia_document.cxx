/*
  Copyright (c) 2006 - 2022
  CLST  - Radboud University
  ILK   - Tilburg University

  This file is part of libfolia

  libfolia is free software; you can redistribute it and/or modify
  it under the terms of the GNU General Public License as published by
  the Free Software Foundation; either version 3 of the License, or
  (at your option) any later version.

  libfolia is distributed in the hope that it will be useful,
  but WITHOUT ANY WARRANTY; without even the implied warranty of
  MERCHANTABILITY or FITNESS FOR A PARTICULAR PURPOSE.  See the
  GNU General Public License for more details.

  You should have received a copy of the GNU General Public License
  along with this program; if not, see <http://www.gnu.org/licenses/>.

  For questions and suggestions, see:
      https://github.com/LanguageMachines/ticcutils/issues
  or send mail to:
      lamasoftware (at ) science.ru.nl
*/
#include <cassert>
#include <cstdlib>
#include <iostream>
#include <fstream>
#include <string>
#include <algorithm>
#include <vector>
#include <map>
#include <stdexcept>
#include "config.h"
#include "ticcutils/PrettyPrint.h"
#include "ticcutils/XMLtools.h"
#include "ticcutils/StringOps.h"
#include "ticcutils/Unicode.h"
#include "ticcutils/zipper.h"
#include "libfolia/folia.h"
#include "libfolia/folia_properties.h"
#include "libxml/xmlstring.h"

using namespace std;
using namespace icu;

/// the default output encoding, in fact the only one we allow
const char *output_encoding = "UTF-8";

namespace folia {
  using TiCC::operator<<;

  ostream& operator<<( ostream& os, const Document::at_t& at ){
    /// output an at_t structure (Debugging only)
    /*!
      \param os the output stream
      \param at the at_t object
    */
    os << "<" << at._annotator << "," << TiCC::toString(at._ann_type)
       << "," << at._date << "," << at._processors << ">";
    return os;
  }

  Document::Document(){
    /// create and initalize a FoLiA Document.
    init();
  }

  void Document::init_args( const KWargs& kwargs ){
    /// init some Document properties from a key-value list
    /*!
      \param kwargs a list of key-value pairs

      this function initializes a Document and can set the attributes
      \e 'debug' and \e 'mode'

      When the attributes \e 'file' or \e 'string' are found, the value is used
      to extract a complete FoLiA document from that file or string.
    */
    init();
    KWargs args = kwargs;
    string value = args.extract( "debug" );
    if ( !value.empty() ){
      debug = TiCC::stringTo<int>( value );
    }
    value = args.extract( "mode" );
    if ( !value.empty() ){
      setmode( value );
    }
    value = args.extract( "file" );
    if ( !value.empty() ){
      // extract a Document from a file
      read_from_file( value );
    }
    else {
      value = args.extract( "string" );
      if ( !value.empty() ){
	// extract a Document from a string
	read_from_string( value );
      }
    }
    if ( !foliadoc ){
      // so NO 'file' or 'string' argument.
      // (read_from_file/read_from_string create a foliadoc OR throw )
      if ( args.find( "version" ) == args.end() ){
	// no version attribute. set it to the current default
	args["version"] = folia_version();
      }
      // create an 'empty' document using the args, with a FoLiA root node.
      foliadoc = new FoLiA( args, this );
    }
  }

  Document::Document( const KWargs& kwargs ) {
    /// initialize a Document using an attribute-value list
    /*!
      \param kwargs an attribute-value list
     */
    init_args( kwargs );
  }

  Document::Document( const string& s ) {
    /// initialize a Document using a string (filename or attribute-value list)
    /*!
      \param s a string representing a filename OR an attribute value list

      the string \e s can be a string encoded attribute value list OR just a
      filename.

      Some examples:

      Document doc("my_first.folia.xml") creates a Document doc from
      the file \e my_first.folia.xml.

      Document doc( "file='my_first.folia.xml', debug='3', mode='nochecktext'" ) This creates a document from the file \e my_first.folia.xml with a
      debugging level of 3 and textchecking set to OFF

      Document doc( "xml:id='test'" ) creates a yet empty document with a
      document ID with value 'test'

    */
    KWargs args = getArgs(s);
    if ( args.empty() ){
      args["file"] = s;
    }
    init_args( args );
  }

  string folia_version(){
    /// return the FoLiA version of this build
    stringstream ss;
    ss << MAJOR_VERSION << "." << MINOR_VERSION << "." << SUB_VERSION;
    return ss.str();
  }

  string Document::doc_version() const {
    /// return the FoLiA version of this Document
    stringstream ss;
    ss << _major_version << "." << _minor_version << "." << _sub_version;
    return ss.str();
  }

  string library_version(){
    /// return the version of the library
    return VERSION;
  }

  string Document::update_version(){
    /// override the document version with the version of the build
    /*!
      \return the old value of the documents version
    */
    string old = _version_string;
    _version_string = folia_version();
    return old;
  }

  void Document::init(){
    /// initialize a Document structure with default values
    _metadata = 0;
    _foreign_metadata = 0;
    _provenance = 0;
    _xmldoc = 0;
    foliadoc = 0;
    _foliaNsIn_href = 0;
    _foliaNsIn_prefix = 0;
    _foliaNsOut = 0;
    debug = 0;
    mode = Mode( CHECKTEXT|AUTODECLARE );
    _external_document = false;
    _incremental_parse = false;
    _preserve_spaces = false;
    _warn_count = 0;
    _major_version = 0;
    _minor_version = 0;
    _sub_version = 0;
  }

  Document::~Document(){
    /// Destroy a Document structure including al it's members
    /*!
      This also finally deletes FoLiA nodes that were marked for deletion
      but not yet really destroyed. (because they might still be referenced)
     */
    xmlFreeDoc( _xmldoc );
    xmlFree( (xmlChar*)_foliaNsIn_href );
    xmlFree( (xmlChar*)_foliaNsIn_prefix );
    sindex.clear();
    if ( foliadoc ){
      foliadoc->destroy();
    }
    set<FoliaElement*> bulk;
    for ( const auto& it : delSet ){
      it->unravel( bulk );
    }
    for ( const auto& it : bulk ){
      it->destroy();
    }
    delete _metadata;
    delete _foreign_metadata;
    for ( const auto& it : submetadata ){
      delete it.second;
    }
    delete _provenance;
  }

  void Document::setmode( const string& ms ) const {
    /// Sets the  mode attributes of a document
    /*!
      \param ms an encoded string of attribute-values pairs giving modes
      \note mode is mutable, so this even sets mode on CONST documents!

      The following modes can be set:
      '(no)permissive' (default is NO),
      '(no)strip' (default is NO),
      '(no)canonical' (default is NO),
      '(no)checktext' (default is checktext),
      '(no)fixtext' (default is NO),
      '(no)autodeclare' (default is NO)

      example:

      doc.setmode( "strip,nochecktext,autodeclare" );
    */
    vector<string> modev = TiCC::split_at( ms, "," );
    for ( const auto& mod : modev ){
      if ( mod == "permissive" ){
	mode = Mode( (int)mode | PERMISSIVE );
      }
      else if ( mod == "nopermissive" ){
	mode = Mode( (int)mode & ~PERMISSIVE );
      }
      else if ( mod == "strip" ){
	mode = Mode( (int)mode | STRIP );
      }
      else if ( mod == "nostrip" ){
	mode = Mode( (int)mode & ~STRIP );
      }
      else if ( mod == "canonical" ){
	mode = Mode( (int)mode | CANONICAL );
      }
      else if ( mod == "nocanonical" ){
	mode = Mode( (int)mode & ~CANONICAL );
      }
      else if ( mod == "kanon" ){ // backward compatible
	mode = Mode( (int)mode | CANONICAL );
      }
      else if ( mod == "nokanon" ){ // backward compatible
	mode = Mode( (int)mode & ~CANONICAL );
      }
      else if ( mod == "checktext" ){
	mode = Mode( int(mode) | CHECKTEXT );
      }
      else if ( mod == "nochecktext" ){
	mode = Mode( int(mode) & ~CHECKTEXT );
      }
      else if ( mod == "fixtext" ){
	mode = Mode( int(mode) | FIXTEXT );
      }
      else if ( mod == "nofixtext" ){
	mode = Mode( int(mode) & ~FIXTEXT );
      }
      else if ( mod == "autodeclare" ){
	mode = Mode( int(mode) | AUTODECLARE );
      }
      else if ( mod == "noautodeclare" ){
	mode = Mode( int(mode) & ~AUTODECLARE );
      }
      else if ( mod == "explicit" ){
	mode = Mode( int(mode) | EXPLICIT );
      }
      else if ( mod == "noexplicit" ){
	mode = Mode( int(mode) & ~EXPLICIT );
      }
      else {
	throw invalid_argument( "FoLiA::Document: unsupported mode value: "+ mod );
      }
    }
  }

  string Document::getmode() const {
    /// returns the curent mode(s) as a string
    /*!
      \return a string explaining the modes set

      example:

      doc.getmode() might return: "mode=strip,nohecktext,autodeclare,"
     */
    string result = "mode=";
    if ( mode & PERMISSIVE ){
      result += "permissive,";
    }
    if ( mode & STRIP ){
      result += "strip,";
    }
    if ( mode & CHECKTEXT ){
      result += "checktext,";
    }
    else {
      result += "nochecktext,";
    }
    if ( mode & FIXTEXT ){
      result += "fixtext,";
    }
    if ( mode & CANONICAL ){
      result += "canonical,";
    }
    if ( mode & AUTODECLARE ){
      result += "autodeclare,";
    }
    else {
      result += "noautodeclare,";
    }
    if ( mode & EXPLICIT ){
      result += "explicit,";
    }
    return result;
  }

  bool Document::set_strip( bool new_val ) const{
    /// sets the 'strip' mode to on/off
    /*!
      \param new_val the boolean to use for on/off
      \return the previous value
    */
    bool old_val = (mode & STRIP);
    if ( new_val ){
      mode = Mode( (int)mode | STRIP );
    }
    else {
      mode = Mode( (int)mode & ~STRIP );
    }
    return old_val;
  }

  bool Document::set_permissive( bool new_val ) const{
    /// sets the 'permissive' mode to on/off
    /*!
      \param new_val the boolean to use for on/off
      \return the previous value
    */
    bool old_val = (mode & PERMISSIVE);
    if ( new_val ){
      mode = Mode( (int)mode | PERMISSIVE );
    }
    else {
      mode = Mode( (int)mode & ~PERMISSIVE );
    }
    return old_val;
  }

  bool Document::set_checktext( bool new_val ) const{
    /// sets the 'checktext' mode to on/off
    /*!
      \param new_val the boolean to use for on/off
      \return the previous value
    */
    bool old_val = (mode & CHECKTEXT);
    if ( new_val ){
      mode = Mode( (int)mode | CHECKTEXT );
    }
    else {
      mode = Mode( (int)mode & ~CHECKTEXT );
    }
    return old_val;
  }


  bool Document::set_fixtext( bool new_val ) const{
    /// sets the 'fixtext' mode to on/off
    /*!
      \param new_val the boolean to use for on/off
      \return the previous value
    */
    bool old_val = (mode & FIXTEXT);
    if ( new_val ){
      mode = Mode( (int)mode | FIXTEXT );
    }
    else {
      mode = Mode( (int)mode & ~FIXTEXT );
    }
    return old_val;
  }

  bool Document::set_canonical( bool new_val ) const{
    /// sets the 'canonical' mode to on/off
    /*!
      \param new_val the boolean to use for on/off
      \return the previous value
    */
    bool old_val = (mode & CANONICAL);
    if ( new_val ){
      mode = Mode( (int)mode | CANONICAL );
    }
    else {
      mode = Mode( (int)mode & ~CANONICAL );
    }
    return old_val;
  }

  bool Document::set_autodeclare( bool new_val ) const{
    /// sets the 'autodeclare' mode to on/off
    /*!
      \param new_val the boolean to use for on/off
      \return the previous value
    */
    bool old_val = (mode & AUTODECLARE);
    if ( new_val ){
      mode = Mode( (int)mode | AUTODECLARE );
    }
    else {
      mode = Mode( (int)mode & ~AUTODECLARE );
    }
    return old_val;
  }

  bool Document::set_explicit( bool new_val ) const{
    /// sets the 'explicit' mode to on/off
    /*!
      \param new_val the boolean to use for on/off
      \return the previous value
    */
    bool old_val = (mode & EXPLICIT);
    if ( new_val ){
      mode = Mode( (int)mode | EXPLICIT );
    }
    else {
      mode = Mode( (int)mode & ~EXPLICIT );
    }
    return old_val;
  }

  void Document::add_doc_index( FoliaElement* el ){
    /// add a FoliaElement to the index
    /*!
      \param el the FoliaElement to add
      will throw when \em el->id() is already in the index
     */
    const string id = el->id();
    if ( id.empty() ) {
      return;
    }
    auto it = sindex.find( id );
    if ( it == sindex.end() ){
      sindex[id] = el;
    }
    else {
      throw DuplicateIDError( id );
    }
  }

  void Document::del_doc_index( const string& id ){
    /// remove an id from the index
    /*!
      \param id The id to remove
    */
    if ( sindex.empty() ){
      // only when ~Document is in progress
      return;
    }
    if ( id.empty() ) {
      return;
    }
    sindex.erase(id);
  }

  string Document::annotation_type_to_string( AnnotationType ann ) const {
    /// return the ANNOTATIONTYPE translated to a string in a Document context.
    /// takes the version into account, for older labels
    /*!
      \param ann the annotationtype
      \return a string representation of \e ann.

      Taking into account the version of the Dcocument, translating to
      old labels for pre 1.6 versions
    */
    const string& result = toString( ann );
    if ( version_below(1,6) ){
      const auto& it = reverse_old.find(result);
      if ( it != reverse_old.end() ){
	return it->second;
      }
    }
    return result;
  }

  static void error_sink(void *mydata, xmlError *error ){
    /// helper function for libxml2 to catch and display problems in an
    /// orderly fashion
    /*!
      \param a pointer to a struct to hold persisten data. In our case just an
      int.
      \param error an xmlEror structure created by a libxml2 function

      For the first error encountered, a message is sent to stderr. Further
      errors are just counted. It is up to calling functions to react on a
      a count > 0
     */
    int *cnt = (int*)mydata;
    if ( *cnt == 0 ){
      string line = "\n";
      if ( error->file ){
	line += string(error->file) + ":";
	if ( error->line > 0 ){
	  line += TiCC::toString(error->line) + ":";
	}
      }
      line += " XML-error: " + string(error->message);
      cerr << line << endl;
    }
    (*cnt)++;
    return;
  }

  bool Document::read_from_file( const string& file_name ){
    /// read a FoLiA document from a file
    /*!
      \param file_name the name of the file
      \return true on succes. Will throw otherwise.

      This function also takes care of files in .bz2 or .gz format when the
      right extension is given.
    */
    ifstream is( file_name );
    if ( !is.good() ){
      throw invalid_argument( "file not found: " + file_name );
    }
    if ( foliadoc ){
      throw logic_error( "Document is already initialized" );
    }
    _source_filename = file_name;
    if ( TiCC::match_back( file_name, ".bz2" ) ){
      string buffer = TiCC::bz2ReadFile( file_name );
      return read_from_string( buffer );
    }
    int cnt = 0;
    xmlSetStructuredErrorFunc( &cnt, (xmlStructuredErrorFunc)error_sink );
    _xmldoc = xmlReadFile( file_name.c_str(),
			   0,
			   XML_PARSER_OPTIONS );
    if ( _xmldoc ){
      if ( cnt > 0 ){
	throw XmlError( "document is invalid" );
      }
      if ( debug ){
	cout << "read a doc from " << file_name << endl;
      }
      foliadoc = parseXml();
      if ( !validate_offsets() ){
	// cannot happen. validate_offsets() throws on error
	throw InconsistentText("MEH");
      }
      if ( debug ){
	if ( foliadoc ){
	  cout << "successful parsed the doc from: " << file_name << endl;
	}
	else {
	  cout << "failed to parse the doc from: " << file_name << endl;
	}
      }
      xmlFreeDoc( _xmldoc );
      _xmldoc = 0;
      return foliadoc != 0;
    }
    if ( debug ){
      cout << "Failed to read a doc from " << file_name << endl;
    }
    throw XmlError( "No valid FoLiA read" );
  }

  bool Document::read_from_string( const string& buffer ){
    /// read a FoLiA Document from a string buffer
    /*!
      \param buffer A complete FoLiA document in a string buffer
      \return true on succes. Will throw otherwise.
     */
    if ( foliadoc ){
      throw logic_error( "Document is already initialized" );
      return false;
    }
    int cnt = 0;
    xmlSetStructuredErrorFunc( &cnt, (xmlStructuredErrorFunc)error_sink );
    _xmldoc = xmlReadMemory( buffer.c_str(), buffer.length(), 0, 0,
			     XML_PARSER_OPTIONS );
    if ( _xmldoc ){
      if ( cnt > 0 ){
	throw XmlError( "document is invalid" );
      }
      if ( debug ){
	cout << "read a doc from string" << endl;
      }
      foliadoc = parseXml();
      if ( !validate_offsets() ){
	// cannot happen. validate_offsets() throws on error
	throw InconsistentText("MEH");
      }
      if ( debug ){
	if ( foliadoc ){
	  cout << "successful parsed the doc" << endl;
	}
	else{
	  cout << "failed to parse the doc" << endl;
	}
      }
      xmlFreeDoc( _xmldoc );
      _xmldoc = 0;
      return foliadoc != 0;
    }
    if ( debug ){
      throw runtime_error( "Failed to read a doc from a string" );
    }
    return false;
  }

  ostream& operator<<( ostream& os, const Document *d ){
    /// output a Document to a stream
    /*!
      \param os the output stream
      \param d the document to output
     */
    if ( d ){
      os << d->toXml( "" );
      // the toXml() string already ends with a newline (i hope....)
      // but flush the stream
      os.flush();
    }
    else {
      os << "MISSING DOCUMENT" << endl;
    }
    return os;
  }

  bool Document::save( ostream& os,
		       const string& ns_label,
		       bool canonical ) const {
    /// save the Document to a stream
    /*!
      \param os the output stream
      \param ns_label the namespace name to use, the default is "" placing all
      FoLiA nodes in the default namespace.
      \param canonical determines to output in canonical order. Default is no.
    */
    bool old_k = set_canonical(canonical);
    os << toXml( ns_label );
    // the toXml() string already ends with a newline (i hope....)
    // but flush the stream
    os.flush();
    set_canonical(old_k);
    return os.good();
  }

  bool Document::save( const string& file_name,
		       const string& ns_label,
		       bool canonical ) const {
    /// save the Document to a file
    /*!
      \param file_name the name of the file to create
      \param ns_label the namespace name to use, the default is "" placing all
      FoLiA nodes in the default namespace.
      \param canonical determines to output in canonical order. Default is no.

      This function also takes care of output to files in .bz2 or .gz format
      when the right extension is given.
    */
    bool old_k = set_canonical(canonical);
    bool result = false;
    try {
      result = toXml( file_name, ns_label );
    }
    catch ( const exception& e ){
      throw runtime_error( "saving to file " + file_name + " failed: " + e.what() );
    }
    set_canonical( old_k );
    return result;
  }

  string Document::xmlstring( bool canonical ) const {
    /// dump the Document in a string buffer
    /*!
      \param canonical determines to output in canonical order. Default is no.
      \return the complete document in an unformatted string
    */
    bool old_k = set_canonical(canonical);
    xmlDoc *outDoc = to_xmlDoc( "" );
    set_canonical(old_k);
    xmlChar *buf; int size;
    xmlDocDumpFormatMemoryEnc( outDoc, &buf, &size,
			       output_encoding, 0 ); // no formatting
    string result = string( (const char *)buf, size );
    xmlFree( buf );
    xmlFreeDoc( outDoc );
    _foliaNsOut = 0;
    return result;
  }

  FoliaElement* Document::index( const string& id ) const {
    /// search for the element with xml:id id
    /*!
      \param id the id we search
      \return the FoliaElement with this \e id or 0, when not present
     */
    const auto& it = sindex.find( id );
    if ( it == sindex.end() ){
      return 0;
    }
    else {
      return it->second;
    }
  }

  FoliaElement* Document::operator []( const string& id ) const {
    /// search for the element with xml:id id
    /*!
      \param id the id we search
      \return the FoliaElement with this \e id or 0, when not present

      example:

      FoliaElement *e = doc["doc.sent.1"];
      when Document doc has a node with id="doc.sent.1", \e e refer that node
      otherwise \e e will be set to 0;
    */
    return index(id);
  }

  UnicodeString Document::text( const TextPolicy& tp ) const {
    /// return the text content of the whole document, restricted by the
    /// parameters.
    /*!
      \param tp The TextPolicy to use
      \return the complete text matching the criteria as an UnicodeString
     */
    return foliadoc->text( tp );
  }

  UnicodeString Document::text( const std::string& cls,
				bool retaintok,
				bool strict ) const {
    /// return the text content of the whole document, restricted by the
    /// parameters.
    /*!
      \param cls The textclass to use fro searching.
      \param retaintok Should we retain the tokenization. Default NO.
      \param strict Should we perform a strict search? Default NO.
      \return the complete text matching the criteria as an UnicodeString
     */
    TEXT_FLAGS flags = TEXT_FLAGS::NONE;
    if ( retaintok ){
      flags = flags | TEXT_FLAGS::RETAIN;
    }
    if ( strict ){
      flags = flags | TEXT_FLAGS::STRICT;
    }
    return foliadoc->text( cls, flags );
  }

  static const set<ElementType> quoteSet = { Quote_t };
  static const set<ElementType> emptySet;

  vector<Sentence*> Document::sentences() const {
    /// return all Sentences in the Document, except those in Quotes
    return foliadoc->select<Sentence>( quoteSet );
  }

  vector<Sentence*> Document::sentenceParts() const {
    /// return all Sentences in the Document, including those in Quotes
    vector<Sentence*> sents = foliadoc->select<Sentence>( emptySet );
    return sents;
  }

  Sentence *Document::sentences( size_t index ) const {
    /// return the Sentence at position \e index
    /*!
      \param index  the index to search for
      \return The Sentence found.
      will throw when the index is out of range
    */
    vector<Sentence*> v = sentences();
    if ( index < v.size() ){
      return v[index];
    }
    throw range_error( "sentences() index out of range" );
  }

  Sentence *Document::rsentences( size_t index ) const {
    /// return the Sentence at position \e index from the back of the Document
    /*!
      \param index  the index to search for
      \return The Sentence found.
      will throw when the index is out of range
    */
    vector<Sentence*> v = sentences();
    if ( index < v.size() ){
      return v[v.size()-1-index];
    }
    throw range_error( "rsentences() index out of range" );
  }

  vector<Word*> Document::words() const {
    /// return all the Words in the Document, ignoring those within structure
    /// annotations
    /*!
      \return The Words found.
    */
    return foliadoc->select<Word>( default_ignore_structure );
  }

  Word *Document::words( size_t index ) const {
    /// return the Word at position \e index, ignoring those within structure
    /// annotations
    /*!
      \param index the index to search for
      \return The Word found.
      will throw when the index is out of range
    */
    vector<Word*> v = words();
    if ( index < v.size() ){
      return v[index];
    }
    throw range_error( "words() index out of range" );
  }

  Word *Document::rwords( size_t index ) const {
    /// return the Word at position \e index from the back of the Document,
    /// ignoring those within structure annotations
    /*!
      \param index the index to search for
      \return The Word found.
      will throw when the index is out of range
    */
    vector<Word*> v = words();
    if ( index < v.size() ){
      return v[v.size()-1-index];
    }
    throw range_error( "rwords() index out of range" );
  }

  vector<Paragraph*> Document::paragraphs() const {
    /// return all Paragraphs in the Document
    return foliadoc->select<Paragraph>();
  }

  Paragraph *Document::paragraphs( size_t index ) const {
    /// return the Paragraph at position \e index
    /*!
      \param index the index to search for
      \return The Paragraph found.
      will throw when the index is out of range
    */
    vector<Paragraph*> v = paragraphs();
    if ( index < v.size() ){
      return v[index];
    }
    throw range_error( "paragraphs() index out of range" );
  }

  Paragraph *Document::rparagraphs( size_t index ) const {
    /// return the Word at position \e index from the back of the Document
    /*!
      \param index the index to search for
      \return The Paragraph found.
      will throw when the index is out of range
    */
    vector<Paragraph*> v = paragraphs();
    if ( index < v.size() ){
      return v[v.size()-1-index];
    }
    throw range_error( "rparagraphs() index out of range" );
  }

  string Document::language() const {
    /// extract the language from the metadata
    /*!
      \return the metadata language value or "" when not set
    */
    string result;
    if ( _metadata ){
      result = _metadata->get_val("language");
    }
    return result;
  }

  string Document::metadata_type() const {
    /// returns the metadata type
    /*!
      \return the metadata type or "native" when not set
    */
    if ( _metadata ){
      return _metadata->type();
    }
    else if ( _foreign_metadata ){
      return _foreign_metadata->type();
    }
    return "native";
  }

  string Document::metadata_file() const {
    /// returns the metadata filename. if any
    /*!
      \return the metadata file name.
    */
    if ( _metadata ){
      if ( _metadata->datatype() != "ExternalMetaData" ){
	return "";
      }
      return _metadata->src();
    }
    return "";
  }

  void Document::parse_imdi( const xmlNode *node ){
    /// set IMDI values. DEPRECATED
    xmlNode *n = TiCC::xPath( node, "//imdi:Session/imdi:Title" );
    if ( n ){
      _metadata->add_av( "title", TiCC::XmlContent( n ) );
    }
    n = TiCC::xPath( node, "//imdi:Session/imdi:Date" );
    if ( n ){
      _metadata->add_av( "date", TiCC::XmlContent( n ) );
    }
    n = TiCC::xPath( node, "//imdi:Source/imdi:Access/imdi:Publisher" );
    if ( n ){
      _metadata->add_av( "publisher", TiCC::XmlContent( n ) );
    }
    n = TiCC::xPath( node, "//imdi:Source/imdi:Access/imdi:Availability" );
    if ( n ){
      _metadata->add_av( "licence", TiCC::XmlContent( n ) );
    }
    n = TiCC::xPath( node, "//imdi:Languages/imdi:Language/imdi:ID" );
    if ( n ){
      _metadata->add_av( "language", TiCC::XmlContent( n ) );
    }
  }

  void Document::set_metadata( const string& attribute, const string& value ){
    /// add a metadata attribute/value pair to the Document
    /*!
      \param attribute the attribute to set
      \param value the value of the attribute

      Will throw if the current metadata is NOT 'native'

      May create a new NativeMetaData structure.
     */
    if ( !_metadata ){
      _metadata = new NativeMetaData( "native" );
    }
    else if ( _metadata->datatype() == "ExternalMetaData" ){
      throw MetaDataError( "cannot set meta values on ExternalMetaData" );
    }
    if ( _metadata->type() == "imdi" ){
      throw MetaDataError( "cannot set meta values on IMDI MetaData" );
    }
    _metadata->add_av( attribute, value );
  }

  const string Document::get_metadata( const string& attribute ) const {
    /// return the metadata value for a metadata attribute
    /*!
      \param attribute the attribite to lookup
      \return the requested metadata value. May return "" if no metadata is
      available or the attribute is not found.
     */
    if ( _metadata ){
      return _metadata->get_val( attribute );
    }
    else {
      return "";
    }
  }

  processor *Document::get_default_processor() const {
    /// return the default processor for this document
    /*!
      \return the main processor in the provenance data. can be 0;
     */
    if ( _provenance ){
      return _provenance->get_top_processor();
    }
    else {
      return 0;
    }
  }

  processor *Document::get_processor( const string& pid ) const {
    /// return the processor with ID=pid
    /*!
      \param pid the processorID we look for
      \return the processor found, or 0
    */
    if ( _provenance ){
      return _provenance->get_processor_by_id( pid );
    }
    else {
      return 0;
    }
  }

  vector<processor*> Document::get_processors_by_name( const string& name ) const {
    /// return all the processor with name=name
    /*!
      \param name the name of the processors we look for
      \return al list of matching processors
    */
    vector<processor*> result;
    if ( _provenance ){
      result = _provenance->get_processors_by_name( name );
    }
    return result;
  }

  processor *Document::add_processor( const KWargs& args,
				      processor *parent ){
    /// create new processor and add it to the provenance data
    /*!
      \param args the argument list for creating the new provessor
      \param parent add the new processor as a child to this parent.
      When the parent = 0, add to the Documents provenance structure.

      May create a new Provenance structure if not yet available.
    */
    if ( debug ){
      cerr << "ADD_PROCESSOR: " << args << endl;
    }
    if ( !parent
	 && !_provenance ){
      _provenance = new Provenance(this);
    }
    processor *p = new processor( _provenance, parent, args );
    if ( parent ){
      parent->_processors.push_back( p );
    }
    else {
      _provenance->processors.push_back( p );
    }
    return p;
  }

  void Document::set_foreign_metadata( xmlNode *node ){
    /// create a ForeigMetaData element from 'node'
    /*!
      \param node the xml node we are parsing

      FoLiA treats foreign metadata by adding a copy of the xml tree under node
      to the folia, without further notice.
    */
    if ( !_foreign_metadata ){
      _foreign_metadata = new ForeignMetaData( "foreign" );
    }
    ForeignData *add = new ForeignData();
    if ( TiCC::Name( node ) != "foreign-data" ){
      // we need an extra layer then
      xmlNode *n = TiCC::XmlNewNode( "foreign-data" );
      xmlAddChild( n, xmlCopyNode( node, 1 ) );
      add->set_data( n );
      _foreign_metadata->add_foreign( n );
      xmlFreeNode (n );
    }
    else {
      add->set_data( node );
      _foreign_metadata->add_foreign( node );
    }
  }

  void Document::save_orig_ann_defaults(){
    /// make a copy of the _annotationdefaults
    /*!
      For incremental document creation (using folia::Engine) we need to
      'remember' which annotationdefaults there were initially, so before
      any new annotations are added with declare().

      But we only need those that would return a default annotation or
      default processor.
     */
    for ( const auto& it : _annotationdefaults ){
      if ( it.second.size() == 1 ){
	// so 1 set
	_orig_ann_default_sets.insert( make_pair(it.first,it.second.begin()->first) );
	auto procs = it.second.begin()->second._processors;
	if ( procs.size() == 1 ){
	  _orig_ann_default_procs.insert( make_pair(it.first,*procs.begin()) );
	}
      }
    }
  }

  void Document::test_temporary_text_exception( const string& set_name ) const {
    //
    // Temporary exception. see: https://github.com/proycon/folia/issues/104
    //
    string def_set = default_set( AnnotationType::TEXT );
    auto const at_it = _annotationdefaults.find( AnnotationType::TEXT );
    if ( at_it != _annotationdefaults.end() // some Text annotation
	 && def_set != set_name ){ // not same default
      string my_set = at_it->second.begin()->first;
      throw XmlError( "Multiple text_annotation: cannot add '" + set_name
		      + "' as text_annotation declaration,"
		      + " we already have: '" + my_set + "'" );
    }
  }

  void Document::parse_annotations( const xmlNode *node ){
    /// parse all annotation declarations from the Xml tree given by node
    if ( debug ){
      cerr << "parse annotations " << TiCC::Name(node) << endl;
    }
    xmlNode *n = node->children;
    _anno_sort.clear();
    while ( n ){
      string tag = TiCC::Name( n );
      if ( tag.length() > 11 && tag.substr( tag.length() - 11 ) == "-annotation" ){
	string prefix = tag.substr( 0,  tag.length() - 11 );
	AnnotationType at_type = TiCC::stringTo<AnnotationType>( prefix );
	if ( debug ){
	  cerr << "parse " << prefix << "-annotation" << endl;
	}
	KWargs atts = getAttributes( n );
	ElementType et = BASE;
	string set_name = atts.extract("set" );
	if ( at_type == AnnotationType::TEXT ){
	  //
	  // Temporary limitation. To be resolved
	  //
	  test_temporary_text_exception( set_name );
	}
	if ( set_name.empty() ){
	  if ( version_below( 1, 6 ) ){
	    set_name = "undefined"; // default value
	  }
	  else if ( at_type == AnnotationType::TEXT ){
	    if ( debug ){
	      cerr << "assign default for TEXT: " <<  DEFAULT_TEXT_SET << endl;
	    }
	    set_name = DEFAULT_TEXT_SET;
	  }
	  else if ( at_type == AnnotationType::PHON ){
	    if ( debug ){
	      cerr << "assign default for PHON: " <<  DEFAULT_PHON_SET << endl;
	    }
	    set_name = DEFAULT_PHON_SET;
	  }
	  else {
	    auto et_it = annotationtype_elementtype_map.find( at_type );
	    if ( et_it == annotationtype_elementtype_map.end() ){
	      throw logic_error( "no matching element_type for annotation_type: "
				 + prefix );
	    }
	    et = et_it->second;
	    properties *prop = element_props[et];
	    if ( prop->REQUIRED_ATTRIBS & Attrib::CLASS ) {
	      throw XmlError( "setname may not be empty for " + prefix
			      + "-annotation" );
	    }
	  }
	}
	if ( set_name.empty() ){
	  set_name = "None";
	}
	string format = atts.extract( "format" );
	string annotator = atts.extract( "annotator" );
	string ann_type = atts.extract( "annotatortype" );
	string datetime = parseDate( atts.extract( "datetime" ) );
	string alias = atts.extract( "alias" );
	string gran_val = atts.extract( "groupannotations" );
	if ( !gran_val.empty() ){
	  if ( !isSubClass( et, AbstractSpanAnnotation_t ) ){
	    throw XmlError( "attribute 'groupannotations' not allowed for '"
			    + prefix + "-annotation" );
	  }
	  if ( gran_val == "yes"
	       || gran_val == "true" ){
	    _groupannotations[at_type][set_name] = true;
	  }
	  else {
	    throw XmlError( "invalid value '" + gran_val
			    + "' for attribute groupannotations" );
	  }
	}
	else {
	  _groupannotations[at_type][set_name] = false;
	}
	set<string> processors;
	xmlNode *sub = n->children;
	while ( sub ){
	  string subtag = TiCC::Name( sub );
	  if ( debug ){
	    cerr << "parse subtag:" << subtag << endl;
	  }
	  if ( subtag == "annotator" ){
	    KWargs args = getAttributes( sub );
	    if ( args["processor"].empty() ){
	      throw XmlError( tag + "-annotation: <annotator> misses attribute 'processor'" );
	    }
	    processors.insert( args["processor"] );
	  }
	  sub = sub->next;
	}
	if ( !annotator.empty() && !processors.empty() ){
	  throw XmlError( tag + "-annotation: has both <annotator> node(s) and annotator attribute." );
	}
	internal_declare( at_type, set_name, format,
			  annotator, ann_type, datetime,
			  processors, alias );
	if ( !atts.empty() ){

	  throw XmlError( "found invalid attribute(s) in <" + prefix
			  + "-declaration> " + atts.toString() );
	}
      }
      n = n->next;
    }
    if ( debug ){
      cerr << "all group annotations: " << _groupannotations << endl;
      cerr << "done with parse_annotation: " << _annotationdefaults << endl;
      cerr << "sorting: " << _anno_sort << endl;
    }
  }

  void Document::parse_provenance( const xmlNode *node ){
    /// parse provenance data from the XmlTree under node
    Provenance *result = new Provenance(this);
    xmlNode *n = node->children;
    while ( n ){
      string tag = TiCC::Name( n );
      if ( tag == "processor" ){
	result->parse_processor(n);
      }
      n = n->next;
    }
    _provenance = result;
    //    cerr << "provenance=" << _provenance << endl;
  }

  void Document::parse_submeta( const xmlNode *node ){
    /// parse sub metadata from the XmlTree under node
    if ( node ){
      KWargs node_att = getAttributes( node );
      string id = node_att["xml:id"];
      if ( id.empty() ){
	throw MetaDataError( "submetadata without xml:id" );
      }
      //      cerr << "parse submetadata, id=" << id << endl;
      string type = node_att["type"];
      //      cerr << "parse submetadata, type=" << type << endl;
      if ( type.empty() ){
	type = "native";
      }
      string src = node_att["src"];
      if ( !src.empty() ){
	submetadata[id] = new ExternalMetaData( type, src );
	//	cerr << "created External metadata, id=" << id << endl;
      }
      else if ( type == "native" ){
	submetadata[id] = new NativeMetaData( type );
	//	cerr << "created Native metadata, id=" << id << endl;
      }
      else {
	submetadata[id] = 0;
	//	cerr << "set metadata to 0, id=" << id << endl;
      }
      xmlNode *p = node->children;
      while ( p ){
	if ( p->type == XML_ELEMENT_NODE ){
	  if ( TiCC::Name(p) == "meta" &&
	       checkNS( p, NSFOLIA ) ){
	    if ( type == "native" ){
	      string txt = TiCC::XmlContent( p );
	      KWargs att = getAttributes( p );
	      string sid = att["id"];
	      if ( !txt.empty() ){
		submetadata[id]->add_av( sid, txt );
		// cerr << "added node to id=" << id
		//      << "(" << sid << "," << txt << ")" << endl;
	      }
	    }
	    else {
	      throw MetaDataError("Encountered a meta element but metadata type is not native!");
	    }
	  }
	  else if ( TiCC::Name(p) == "foreign-data" &&
		    checkNS( p, NSFOLIA ) ){
	    if ( type == "native" ){
	      throw MetaDataError("Encountered a foreign-data element but metadata type is native!");
	    }
	    else if ( submetadata[id] == 0 ){
	      submetadata[id] = new ForeignMetaData( type );
	      //	      cerr << "add new Foreign " << id << endl;
	    }
	    //	    cerr << "in  Foreign " << submetadata[id]->type() << endl;
	    submetadata[id]->add_foreign( p );
	    //	    cerr << "added a foreign id=" << id << endl;
	  }
	}
	p = p->next;
      }
    }
  }

  bool is_number( const string& s ){
    /// check that every character in s is a digit
    for ( const auto& c : s ){
      if ( !isdigit(c) ){
	return false;
      }
    }
    return true;
  }

  void expand_version_string( const string& vs,
			      int& major,
			      int& minor,
			      int& sub,
			      string& patch ){
    /// expand a version string vs into ints major, minor and sub
    /*!
      \param[in] vs A string holding version information
      \param[out] major the major version found
      \param[out] minor the minor version found
      \param[out] sub the sub version found
      \param[out] patch the NON-numeric remainder of vs after parsing

      examples:

      "2.1" ==> major=2, minor=1

      "2.0.3-a" ==> major=2, minor=0, sub=3 patch=-a
     */
    major = 0;
    minor = 0;
    sub = 0;
    patch.clear();
    vector<string> vec = TiCC::split_at( vs, ".", 3 );
    for ( size_t i=0; i < vec.size(); ++i ){
      if ( i == 0 ){
	int val = 0;
	if ( !TiCC::stringTo( vec[i], val ) ){
	  throw XmlError( "unable to extract major-version from: " + vs );
	}
	major= val;
      }
      else if ( i == 1 ){
	int val = 0;
	if ( !TiCC::stringTo( vec[i], val ) ){
	  throw XmlError( "unable to extract minor-version from: " + vs );
	}
	minor = val;
      }
      else if ( i == 2 ){
	if ( is_number( vec[i] ) ){
	  TiCC::stringTo( vec[i], sub );
	}
	else {
	  vector<string> v2 = TiCC::split_at( vec[i], "-", 2 );
	  if ( v2.size() != 2 ){
	    throw XmlError( "invalid sub-version or patch-version in: " + vs );
	  }
	  else {
	    int val = 0;
	    if ( !TiCC::stringTo( v2[0], val ) ){
	      throw XmlError( "unable to extract sub-version from: " + vs );
	    }
	    sub = val;
	    patch = "-" + v2[1]; // include the hyphen
	  }
	}
      }
    }
  }

  int check_version( const string& vers ){
    /// check a version given by 'vers' against the current build
    /*!
      \param vers a version string (like "2.1.5")
      \return 0 when major, minor AND sub version are equal, -1 when the version
      is lower and 1 when the version is greater then the current build

     */
    int maj = 0;
    int min = 0;
    int sub = 0;
    string patch;
    expand_version_string( vers, maj, min, sub, patch );
    if ( maj < MAJOR_VERSION ){
      return -1;
    }
    else if ( maj > MAJOR_VERSION ){
      return 1;
    }
    else if ( min < MINOR_VERSION ){
      return -1;
    }
    else if ( min > MINOR_VERSION ){
      return 1;
    }
    else if ( sub < SUB_VERSION ){
      return -1;
    }
    else if ( sub > SUB_VERSION ){
      return 1;
    }
    return 0;
  }

  int Document::compare_to_build_version() const {
    /// check the version of the document against the build version
    /*!
      \return 0 when the versions match, -1 when the document version
      is lower and 1 when the version is greater then the current build
    */
    return check_version( version() );
  }

  bool Document::version_below( int major, int minor ) const {
    /// check if current document version is strict lower then asked
    /*!
      \param major the major version we want
      \param minor the minor version we want
      \return true when the Document's major version is lower than mjor OR
      it is equal, but the Document's minor version is lower than minor.
    */
    if ( _major_version < major ){
      return true;
    }
    else if ( _major_version == major ){
      return _minor_version < minor;
    }
    return false;
  }

  void Document::adjustTextMode(){
    /// set the text checking mode of the Document based on an environment
    /// variable and the document version
    /*!
      When the FOLIA_TEXT_CHECK environment variable is set to YES or NO then
      set the CHECKTEXT mode accordingly.

      When the document version is below 1.5 we disable CHECKTEXT except when
      FIXTEXT is also set.
     */
    const char *env = getenv( "FOLIA_TEXT_CHECK" );
    if ( env ){
      string e = env;
      delete env;
      cerr << "DETECTED FOLIA_TEXT_CHECK environment variable, value ='"
	   << e << "'"<< endl;
      if ( e == "NO" ){
	mode = Mode( int(mode) & ~CHECKTEXT );
	cerr << "FOLIA_TEXT_CHECK disabled" << endl;
      }
      else if ( e == "YES" ){
	mode = Mode( int(mode) | CHECKTEXT );
	cerr << "FOLIA_TEXT_CHECK enabled" << endl;
      }
      else {
	cerr << "FOLIA_TEXT_CHECK unchanged:" << (checktext()?"YES":"NO")
	     << endl;
      }
    }
    if ( !( mode & FIXTEXT) && version_below( 1, 5 ) ){
      // don't check text consistency for older documents
      mode = Mode( int(mode) & ~CHECKTEXT );
    }
  }

  void Document::setDocumentProps( KWargs& kwargs ){
    /// set general properties based on an attribute-value list
    /*!
      \param kwargs the arguments. Normally these are parsed attributes from
      \<FoLiA\> node.
      Even with an empty kwarg list, at least the version of the document is
      set. We use a special value (1.4.987) to signal that is was not
      specified.
     */
    string value = kwargs.extract( "version" );
    if ( !value.empty() ){
      _version_string = value;
      //      cerr << "So we found version " << _version_string << endl;
    }
    else {
      // assign a 'random' version, but PRE 1.5
      _version_string = "1.4.987";
      //      cerr << "NO VERSION version " << _version_string << endl;
    }
    expand_version_string( _version_string,
			   _major_version,
			   _minor_version,
			   _sub_version,
			   _patch_version );
    if ( check_version( _version_string ) > 0 ){
      cerr << "WARNING!!! the Document "
	   << (_source_filename.empty()?"":"'")
	   << _source_filename
	   << (_source_filename.empty()?"":"' ")
	   << "is created for newer FoLiA version than this library ("
	   << _version_string << " vs " << folia_version()
	   << ")\n\t Any possible subsequent failures in parsing or processing may probably be attributed to this." << endl
	   << "\t Please upgrade libfolia!" << endl;
      increment_warn_count();
    }

    adjustTextMode();
    value = kwargs.extract( "external" );
    if ( !value.empty() ){
      _external_document = TiCC::stringTo<bool>( value );
    }
    else {
      _external_document = false;
    }
    bool happy = false;
    value = kwargs.extract( "_id" ); // for backward compatibility
    if ( value.empty() ){
      value = kwargs.extract( "xml:id" );
    }
    if ( !value.empty() ){
      if ( isNCName( value ) ){
	_id = value;
      }
      else {
	throw XmlError( "'" + value + "' is not a valid NCName." );
      }
      happy = true;
      kwargs["xml:id"] = value;
    }
    if ( !foliadoc && !happy ){
      throw runtime_error( "No Document ID specified" );
    }
    kwargs.erase( "generator" ); // also delete this unused att-val
    kwargs.erase( "form" ); //silently discard form attribute (for normal vs explicit form), we should be able to read either fine
  }

  void Document::resolveExternals(){
    /// resolve all external references
    /*!
      external references are stored during parsing in the _externals array
     */
    if ( !_externals.empty() ){
      for ( const auto& ext : _externals ){
	ext->resolve_external();
      }
    }
  }

  void Document::parse_metadata( const xmlNode *node ){
    /// parse metadata information from the XmlTree under node
    KWargs atts = getAttributes( node );
    string type = TiCC::lowercase(atts["type"]);
    if ( type.empty() ){
      type = "native";
    }
    string src = atts["src"];
    if ( !src.empty() ){
      _metadata = new ExternalMetaData( type, src );
    }
    else if ( type == "native" || type == "imdi" ){
      _metadata = new NativeMetaData( type );
    }
    xmlNode *m = node->children;
    xmlNode *a_node = 0;
    while ( m ){
      if ( TiCC::Name(m)  == "METATRANSCRIPT" ){
	if ( !checkNS( m, NSIMDI ) || type != "imdi" ){
	  throw runtime_error( "imdi != imdi " );
	}
	if ( debug > 1 ){
	  cerr << "found IMDI" << endl;
	}
	if ( !_foreign_metadata ){
	  _foreign_metadata = new ForeignMetaData( "imdi" );
	}
	_foreign_metadata->add_foreign( xmlCopyNode(m,1) );
      }
      else if ( TiCC::Name( m ) == "annotations" &&
		checkNS( m, NSFOLIA ) ){
	if ( debug > 1 ){
	  cerr << "found annotations" << endl;
	}
	// defer parsing until AFTER provenance data
	a_node = m;
      }
      else if ( TiCC::Name( m ) == "provenance" &&
		checkNS( m, NSFOLIA ) ){
	if ( debug > 1 ){
	  cerr << "found provenance data" << endl;
	}
	parse_provenance( m );
	//	cerr << _provenance << endl;
      }
      else if ( TiCC::Name( m ) == "meta" &&
		checkNS( m, NSFOLIA ) ){
	if ( debug > 1 ){
	  cerr << "found meta node:" << getAttributes(m) << endl;
	}
	if ( !_metadata ){
	  if ( type == "external" ){
	    throw runtime_error( "cannot add 'meta' nodes to external metadata" );

	  }
	  _metadata = new NativeMetaData( "native" );
	}
	KWargs att = getAttributes( m );
	string meta_id = att["id"];
	string val = TiCC::XmlContent( m );
	string get = _metadata->get_val( meta_id );
	if ( !get.empty() ){
	  throw runtime_error( "meta tag with id=" + meta_id
			       + " is defined more then once " );
	}
	_metadata->add_av( meta_id, val );
      }
      else if ( TiCC::Name(m)  == "foreign-data" &&
		checkNS( m, NSFOLIA ) ){
	FoliaElement *t = AbstractElement::createElement( "foreign-data", this );
	if ( t ){
	  t = t->parseXml( m );
	  if ( t ){
	    if ( !_foreign_metadata ){
	      _foreign_metadata = new ForeignMetaData( type );
	    }
	    _foreign_metadata->add_foreign( m );
	  }
	}
      }
      else if ( TiCC::Name(m)  == "submetadata" &&
		checkNS( m, NSFOLIA ) ){
	parse_submeta( m );
      }
      m = m->next;
    }
    if ( a_node ){
      //      cerr << "parse deferred annotations" << endl;
      parse_annotations( a_node );
    }
    if ( !_metadata && type == "imdi" ){
      // imdi missing all further info
      _metadata = new NativeMetaData( type );
    }
  }

  void Document::addStyle( const string& type, const string& href ){
    /// add style-sheet information
    /*!
      \param type Which type of sheet
      \param href the external link for this sheet
      We assure that only one "text/xsl" style-sheet is present. All
      other style-sheets are silently added as is.
     */
    if ( type == "text/xsl" ){
      const auto& it = styles.find( type );
      if ( it != styles.end() ){
	throw XmlError( "multiple 'text/xsl' style-sheets defined." );
      }
    }
    styles.insert( make_pair( type, href ) );
  }

  void Document::replaceStyle( const string& type,
			       const string& href ){
    /// replace a style-sheet
    /*!
      \param type Which type of sheet
      \param href the external link for this sheet

      \note this is sloppy, as multiple sheets with the same type may exist
      (except for 'text/xslt') and we replace the first one only.
    */
    const auto& it = styles.find( type );
    if ( it != styles.end() ){
      it->second = href;
    }
    else {
      styles.insert( make_pair( type, href ) );
    }
  }

  void Document::parse_styles(){
    /// retrieve all style-sheets from the current XmlTree
    xmlNode *pnt = _xmldoc->children;
    while ( pnt ){
      if ( pnt->type == XML_PI_NODE && TiCC::Name(pnt) == "xml-stylesheet" ){
	string content = TextValue(pnt);
	string type;
	string href;
	vector<string> v = TiCC::split( content );
	if ( v.size() == 2 ){
	  vector<string> w = TiCC::split_at( v[0], "=" );
	  if ( w.size() == 2 && w[0] == "type" ){
	    type = w[1].substr(1,w[1].length()-2);
	  }
	  w = TiCC::split_at( v[1], "=" );
	  if ( w.size() == 2 && w[0] == "href" ){
	    href = w[1].substr(1,w[1].length()-2);
	  }
	}
	if ( !type.empty() && !href.empty() ){
	  addStyle( type, href );
	}
	else {
	  throw XmlError( "problem parsing line: " + content );
	}
      }
      pnt = pnt->next;
    }
  }

  void fixupNs( xmlNode *p, xmlNs *ns ){
    /// make sure that all XmlNodes in the tree p get namespace ns
    /*!
      \param p an XmlTree (fragment)
      \param ns the Namespace value to set
      This function is used when a Document uses PERMISSIVE mode
     */
    while ( p ){
      xmlSetNs( p, ns );
      fixupNs( p->children, ns );
      p = p->next;
    }
  }

  bool Document::validate_offsets() const {
    /// Validate all the offset values as found in all \<t\> and \<ph\> nodes
    /*!
      During Document parsing, \<t\> and \<ph\> nodes are stored in a buffer
      until the whole parsing is done.

      Then we are able to examine those nodes in their context and check the
      offsets used.
     */
    set<TextContent*> t_done;
    for ( const auto& txt : t_offset_validation_buffer ){
      if ( t_done.find( txt ) != t_done.end() ){
	continue;
      }
      t_done.insert(txt);
      int offset = txt->offset();
      if ( offset != -1 ){
	try {
	  txt->get_reference();
	}
	catch( const UnresolvableTextContent& e ){
	  string msg = "Text for " + txt->parent()->xmltag() + "(ID="
	    + txt->parent()->id() + ", textclass='" + txt->cls()
	    + "'), has incorrect offset " + TiCC::toString(offset);


	  string ref = txt->ref();
	  if ( !ref.empty() ){
	    msg += " or invalid reference:" + ref;
	  }
	  msg += "\n\toriginal msg=";
	  msg += e.what();

          bool warn = false;
          try {
	    txt->get_reference(false); //trim_spaces = false
	    msg += "\nHowever, according to the older rules (<v2.4.1) the offsets are accepted. So we are treating this as a warning rather than an error. We do recommend fixing this if this is a document you intend to publish.";
	    warn = true;
          } catch ( const UnresolvableTextContent& ) {
	    msg += "\n(also checked against older rules prior to FoLiA v2.4.1)";
          }

          if ( warn ){
	    increment_warn_count();
	    cerr << "WARNING: " << msg << endl;
	  }
          else {
	    throw UnresolvableTextContent( msg );
	  }
	}
      }
    }
    set<PhonContent*> p_done;
    for ( const auto& phon : p_offset_validation_buffer ){
      if ( p_done.find( phon ) != p_done.end() ){
	continue;
      }
      p_done.insert(phon);
      int offset = phon->offset();
      if ( offset != -1 ){
	try {
	  phon->get_reference();
	}
	catch( const UnresolvableTextContent& e ){
	  string msg = "Phoneme for " + phon->parent()->xmltag() + ", ID="
	    + phon->parent()->id() + ", textclass='" + phon->cls()
	    + "', has incorrect offset " + TiCC::toString(offset);


	  string ref = phon->ref();
	  if ( !ref.empty() ){
	    msg += " or invalid reference:" + ref;
	  }
	  msg += "\n\toriginal msg=";
	  msg += e.what();

          bool warn = false;
          try {
	    phon->get_reference(false); //trim_spaces = false
	    msg += "\nHowever, according to the older rules (<v2.4.1) the offsets are accepted. So we are treating this as a warning rather than an error. We do recommend fixing this if this is a document you intend to publish.";
	    warn = true;
          } catch ( const UnresolvableTextContent& ) {
	    msg += "\n(also checked against older rules prior to FoLiA v2.4.1)";
          }

          if (warn){
	    increment_warn_count();
	    cerr << "WARNING: " << msg << endl;
	  }
          else {
	    throw UnresolvableTextContent( msg );
	  }
	}
      }
    }
    return true;
  }

  FoliaElement* Document::parseXml( ){
    /// parse a complete FoLiA tree from the XmlTree we have got in _xmldoc
    parse_styles();
    xmlNode *root = xmlDocGetRootElement( _xmldoc );
    if ( root->ns ){
      if ( root->ns->prefix ){
	_foliaNsIn_prefix = xmlStrdup( root->ns->prefix );
      }
      _foliaNsIn_href = xmlStrdup( root->ns->href );
    }
    if ( debug > 2 ){
      string dum;
      cerr << "root = " << TiCC::Name( root ) << endl;
      cerr << "in namespace " << TiCC::getNS( root, dum ) << endl;
      cerr << "namespace list" << getNS_definitions( root ) << endl;
    }
    FoliaElement *result = 0;
    if ( root  ){
      if ( TiCC::Name( root ) == "FoLiA" ){
	string ns = TiCC::getNS( root );
	if ( ns.empty() ){
	  if ( permissive() ){
	    _foliaNsIn_href = xmlCharStrdup( NSFOLIA.c_str() );
	    _foliaNsIn_prefix = 0;
	    xmlNs *defNs = xmlNewNs( root,
				     _foliaNsIn_href, _foliaNsIn_prefix );
	    fixupNs( root, defNs );
	  }
	  else {
	    throw XmlError( "Folia Document should have namespace declaration "
			    + NSFOLIA + " but none found " );
	  }
	}
	else if ( ns != NSFOLIA ){
	  throw XmlError( "Folia Document should have namespace declaration "
			  + NSFOLIA + " but found: " + ns );
	}
	try {
	  FoLiA *folia = new FoLiA( this );
	  result = folia->parseXml( root );
	  resolveExternals();
	}
	catch ( const InconsistentText& e ){
	  throw;
	}
	catch ( const XmlError& e ){
	  throw;
	}
	catch ( const DeclarationError& e ){
	  throw;
	}
	catch ( const exception& e ){
	  throw XmlError( e.what() );
	}
      }
      else if ( TiCC::Name( root ) == "DCOI" &&
		checkNS( root, NSDCOI ) ){
	throw XmlError( "DCOI format not supported" );
      }
      else {
	throw XmlError( "root node must be FoLiA" );
      }
    }
    return result;
  }

  void Document::auto_declare( AnnotationType type,
			       const string& _setname ) {
    /// create a default declaration for the given AnnotationType
    /*!
      \param type which default do we want to add
      \param _setname which setname to add
      If _setname is empty, that is used, except for TEXT and PHON, which
      have a default setname which is assigned
     */
    string setname = _setname;
    if ( setname.empty() ) {
      if ( type == AnnotationType::TEXT ){
	setname = DEFAULT_TEXT_SET;
      }
      else if ( type == AnnotationType::PHON ){
	setname = DEFAULT_PHON_SET;
      }
    }
    declare( type, setname );
  }

  void Document::declare( AnnotationType type,
			  const string& setname,
			  const string& args ){
    /// Add an annotation declaration
    /*!
      \param type The AnnotationType for which to add a setname
      \param setname The Set name to add
      \param args a string representation of an attribute-value list with
      additional parameters
    */
    KWargs kwargs = getArgs( args );
    return declare( type, setname, kwargs );
  }

  void Document::declare( AnnotationType type,
			  const string& setname,
			  const KWargs& _args ){
    /// Add an annotation declaration
    /*!
      \param type The AnnotationType for which to add a setname
      \param setname The Set name to add
      \param _args an attribute-value list with additional parameters
    */
    KWargs args = _args;
    if ( debug ){
      cerr << "declare( " << folia::toString(type) << "," << setname << ", ["
	   << args << "] )" << endl;
    }
    string st = setname;
    if ( st.empty() ){
      if ( version_below( 1, 6 ) ){
	st = "undefined";
      }
      else {
	string prefix = folia::toString(type);
	auto et_it = annotationtype_elementtype_map.find( type );
	if ( et_it == annotationtype_elementtype_map.end() ){
	  throw logic_error( "no matching element_type for annotation_type: "
			     + prefix );
	}
	auto et = et_it->second;
	properties *prop = element_props[et];
	if ( prop->REQUIRED_ATTRIBS & Attrib::CLASS ) {
	  throw XmlError( "setname may not be empty for " + prefix
			  + "-annotation" );
	}
      }
      if ( st.empty() ){
	st = "None";
      }
    }
    set<string> processors;
    string a = args["annotator"];
    string t = args["annotatortype"];
    string f = args["format"];
    string d = args["datetime"];
    string alias = args["alias"];
    string processor = args["processor"];
    if ( !processor.empty() ){
      processors.insert( processor );
    }
    args.erase("annotator");
    args.erase("annotatortype");
    args.erase("format");
    args.erase("datetime");
    args.erase("alias");
    args.erase("processor");
    if ( args.size() != 0 ){
      throw XmlError( "declaration: expected 'annotator', 'annotatortype', 'processor', 'alias' or 'datetime', got '" + args.begin()->first + "'" );
    }
    internal_declare( type, st, f, a, t, d, processors, alias );
  }

  string Document::unalias( AnnotationType type,
			    const string& alias ) const {
    /// resolve an alias for a setname to the full setname
    /*!
      \param type the AnnotationType
      \param alias the alias to resolve
      \return the setname belonging to alias for this type, or alias if not
      found
    */
    const auto& ti = _alias_set.find(type);
    if ( ti != _alias_set.end() ){
      const auto& sti = ti->second.find( alias );
      if ( sti != ti->second.end() ){
	return sti->second;
      }
    }
    return alias;
  }

  string Document::alias( AnnotationType type,
			  const string& setname ) const {
    /// give the alias for a setname
    /*!
      \param type the AnnotationType
      \param setname the alias to resolve
      \return the alias belonging setname for this type, or setname if
      not found
     */
    const auto& ti = _set_alias.find(type);
    if ( ti != _set_alias.end() ){
      const auto& ali = ti->second.find( setname );
      if ( ali != ti->second.end() ){
	return ali->second;
      }
    }
    return setname;
  }

  Document::at_t* Document::lookup_default( AnnotationType type,
					    const string& setname ){
    /// search for an annotation declaration for this type:setname
    /*!
      \param type the AnnotationType
      \param setname set name, may be empty, triggering a 'wildcard' result
      \return a pointer to the declaration found, or 0 when not found
    */
    if ( type == AnnotationType::NO_ANN ){
      return 0;
    }
    at_t *current = 0;
    auto const& t_it = _annotationdefaults.find( type );
    if ( t_it != _annotationdefaults.end() ){
      // there is a match on type
      if ( setname.empty() ){
	// 'wildcard' search
	if ( t_it->second.size() == 1 ){
	  // so it is unique, return it's first entry
	  current = &t_it->second.begin()->second;
	}
      }
      else {
	// setname may be an alias, so resolve
	auto s_it = t_it->second.find( unalias(type,setname) );
	if ( s_it != t_it->second.end() ){
	  current = &s_it->second;
	}
      }
    }
    return current;
  }

  Document::at_t const *Document::lookup_default( AnnotationType type,
						  const string& setname ) const {
    /// search for an annotation declaration for this type:setname
    /*!
      \param type the AnnotationType
      \param setname set name, may be empty, triggering a 'wildcard' result
      \return a pointer to the declaration found, or 0 when not found
    */
    if ( type == AnnotationType::NO_ANN ){
      return 0;
    }
    const at_t *current = 0;
    auto const& t_it = _annotationdefaults.find( type );
    if ( t_it != _annotationdefaults.end() ){
      // there is a match on type
      if ( setname.empty() ){
	// 'wildcard' search
	if ( t_it->second.size() == 1 ){
	  // so it is unique, return it's first entry
	  current = &t_it->second.begin()->second;
	}
      }
      else {
	// setname may be an alias, so resolve
	auto s_it = t_it->second.find( unalias(type,setname) );
	if ( s_it != t_it->second.end() ){
	  current = &s_it->second;
	}
      }
    }
    return current;
  }

  void Document::internal_declare( AnnotationType type,
				   const string& setname,
				   const string& format,
				   const string& annotator,
				   const string& annotator_type,
				   const string& date_time,
				   const set<string>& _processors,
				   const string& _alias ){
    /// Add an annotation declaration
    /*!
      \param type The AnnotationType for which to add a setname
      \param setname The Set name to add
      \param format the format to add
      \param annotator the name of the annotator
      \param annotator_type the type of annotator
      \param date_time the date and time to set. The value "now()" will set it
      to the current time.
      \param _processors a set of processor id's to relate to this declaration
      \param _alias an alias value for the setname
    */
    if ( debug ){
      cerr << "internal_declare( " << folia::toString(type) << "," << setname
	   << ", format=" << format << "," << annotator << ","
	   << annotator_type << "," << date_time << "," << _alias << ","
	   << _processors << ") " << endl;
    }
    AnnotatorType ant = UNDEFINED;
    try {
      ant = TiCC::stringTo<AnnotatorType>( annotator_type );
    }
    catch (...) {
      throw XmlError( "internal_declare(): illegal value '"
		      + annotator_type + "' for annotator type" );
    }
    if ( type == AnnotationType::TEXT ){
      //
      // Temporary limitation. To be resolved
      //
      test_temporary_text_exception( setname );
    }
    if ( !_alias.empty() ){
      string set_ali = alias(type,setname);
      if ( !set_ali.empty() ){
	if ( set_ali != setname
	     && set_ali != _alias ){
	  throw DeclarationError( "setname: '" + setname + "' already has an alias: '"
			  + set_ali );
	}
      }
      string ali_ali = alias(type,_alias);
      string ali_set = unalias(type,_alias);
      if ( ali_ali != _alias ){
	throw DeclarationError( "alias: '" + _alias +
			"' is also in use as a setname for set:'"
			+ ali_set + "'" );
      }
      if ( ali_set != _alias
	   && ali_set != setname ){
	throw DeclarationError( "alias: '" + _alias + "' already used for setname: '"
			+ ali_set + "'" );
      }
    }
    set<string> procs = _processors;
    at_t *current = lookup_default( type, setname );
    if ( current != 0 ){
      // there is already a fitting declaration, enrich it.
      if ( !procs.empty() ){
	// add the extra processor id's to the set of processsor ID's
	for ( const auto& p : procs ){
	  current->_processors.insert( p );
	}
      }
      else {
	// old style, overwrite the existing annotator info
	string d = date_time;
	if ( d == "now()" ){
	  d = get_ISO_date();
	}
	*current = at_t(annotator,ant,d,format,procs);
      }
    }
    else {
      // No declaration yet, create one
      string d = date_time;
      if ( d == "now()" ){
	d = get_ISO_date();
      }
      at_t new_a(annotator,ant,d,format,procs);
      _annotationdefaults[type].insert( make_pair( setname, new_a ) );
    }
    if ( debug ){
      cerr << "ADD to sort: " << folia::toString(type) << " ("
	   << setname << ")"  << endl;
    }
    _anno_sort.push_back(make_pair(type,setname));
    _annotationrefs[type][setname] = 0;
    if ( !_alias.empty() ){
      _alias_set[type][_alias] = setname;
      _set_alias[type][setname] = _alias;
    }
    else {
      _alias_set[type][setname] = setname;
      _set_alias[type][setname] = setname;
    }
  }

  void Document::un_declare( AnnotationType type,
			     const string& set_name ){
    /// remove a declaration for an AnnotationType/setname pair
    /*!
      \param type the AnnotationType
      \param set_name the setname. May be empty ("")

      When \em set_name is "", ALL declarations of \em type are deleted
     */
    string setname = unalias(type,set_name);
    if ( debug ){
      cerr << "undeclare: " << folia::toString(type) << "(" << set_name << "."
	   << setname << ")" << endl;
    }
    if ( _annotationrefs[type][setname] != 0 ){
      throw DeclarationError( "unable to undeclare " + toString(type) + "-type("
		      + setname + ") (some references remain)" );
    }
    auto const adt = _annotationdefaults.find(type);
    if ( adt != _annotationdefaults.end() ){
      if ( debug ){
	cerr << "matched type=" << folia::toString(type) << endl;
      }
      auto it = adt->second.begin();
      while ( it != adt->second.end() ){
	if ( debug ){
	  cerr << "zoek set:" << setname << endl;
	}
	if ( setname.empty() || it->first == setname ){
	  if ( debug ){
	    cerr << "erase:" << setname << "==" << it->first << endl;
	  }
	  it = adt->second.erase(it);
	}
	else {
	  ++it;
	}
      }
      if ( debug ){
	cerr << "ANNO-SORT: IN " << _anno_sort << endl;
      }
      auto it2 = _anno_sort.begin();
      while ( it2 != _anno_sort.end() ){
	if ( debug ){
	  cerr << "zoek set:" << setname << endl;
	}
	if ( it2->first == type
	     && ( setname.empty() || it2->second == setname ) ){
	  if ( debug ){
	    cerr << "_annosort:erase:" << setname << "==" << it->first << endl;
	  }
	  it2 = _anno_sort.erase( it2 );
	}
	else {
	  ++it2;
	}
      }
      if ( debug ){
	cerr << "ANNO-SORT: UIT " << _anno_sort << endl;
      }
      auto it3 = _alias_set[type].begin();
      while ( it3 != _alias_set[type].end() ){
	if ( it3->first == setname || it3->second == setname ){
	  it3 = _alias_set[type].erase( it3 );
	}
	else {
	  ++it3;
	}
      }
      auto it4 = _set_alias[type].begin();
      while ( it4 != _set_alias[type].end() ){
	if ( it4->first == setname || it4->second == setname ){
	  it4 = _set_alias[type].erase( it4 );
	}
	else {
	  ++it4;
	}
      }
      if ( adt->second.empty() ){
	_annotationdefaults.erase(adt);
      }
    }
  }

  multimap<AnnotationType, string> Document::unused_declarations( ) const {
    /// search for declarations not referenced in the Document
    /*!
      \return a list of all AnntotationType/setname pairs that are not used
     */
    multimap<AnnotationType,string> result;
    for ( const auto& tit : _annotationrefs ){
      for ( const auto& mit : tit.second ){
	if ( mit.second == 0 ){
	  result.insert( make_pair(tit.first, mit.first ) );
	}
      }
    }
    return result;
  }

  Text* Document::setTextRoot( const KWargs& args ) {
    /// create a Text element as root for the document
    /*!
      \param args extra attribute-value pairs as attributes to use
      \return the created Text node
    */
    Text *t = new Text( args );
    foliadoc->append( t );
    return t;
  }

  Text* Document::setTextRoot() {
    /// create a Text element as root for the document
    KWargs empty;
    return setTextRoot( empty );
  }

  Speech* Document::setSpeechRoot( const KWargs& args ) {
    /// create a Speech element as root for the document
    /*!
      \param args extra attribute-value pairs as attributes to use
      \return the created Speech node
    */
    Speech *s = new Speech( args );
    foliadoc->append( s );
    return s;
  }

  Speech* Document::setSpeechRoot() {
    /// create a Speech element as root for the document
    KWargs empty;
    return setSpeechRoot( empty );
  }

  FoliaElement *Document::getRoot(){
    /// return the root element, if any
    if ( foliadoc && foliadoc->size() > 0 ){
      return foliadoc->index(0);
    }
    else {
      return 0;
    }
  }

  FoliaElement* Document::append( FoliaElement *t ){
    /// append a root element tot the Document
    /*!
      \param t a root element to add
      \return the added root (also t). Throws on error.

      This function will check if a root is already there.
      Is only accepts Speech or Text nodes as root.
     */

    FoliaElement *root = getRoot();
    if ( root ){
      throw XmlError( "cannot append a root element to a Document. Already there." );
    }
    if ( t->element_id() == Text_t
	 || t->element_id() == Speech_t ) {
      foliadoc->append( t );
      return t;
    }
    throw XmlError( "Only can append 'text' or 'speech' as root of a Document." );
  }

<<<<<<< HEAD
=======
  bool Document::declared( const AnnotationType& type,
			   const string& set_name,
			   const string& annotator,
			   const AnnotatorType& annotator_type,
			   const string& processor ) const {
    /// check if a given combination of AnnotationType, setname, annotators etc.
    /// is declared
    /*!
      \param type the AnnotationType
      \param set_name a setname OR an alias (may be empty)
      \param annotator the annotator to check (may be empty)
      \param annotator_type the annotator_type to check (may be UNDEFINED)
      \param processor the processor to match (may be empty)
      \return true when all values match.

      For the type NO_ANN, the result is always true.

      If set_name is empty ("") a match is found when a declarion for \e type
      exists

      Otherwise, all values are checked for a match
    */
    //    return declared( type, set_name );
    if ( debug ){
      cerr << "isdeclared? ( " << folia::toString(type) << "," << set_name << ","
	   << annotator << "," << toString(annotator_type) << "," << processor
	   << ") " << endl;
    }
    //
    // We DO NOT check the date. if all parameters match, it is OK
    //
    if ( type == AnnotationType::NO_ANN ){
      if ( debug ){
	cerr << "\t\t TRUE want NO_ANN" << endl;
      }
      return true;
    }
    if ( !processor.empty()
	 && !get_processor( processor ) ){
      throw XmlError( folia::toString(type)
		      + "-annotation is referring an undefined processor '"
		      + processor + "'" );
    }
    string setname = unalias(type,set_name);
    const auto& it1 = _annotationdefaults.find(type);
    if ( it1 != _annotationdefaults.end() ){
      if ( debug ){
	cerr << "OK, found an entry for type: " << folia::toString(type) << endl;
      }
      if ( setname.empty() ){
	// 'wildcard' for setname
	return true;
      }
      auto mit2 = it1->second.find(setname);
      if ( mit2 != it1->second.end() ){
	if ( debug ){
	  cerr << "OK, found an entry for set='" << setname  << "'" << endl;
	  cerr << "content: " << mit2->second << endl;
	}
	if ( mit2->second._annotator == annotator
	     && mit2->second._ann_type == annotator_type
	     && ( (mit2->second._processors.empty() && processor.empty() )
		  || ( mit2->second._processors.find(processor)
		       != mit2->second._processors.end() ) ) ){
	  if ( debug ){
	    cerr << "\t\t declared ==> TRUE" << endl;
	  }
	  return true;
	}
      }
    }
    if ( debug ){
      cerr << "\t\t declared() ==> FALSE" << endl;
    }
    return false;
  }

  bool Document::declared( const AnnotationType& type,
			   const string& set_name,
			   const string& annotator,
			   const AnnotatorType& annotator_type,
			   const set<string>& processors ) const {
    /// check if a given combination of AnnotationType, setname, annotators etc.
    /// is declared
    /*!
      \param type the AnnotationType
      \param set_name a setname OR an alias (may be empty)
      \param annotator the annotator to check (may be empty)
      \param annotator_type the annotator_type to check (may be UNDEFINED)
      \param processors a list of processors to match (may be empty)
      \return true when all values match.

      For the type NO_ANN, the result is always true.

      If set_name is empty ("") a match is found when a declarion for \e type
      exists

      Otherwise, all values are checked for a match for at least 1 of the
      processors.
    */
    if ( processors.empty() ){
      return declared( type, set_name, annotator, annotator_type, "" );
    }
    else {
      for ( const auto& s : processors ){
	if ( declared( type, set_name, annotator, annotator_type, s ) ){
	  return true;
	}
      }
      return false;
    }
  }

>>>>>>> 3f655e4c
  void Document::incrRef( AnnotationType type,
			  const string& s ){
    /// increment the reference count for the AnnotationType/set combination
    /*!
      \param type the AnnotationType
      \param s the setname
    */
    if ( type != AnnotationType::NO_ANN ){
      string st = s;
      if ( st.empty() ){
	st = default_set(type);
      }
      ++_annotationrefs[type][st];
      // cerr << "increment " << toString(type) << "(" << st << ") to: "
      // 	   << _annotationrefs[type][s] << endl;
    }
  }

  void Document::decrRef( AnnotationType type,
			  const string& s ){
    /// decrement the reference count for the AnnotationType/set combination
    /*!
      \param type the AnnotationType
      \param s the setname
    */
    if ( type != AnnotationType::NO_ANN
	 && _annotationrefs[type][s] > 0 ){
      --_annotationrefs[type][s];
      // cerr << "decrement " << toString(type) << "(" << s << ") to: "
      // 	   << _annotationrefs[type][s] << endl;
    }
  }

  bool Document::declared( const AnnotationType& type,
			   const string& set_name ) const {
    /// check if a given combination of AnnotationType and setname
    /// is declared
    /*!
      \param type the AnnotationType
      \param set_name a setname OR an alias (may be empty)
      \return true when there is a match

      For the type NO_ANN, the result is always true.

      If set_name is empty ("") a match is found when a declarion for \e type
      exists

    */
    if ( debug ){
      cerr << "declared(" << folia::toString(type) << ",'"
	   << set_name << "')" << endl;
    }
    if ( type == AnnotationType::NO_ANN ){
      if ( debug ){
	cerr << "declared() always true for NO_ANN" << endl;
      }
      return true;
    }
    if ( debug ){
      cerr << "Doorzoek: " << _annotationdefaults << endl;
    }
    const auto& mit1 = _annotationdefaults.find(type);
    if ( mit1 != _annotationdefaults.end() ){
      if ( debug ){
	cerr << "found some: " << mit1->second << endl;
      }
      if ( set_name.empty() ){
	// 'wildcard' for setname
	if ( debug ){
	  cerr << "declared() for empty setname return TRUE" << endl;
	}
	return true;
      }
      // set_name may be an alias, so resolve
      string s_name = unalias(type,set_name);
      if ( debug ){
	cerr << "lookup: " << set_name << " (" << s_name << ")" << endl;
      }
      const auto& mit2 = mit1->second.find(s_name);
      if ( mit2 != mit1->second.end() ){
	if ( debug ){
	  cerr << "declared() return TRUE" << endl;
	}
	return true;
      }
      else {
	if ( debug ){
	  cerr << "return FALSE" << endl;
	}
	return false;
      }
    }
    if ( debug ){
      cerr << "return DIRECTLY FALSE" << endl;
    }
    return false;
  }

  bool Document::declared( ElementType et,
			   const string& set_name ) const {
    /// check if the AnnotationType belonging to the ElementType and setname
    /// is declared
    /*!
      \param et the ElementType
      \param set_name a setname OR an alias (may be empty)
      \return true when there is a match

      For the type NO_ANN, the result is always true.

      If set_name is empty ("") a match is found when a declarion for \em type
      exists
    */
    AnnotationType at = element_annotation_map[et];
    return declared( at, set_name );
  }

  string Document::default_set( AnnotationType type ) const {
    /// return the default setname for the type. If any.
    /*!
      \param type the AnnotationType
      \return the setname. May be empty ("") when there is none defined OR it
      is ambiguous.
    */
    if ( type == AnnotationType::NO_ANN ){
      return "";
    }
    // search a set. it must be unique. Otherwise return ""
    if ( debug ){
      cerr << "\nzoek voor '" << toString(type) << "' de default set in:\n"
	   <<  _annotationdefaults << endl;
    }
    string result;
    const auto& mit1 = _annotationdefaults.find(type);
    if ( mit1 != _annotationdefaults.end() ){
      // found a matching type
      if ( mit1->second.size() == 1 ){
	// so it is unique
	result = mit1->second.begin()->first;
      }
      else if ( debug ){
	cerr << "setname is not unique " << endl;
      }

    }
    if ( debug ){
      cerr << "default_set ==> " << result << endl;
    }
    return result;
  }

  string Document::default_annotator( AnnotationType type,
				      const string& setname ) const {
    /// return the default annotator for the type/setname combination.
    /*!
      \param type the AnnotationType
      \param setname the annotation set. An empty string ("") means ANY set.
      \return the annotator. May be empty ("") when there is none defined OR it
      is ambiguous.
    */
    if ( type == AnnotationType::NO_ANN ){
      return "";
    }
    string result;
    auto const& cur = lookup_default( type, setname );
    if ( cur != 0 ){
      result = cur->_annotator;
    }
    //    cerr << "get default ==> " << result << endl;
    return result;
  }

  AnnotatorType Document::default_annotatortype( AnnotationType type,
						 const string& setname ) const {
    /// return the default annotator type for the type/setname combination.
    /*!
      \param type the AnnotationType
      \param setname the AnnotationType. An empty string ("") means ANY set.
      \return the annotator. May be empty ("") when there is none defined OR it
      is ambiguous.
    */
    if ( debug ){
      cerr << "annotationdefaults= " <<  _annotationdefaults << endl;
      cerr << "lookup: " << folia::toString(type) << endl;
    }
    AnnotatorType result = UNDEFINED;
    if ( type == AnnotationType::NO_ANN ){
      return result;
    }
    auto const& cur = lookup_default( type, setname );
    if ( cur != 0 ){
      result = cur->_ann_type;
    }
    //  cerr << "get default ==> " << result << endl;
    return result;
  }

  string Document::default_datetime( AnnotationType type,
				     const string& setname ) const {
    /// return the default datetime value for the type/setname combination.
    /*!
      \param type the AnnotationType
      \param setname the annotation set.  An empty string ("") means ANY set.
      \return the datetime value. May be empty ("") when there is none defined
      OR it is ambiguous.
    */
    string result;
    const auto* cur = lookup_default( type, setname );
    if ( cur != 0 ){
      result = cur->_date;
    }
    //  cerr << "get default ==> " << result << endl;
    return result;
  }

  string Document::default_processor( AnnotationType type,
				      const string& setname ) const{
    /// return the default processor type for the type/setname combination.
    /*!
      \param type the AnnotationType
      \param setname the annotation set.  An empty string ("") means ANY set.
      \return the processor. May be empty ("") when there is none defined OR it
      is ambiguous.
    */
    if ( debug ){
      cerr << "defaultprocessor(" << toString( type ) << ","
	   << setname << ")" << endl;
    }
    string result;
    const auto cur = lookup_default( type, setname );
    if ( cur != 0 ){
      if ( cur->_processors.size() == 1 ){
	result = *cur->_processors.begin();
      }
      else if ( cur->_processors.size() > 1 ){
	auto const& as = annotationtype_xml_map.find(type);
	if ( as != annotationtype_xml_map.end() ){
	  throw NoDefaultError("No processor specified for <"
			       + as->second
			       +  ">, but the presence of multiple declarations prevent assigning a default");
	}
      }
    }
    return result;
  }

  string Document::original_default_set( AnnotationType type ) const {
    /// return the default setname for the type in the ORIGINAL definitions.
    /*!
      \param type the AnnotationType
      \return the setname. May be empty ("") when there is none defined OR it
      is ambiguous.

      In case of \e incremental Document building, we are allowed to add
      annotation declarations at any moment. That might render the default_set
      of an AnnotationType undefined. With this function, we still are able to
      find the original value and use that e.g. on output.
    */
    auto const& it = _orig_ann_default_sets.find(type);
    if ( it == _orig_ann_default_sets.end() ){
      return "";
    }
    else {
      return it->second;
    }
  }

  string Document::original_default_processor( AnnotationType type ) const {
    /// return the default processor name for the type in the ORIGINAL definitions.
    /*!
      \param type the AnnotationType
      \return the processor name. May be empty ("") when there is none defined
      OR it is ambiguous.

      In case of \e incremental Document building, we are allowed to add
      annotation declarations at any moment. That might render the default
      processor of an AnnotationType undefined. With this function, we still
      are able to find the original value and use that e.g. on output.
    */
    auto const& it = _orig_ann_default_procs.find(type);
    if ( it == _orig_ann_default_procs.end() ){
      return "";
    }
    else {
      return it->second;
    }
  }

  vector<string> Document::get_annotators( AnnotationType type,
					   const string& setname ) const {
    /// return all the annotators for the type/setname combination.
    /*!
      \param type the AnnotationType
      \param setname the annotation set. An empty string ("") means ANY set.
      \return a list of annotators.
    */
    vector<string> result;
    auto const& cur = lookup_default( type, setname );
    if ( cur != 0 ){
      for ( const auto& p : cur->_processors ){
     	result.push_back( p );
      }
    }
    return result;

  }

  vector<const processor*> Document::get_processors( AnnotationType type,
						     const string& setname ) const {
    /// return all the processors for the type/setname combination.
    /*!
      \param type the AnnotationType
      \param setname the annotation set. An empty string ("") means ANY set.
      \return a list of processors.
    */
    vector<const processor*> result;
    if ( debug ){
      cerr << "getprocessors(" << toString( type ) << ","
	   << setname << ")" << endl;
    }
    auto const& cur = lookup_default( type, setname );
    if ( cur != 0 ){
      transform( cur->_processors.begin(),
		 cur->_processors.end(),
		 back_inserter(result),
		 [&]( const string& p ){ return get_processor(p); } );
    }
    return result;
  }

  void Document::add_one_anno( const pair<AnnotationType,string>& pair,
			       xmlNode *root,
			       set<string>& done ) const {
    /// create an annotation declaration entry under the xmlNode node
    /*!
      \param pair an AnnotationType/setname pair
      \param root the node we want to add to
      \param done a set of "labels" to keep track of already handled cases

     */
    //    cerr << "add one anno: " << pair << endl;
    AnnotationType type = pair.first;
    string sett = pair.second;
    if ( type == AnnotationType::TEXT ){
      //
      // Temporary limitation. To be resolved
      //
      test_temporary_text_exception( sett );
    }

    string label = annotation_type_to_string( type );
    if ( done.find(label+sett) != done.end() ){
      return;
    }
    done.insert(label+sett);
    label += "-annotation";
    const auto *it = lookup_default( type, sett );
    if ( it != 0 ){
      string s;
      KWargs args;
      if ( !strip() ){
	s = it->_date;
	if ( !s.empty() ){
	  args["datetime"] = s;
	}
      }
      s = it->_format;
      if ( !s.empty() ){
	args["format"] = s;
      }
      s = sett;
      if ( s == "None" ){ // "empty" set
	// skip
      }
      else if ( s != "undefined" ){ // the default
	args["set"] = s;
      }
      auto const& t_it = _groupannotations.find(type);
      if ( t_it != _groupannotations.end() ){
	auto const& s_it = t_it->second.find(s);
	if ( s_it != t_it->second.end()
	     && s_it->second ){
	  args["groupannotations"] = "yes";
	}
      }
      const auto& ti = _set_alias.find(type);
      if ( ti != _set_alias.end() ){
	const auto& alias = ti->second.find(s);
	if ( alias->second != s ){
	  args["alias"] = alias->second;
	}
      }
      string an = it->_annotator;
      if ( !an.empty() ){
	args["annotator"] = an;
      }
      AnnotatorType ant = it->_ann_type;
      if ( ant != UNDEFINED && ant != AUTO ){
	args["annotatortype"] = toString(ant);
      }
      xmlNode *annotation_node = TiCC::XmlNewNode( foliaNs(), label );
      addAttributes( annotation_node, args );
      xmlAddChild( root, annotation_node );
      for ( const auto& p : it->_processors ){
	KWargs pargs;
	xmlNode *a = TiCC::XmlNewNode( foliaNs(), "annotator" );
	pargs["processor"] = p;
	addAttributes( a, pargs );
	xmlAddChild( annotation_node, a );
      }
    }
  }

  void Document::add_annotations( xmlNode *metadata ) const {
    /// create an annotations block under the xmlNode metadata
    /*!
      \param metadata the parent to add to
      calls add_one_anno() for every annotation declaration.
    */
    if ( debug ){
      cerr << "start add_annotations: " << _annotationdefaults << endl;
      cerr << "sorting: " << _anno_sort << endl;
    }
    xmlNode *node = xmlAddChild( metadata,
				 TiCC::XmlNewNode( foliaNs(),
						   "annotations" ) );
    set<string> done;
    if ( canonical() ){
      // _anno_sort contains type:setname pair ordered on appearance
      map<AnnotationType,
	  pair<AnnotationType,string>> ordered;
      for ( const auto& pair : _anno_sort ){
	// this sorts the _anno_sort entries on AnnotationType

	ordered.insert(make_pair(pair.first,pair));
      }
      // so now we can output in a canonical way
      for ( const auto& it : ordered ){
	add_one_anno( it.second, node, done );
      }
    }
    else {
      // output in order off appearance
      for ( const auto& pair : _anno_sort ){
	add_one_anno( pair, node, done );
      }
    }
  }

  void Document::append_processor( xmlNode *node, const processor *p ) const {
    /// add a processor xml structure to the parent 'node'
    /*!
      \param node the xml node to add to
      \param p the processor of which to add te info
    */
    xmlNode *pr = xmlAddChild( node, TiCC::XmlNewNode( foliaNs(), "processor" ) );
    KWargs atts;
    atts["xml:id"] = p->_id;
    atts["name"] = p->_name;
    if ( p->_type != AUTO || has_explicit() ){
      atts["type"] = toString(p->_type);
    }
    if ( !strip() ){
      if ( !p->_version.empty() ){
	atts["version"] = p->_version;
      }
      if ( !p->_folia_version.empty() ){
	atts["folia_version"] = p->_folia_version;
      }
      if ( !p->_command.empty() ){
	atts["command"] = p->_command;
      }
      if ( !p->_host.empty() ){
	atts["host"] = p->_host;
      }
      if ( !p->_user.empty() ){
	atts["user"] = p->_user;
      }
      if ( !p->_begindatetime.empty() ){
	atts["begindatetime"] = p->_begindatetime;
      }
      if ( !p->_enddatetime.empty() ){
	atts["enddatetime"] = p->_enddatetime;
      }
    }
    else {
      if ( p->_name == "libfolia" ){
	atts["name"] = "stripped";
      }
      else if ( p->_name == "foliapy" ){
	atts["name"] = "stripped";
      }
      else if ( !p->_name.empty() ){
	atts["name"] = p->_name;
      }
      if ( !p->_version.empty() ){
	atts["version"] = "stripped";
      }
      if ( !p->_folia_version.empty() ){
	atts["folia_version"] = "stripped";
      }
      if ( !p->_command.empty() ){
	atts["command"] = "stripped";
      }
      if ( !p->_host.empty() ){
	atts["host"] = "stripped";
      }
      if ( !p->_user.empty() ){
	atts["user"] = "stripped";
      }
      if ( !p->_begindatetime.empty() ){
	atts["begindatetime"] = "stripped";
      }
      if ( !p->_enddatetime.empty() ){
	atts["enddatetime"] = "stripped";
      }
    }
    if ( !p->_document_version.empty() ){
      atts["document_version"] = p->_document_version;
    }
    if ( !p->_resourcelink.empty() ){
      atts["resourcelink"] = p->_resourcelink;
    }
    if ( !p->_src.empty() ){
      atts["src"] = p->_src;
    }
    if ( !p->_format.empty() ){
      atts["format"] = p->_format;
    }
    addAttributes( pr, atts );
    for ( const auto& it : p->_metadata ){
      xmlNode *m = xmlAddChild( pr, TiCC::XmlNewNode( foliaNs(), "meta" ) );
      KWargs args;
      args["id"] = it.first;
      addAttributes( m, args );
      xmlAddChild( m, xmlNewText( (const xmlChar*)it.second.c_str()) );
    }
    for ( const auto& s : p->_processors ){
      append_processor( pr, s );
    }
  }

  void Document::add_provenance( xmlNode *metadata ) const {
    /// create a provenance block under the xmlNode metadata
    /*!
      \param metadata the parent to add to
      calls append_processor() for every processor available
    */
    if ( !_provenance ){
      return;
    }
    xmlNode *node = xmlAddChild( metadata,
				 TiCC::XmlNewNode( foliaNs(),
						   "provenance" ) );
    for ( const auto& p : _provenance->processors ){
      append_processor( node, p );
    }
  }

  void Document::add_submetadata( xmlNode *node ) const {
    /// add a submetadata block to node
    for ( const auto& it : submetadata ){
      xmlNode *sm = TiCC::XmlNewNode( foliaNs(), "submetadata" );
      KWargs atts;
      atts["xml:id"] = it.first;
      addAttributes( sm, atts );
      MetaData *md = submetadata.find(it.first)->second;
      string type = md->type();
      atts.clear();
      atts["type"] = type;
      addAttributes( sm, atts );
      xmlAddChild( node, sm );
      if ( type == "native" ){
	atts = it.second->get_avs();
	// cerr << "atts: " << atts << endl;
	for ( const auto& av : atts ){
	  xmlNode *m = TiCC::XmlNewNode( foliaNs(), "meta" );
	  KWargs args;
	  args["id"] = av.first;
	  addAttributes( m, args );
	  xmlAddChild( m, xmlNewText( (const xmlChar*)av.second.c_str()) );
	  xmlAddChild( sm, m );
	}
      }
      else if ( md->datatype() == "ExternalMetaData" ){
	KWargs args;
	args["src"] = md->src();
	addAttributes( sm, args );
      }
      else if ( md->datatype() == "ForeignMetaData" ){
	for ( const auto& foreign : md->get_foreigners() ) {
	  xmlNode *f = foreign->xml( true, false );
	  xmlAddChild( sm, f );
	}
      }
    }
  }

  void Document::add_metadata( xmlNode *node ) const{
    /// add a metadata block to node
    if ( _metadata ){
      if ( _metadata->datatype() == "ExternalMetaData" ){
	KWargs atts;
	atts["type"] = "external";
	string src = _metadata->src();
	if ( !src.empty() ){
	  atts["src"] = src;
	}
	addAttributes( node, atts );
      }
      else {
	KWargs atts;
	atts["type"] = _metadata->type();
	addAttributes( node, atts );
	for ( const auto& it : _metadata->get_avs() ){
	  xmlNode *m = TiCC::XmlNewNode( foliaNs(), "meta" );
	  xmlAddChild( m, xmlNewText( (const xmlChar*)it.second.c_str()) );
	  KWargs meta_atts;
	  meta_atts["id"] = it.first;
	  addAttributes( m, meta_atts );
	  xmlAddChild( node, m );
	}
      }
    }
    if ( _foreign_metadata ){
      if ( !_metadata ){
	KWargs atts;
	atts["type"] = "foreign";
	addAttributes( node, atts );
      }
      for ( const auto& foreign : _foreign_metadata->get_foreigners() ) {
	xmlNode *f = foreign->xml( true, false );
	xmlAddChild( node, f );
      }
    }
    if ( !_metadata
	 && !_foreign_metadata ){
      KWargs atts;
      atts["type"] = "native";
      addAttributes( node, atts );
    }
    add_submetadata( node );
  }

  void Document::add_styles( xmlDoc* doc ) const {
    /// add a styles block to the output document
    /*!
      \param doc the output document
    */
    for ( const auto& it : styles ){
      string content = "type=\"" + it.first + "\" href=\"" + it.second + "\"";
      xmlAddChild( (xmlNode*)doc,
		   xmlNewDocPI( doc,
				(const xmlChar*)"xml-stylesheet",
				(const xmlChar*)content.c_str() ) );
    }
  }

  xmlDoc *Document::to_xmlDoc( const string& ns_label ) const {
    /// convert the Document to an xmlDoc
    /*!
      \param ns_label a namespace label to use. (default "")
    */
    xmlDoc *outDoc = xmlNewDoc( (const xmlChar*)"1.0" );
    add_styles( outDoc );
    xmlNode *root = xmlNewDocNode( outDoc, 0, (const xmlChar*)"FoLiA", 0 );
    xmlDocSetRootElement( outDoc, root );
    xmlNs *xl = xmlNewNs( root, (const xmlChar *)"http://www.w3.org/1999/xlink",
			  (const xmlChar *)"xlink" );
    xmlSetNs( root, xl );
    if ( _foliaNsIn_href == 0 ){
      if ( ns_label.empty() ){
	_foliaNsOut = xmlNewNs( root, (const xmlChar *)NSFOLIA.c_str(), 0 );
      }
      else {
	_foliaNsOut = xmlNewNs( root,
				(const xmlChar *)NSFOLIA.c_str(),
				(const xmlChar*)ns_label.c_str() );
      }
    }
    else {
      _foliaNsOut = xmlNewNs( root,
			      _foliaNsIn_href,
			      _foliaNsIn_prefix );
    }
    xmlSetNs( root, _foliaNsOut );
    KWargs attribs;
    attribs["xml:id"] = foliadoc->id();
    if ( strip() ){
      attribs["generator"] = "";
      attribs["version"] = "";
    }
    else {
      attribs["generator"] = "libfolia-v" + library_version();
      attribs["version"] = _version_string;
      // attribs["version"] = folia_version();
    }
    if ( has_explicit() ){
      attribs["form"] = "explicit";
    }
    if ( _external_document ){
      attribs["external"] = "yes";
    }
    addAttributes( root, attribs );

    xmlNode *md = xmlAddChild( root, TiCC::XmlNewNode( foliaNs(), "metadata" ) );
    add_annotations( md );
    add_provenance( md );
    add_metadata( md );
    for ( size_t i=0; i < foliadoc->size(); ++i ){
      FoliaElement* el = foliadoc->index(i);
      xmlAddChild( root, el->xml( true, canonical() ) );
    }
    return outDoc;
  }

  string Document::toXml( const string& ns_label ) const {
    /// dump the Document to a string
    /*!
      \param ns_label a namespace label to use. (default "")
    */
    string result;
    if ( foliadoc ){
      xmlDoc *outDoc = to_xmlDoc( ns_label );
      xmlChar *buf; int size;
      xmlDocDumpFormatMemoryEnc( outDoc, &buf, &size,
				 output_encoding, 1 );
      result = string( (const char *)buf, size );
      xmlFree( buf );
      xmlFreeDoc( outDoc );
      _foliaNsOut = 0;
    }
    else {
      throw runtime_error( "can't save, no doc" );
    }
    return result;
  }

  bool Document::toXml( const string& file_name,
			const string& ns_label ) const {
    /// write the Document to a file
    /*!
      \param file_name the name of the file to create
      \param ns_label a namespace label to use. (default "")
      \return false on error, true otherwise
      automaticly detects .gz and .bz2 filenames and will handle accordingly
    */
    if ( foliadoc ){
      long int res = 0;
      if ( TiCC::match_back( file_name, ".bz2" ) ){
	string tmpname = file_name.substr( 0, file_name.length() - 3 ) + "tmp";
	if ( toXml( tmpname, ns_label ) ){
	  bool stat = TiCC::bz2Compress( tmpname, file_name );
	  remove( tmpname.c_str() );
	  if ( !stat ){
	    res = -1;
	  }
	}
      }
      else {
	xmlDoc *outDoc = to_xmlDoc( ns_label );
	if ( TiCC::match_back( file_name, ".gz" ) ){
	  xmlSetDocCompressMode(outDoc,9);
	}
	res = xmlSaveFormatFileEnc( file_name.c_str(),
				    outDoc,
				    output_encoding, 1 );
	xmlFreeDoc( outDoc );
	_foliaNsOut = 0;
      }
      if ( res == -1 ){
	return false;
      }
    }
    else {
      return false;
    }
    return true;
  }

  Pattern::Pattern( const vector<string>& pat_vec,
		    const ElementType et,
		    const string& args ): matchannotation(et) {
    /// create a Pattern structure for searching
    /*!
      \param pat_vec a list of search terms (may be regular expressions)
      \param et The kind of elements to match on
      \param args additionale search options as attribute/value pairs
    */
    regexp = false;
    case_sensitive = false;
    KWargs kw = getArgs( args );
    matchannotationset = kw["matchannotationset"];
    if (kw["regexp"] != "" ){
      regexp = TiCC::stringTo<bool>( kw["regexp"] );
    }
    if (kw["maxgapsize"] != "" ){
      maxgapsize = TiCC::stringTo<int>( kw["maxgapsize"] );
    }
    else {
      maxgapsize = 10;
    }
    if ( kw["casesensitive"] != "" ){
      case_sensitive = TiCC::stringTo<bool>( kw["casesensitive"] );
    }
    for ( const auto& pat : pat_vec ){
      if ( pat.find( "regexp('" ) == 0 &&
	   pat.rfind( "')" ) == pat.length()-2 ){
	string tmp = pat.substr( 8, pat.length() - 10 );
	UnicodeString us = TiCC::UnicodeFromUTF8( tmp );
	UErrorCode u_stat = U_ZERO_ERROR;
	RegexMatcher *matcher = new RegexMatcher(us, 0, u_stat);
	if ( U_FAILURE(u_stat) ){
	  throw runtime_error( "failed to create a regexp matcher with '" + tmp + "'" );
	}
	matchers.push_back( matcher );
	sequence.push_back( "" );
      }
      else {
	sequence.push_back( TiCC::UnicodeFromUTF8(pat) );
	matchers.push_back( 0 );
	if ( !case_sensitive ){
	  sequence.back().toLower();
	}
      }
    }
  }

  Pattern::Pattern( const std::vector<std::string>& pat_vec,
		    const std::string& args ) : matchannotation(BASE) {
    /// create a Pattern structure for searching
    /*!
      \param pat_vec a list if search terms (may be regular expressions)
      \param args additionale search options as attribute/value pairs
    */
    regexp = false;
    case_sensitive = false;
    KWargs kw = getArgs( args );
    matchannotationset = kw["matchannotationset"];
    if (kw["regexp"] != "" ){
      regexp = TiCC::stringTo<bool>( kw["regexp"] );
    }
    if (kw["maxgapsize"] != "" ){
      maxgapsize = TiCC::stringTo<int>( kw["maxgapsize"] );
    }
    else {
      maxgapsize = 10;
    }
    if ( kw["casesensitive"] != "" ){
      case_sensitive = TiCC::stringTo<bool>( kw["casesensitive"] );
    }
    for ( const auto& pat : pat_vec ){
      if ( pat.find( "regexp('" ) == 0 &&
	   pat.rfind( "')" ) == pat.length()-2 ){
	string tmp = pat.substr( 8, pat.length() - 10 );
	UnicodeString us = TiCC::UnicodeFromUTF8( tmp );
	UErrorCode u_stat = U_ZERO_ERROR;
	RegexMatcher *matcher = new RegexMatcher(us, 0, u_stat);
	if ( U_FAILURE(u_stat) ){
	  throw runtime_error( "failed to create a regexp matcher with '" + tmp + "'" );
	}
	matchers.push_back( matcher );
	sequence.push_back( "" );
      }
      else {
	sequence.push_back( TiCC::UnicodeFromUTF8(pat) );
	matchers.push_back( 0 );
	if ( !case_sensitive ){
	  sequence.back().toLower();
	}
      }
    }
  }

  Pattern::~Pattern(){
    /// destroy a Pattern
    for ( const auto& m : matchers ){
      delete m;
    }
  }

  inline ostream& operator<<( ostream& os, const Pattern& p ){
    /// debugging only: output the sequence part of a Pattern
    using TiCC::operator <<;
    os << "pattern: " << p.sequence;
    return os;
  }

  bool Pattern::match( const UnicodeString& us,
		       size_t& pos,
		       int& gap,
		       bool& done,
		       bool& flag ) const {
    /// try to match the input string to this pattern
    /*!
      \param us A UnicodeString to match
      \param pos the position of the (regex) matcher to try
      \param gap
      \param done
      \param flag
      \return true on a succesful match
    */
    UnicodeString s = us;
    //  cerr << "gap = " << gap << "cursor=" << pos << " vergelijk '" <<  sequence[pos] << "' met '" << us << "'" << endl;
    if ( matchers[pos] ){
      matchers[pos]->reset( s );
      UErrorCode u_stat = U_ZERO_ERROR;
      if ( matchers[pos]->matches( u_stat ) ){
	done = ( ++pos >= sequence.size() );
	return true;
      }
      else {
	++pos;
	return false;
      }
    }
    else {
      if ( !case_sensitive ){
	s.toLower();
      }
      if ( sequence[pos] == s || sequence[pos] == "*:1" ){
	done = ( ++pos >= sequence.size() );
	return true;
      }
      else if ( sequence[pos] == "*" ){
	if ( (pos + 1 ) >= sequence.size() ){
	  done = true;
	}
	else if ( sequence[pos+1] == s ){
	  //	cerr << "    but next matched!" << endl;
	  flag = ( ++gap < maxgapsize );
	  if ( !flag ){
	    pos = pos + gap;
	    done = ( ++pos >= sequence.size() );
	  }
	  else {
	    done = true;
	  }
	}
	else if ( ++gap == maxgapsize ){
	  ++pos;
	}
	else {
	  flag = true;
	}
	return true;
      }
      else {
	++pos;
	return false;
      }
    }
  }

  bool Pattern::variablesize() const {
    /// look if at least one sequence in the Pattern is "*"
    return any_of( sequence.begin(),
		   sequence.end(),
		   []( const UnicodeString& s ) { return s == "*"; } );
  }

  void Pattern::unsetwild() {
    /// replace all sequence in the Pattern with value "*" by "*:1"
    replace_if( sequence.begin(),
		sequence.end(),
		[]( const UnicodeString& s ) { return s == "*"; },
		"*:1"
		);
  }

  set<int> Pattern::variablewildcards() const {
    /// build an index of all "*" sequences
    set<int> result;
    for ( size_t i=0; i < sequence.size(); ++i ){
      if ( sequence[i] == "*" ){
	result.insert( i );
      }
    }
    return result;
  }

  vector<vector<Word*> > Document::findwords( const Pattern& pat,
					      const string& args ) const {
    /// search the Document for vector of Word list matching the Pattern
    /*!
      \param pat The search Pattern
      \param args additional search options as attribute/value pairs
      \return a vector of Word list that matched. (if any)
      supported additional arguments can be 'leftcontext' and 'rightcontext'
    */
    size_t leftcontext = 0;
    size_t rightcontext = 0;
    KWargs kw = getArgs( args );
    string val = kw["leftcontext"];
    if ( !val.empty() ){
      leftcontext = TiCC::stringTo<size_t>(val);
    }
    val = kw["rightcontext"];
    if ( !val.empty() ){
      rightcontext = TiCC::stringTo<size_t>(val);
    }
    vector<vector<Word*> > result;
    vector<Word*> matched;
    if ( pat.regexp ){
      throw runtime_error( "regexp not supported yet in patterns" );
    }
    vector<Word*> mywords = words();
    for ( size_t startpos =0; startpos < mywords.size(); ++startpos ){
      // loop over all words
      //    cerr << "outer loop STARTPOS = " << startpos << endl;
      size_t cursor = 0;
      int gap = 0;
      bool goon = true;
      for ( size_t i = startpos; i < mywords.size() && goon ; ++i ){
	//      cerr << "inner LOOP I = " << i << " myword=" << mywords[i] << endl;
	UnicodeString value;
	if ( pat.matchannotation == BASE ){
	  value = mywords[i]->text();
	}
	else {
	  vector<FoliaElement *> v = mywords[i]->select( pat.matchannotation );
	  if ( v.size() != 1 ){
	    continue;
	  }
	  value = TiCC::UnicodeFromUTF8(v[0]->cls());
	}
	bool done = false;
	bool flag = false;
	if ( pat.match( value, cursor, gap, done, flag ) ){
	  // cerr << "matched, " << (done?"done":"not done")
	  //      << (flag?" Flagged!":":{") << endl;
	  matched.push_back(mywords[i]);
	  if ( cursor == 0 ){
	    startpos = i; // restart search here
	  }
	  if ( done ){
	    vector<Word*> keep = matched;
	    //	  cerr << "findnodes() tussenresultaat ==> " << matched << endl;
	    vector<Word*> tmp1;
	    if ( leftcontext > 0 ){
	      tmp1 = matched[0]->leftcontext(leftcontext);
	      //	    cerr << "findnodes() tmp1 ==> " << tmp1 << endl;
	      copy( matched.begin(), matched.end(), back_inserter(tmp1) );
	      //	    cerr << "findnodes() tmp1 na copy ==> " << tmp1 << endl;
	    }
	    else {
	      tmp1 = matched;
	    }
	    vector<Word*> tmp2;
	    if ( rightcontext > 0 ){
	      tmp2 = matched.back()->rightcontext(rightcontext);
	      //	    cerr << "findnodes() tmp2 ==> " << tmp2 << endl;
	      copy( tmp2.begin(), tmp2.end(), back_inserter(tmp1) );
	      //	    cerr << "findnodes() tmp2 na copy ==> " << tmp2 << endl;
	    }
	    result.push_back(tmp1);
	    //	  cerr << "findnodes() tussenresultaat 2 ==> " << tmp1 << endl;
	    if ( flag ){
	      matched = keep;
	    }
	    else {
	      cursor = 0;
	      matched.clear();
	      goon = false;
	    }
	  }
	}
	else {
	  cursor = 0;
	  matched.clear();
	  goon = false;
	}
      }
    }
    //  cerr << "findnodes() result ==> " << result << endl;
    return result;
  }

  vector<vector<Word*> > Document::findwords( list<Pattern>& pats,
					      const string& args ) const {
    /// search the Document for vector of Word list matching one of the Pattern
    /*!
      \param pats a list of search Patterns
      \param args additional search options as attribute/value pairs
      \return a vector of Word list that matched. (if any)
      supported additional arguments can be 'leftcontext' and 'rightcontext'
    */
    size_t prevsize = 0;
    bool start = true;
    bool unsetwildcards = false;
    set<int> variablewildcards;
    int index = 0;
    for ( const auto& it : pats ){
      //    cerr << "bekijk patroon : " << *it << endl;
      if ( start ){
	prevsize = it.size();
	start = false;
      }
      else if ( it.size() != prevsize ){
	throw runtime_error( "findnodes(): If multiple patterns are provided, they must all have the same length!" );
      }
      if ( it.variablesize() ){
	if ( index > 0 && variablewildcards.empty() ){
	  unsetwildcards = true;
	}
	else {
	  if ( !variablewildcards.empty() &&
	       variablewildcards != it.variablewildcards() ){
	    throw runtime_error("If multiple patterns are provided with variable wildcards, then these wildcards must all be in the same positions!");
	  }
	  variablewildcards = it.variablewildcards();
	}
      }
      else if ( !variablewildcards.empty() ){
	unsetwildcards = true;
      }
      ++index;
    }
    if ( unsetwildcards ){
      for ( auto& it : pats ){
	it.unsetwild();
      }
    }
    vector<vector<Word*> > result;
    for ( const auto& it : pats ){
      vector<vector<Word*> > res = findwords( it, args );
      if ( result.empty() ){
	result = res;
      }
      else if ( res != result ){
	result.clear();
	break;
      }
    }
    return result;
  }

} // namespace folia<|MERGE_RESOLUTION|>--- conflicted
+++ resolved
@@ -2372,122 +2372,6 @@
     throw XmlError( "Only can append 'text' or 'speech' as root of a Document." );
   }
 
-<<<<<<< HEAD
-=======
-  bool Document::declared( const AnnotationType& type,
-			   const string& set_name,
-			   const string& annotator,
-			   const AnnotatorType& annotator_type,
-			   const string& processor ) const {
-    /// check if a given combination of AnnotationType, setname, annotators etc.
-    /// is declared
-    /*!
-      \param type the AnnotationType
-      \param set_name a setname OR an alias (may be empty)
-      \param annotator the annotator to check (may be empty)
-      \param annotator_type the annotator_type to check (may be UNDEFINED)
-      \param processor the processor to match (may be empty)
-      \return true when all values match.
-
-      For the type NO_ANN, the result is always true.
-
-      If set_name is empty ("") a match is found when a declarion for \e type
-      exists
-
-      Otherwise, all values are checked for a match
-    */
-    //    return declared( type, set_name );
-    if ( debug ){
-      cerr << "isdeclared? ( " << folia::toString(type) << "," << set_name << ","
-	   << annotator << "," << toString(annotator_type) << "," << processor
-	   << ") " << endl;
-    }
-    //
-    // We DO NOT check the date. if all parameters match, it is OK
-    //
-    if ( type == AnnotationType::NO_ANN ){
-      if ( debug ){
-	cerr << "\t\t TRUE want NO_ANN" << endl;
-      }
-      return true;
-    }
-    if ( !processor.empty()
-	 && !get_processor( processor ) ){
-      throw XmlError( folia::toString(type)
-		      + "-annotation is referring an undefined processor '"
-		      + processor + "'" );
-    }
-    string setname = unalias(type,set_name);
-    const auto& it1 = _annotationdefaults.find(type);
-    if ( it1 != _annotationdefaults.end() ){
-      if ( debug ){
-	cerr << "OK, found an entry for type: " << folia::toString(type) << endl;
-      }
-      if ( setname.empty() ){
-	// 'wildcard' for setname
-	return true;
-      }
-      auto mit2 = it1->second.find(setname);
-      if ( mit2 != it1->second.end() ){
-	if ( debug ){
-	  cerr << "OK, found an entry for set='" << setname  << "'" << endl;
-	  cerr << "content: " << mit2->second << endl;
-	}
-	if ( mit2->second._annotator == annotator
-	     && mit2->second._ann_type == annotator_type
-	     && ( (mit2->second._processors.empty() && processor.empty() )
-		  || ( mit2->second._processors.find(processor)
-		       != mit2->second._processors.end() ) ) ){
-	  if ( debug ){
-	    cerr << "\t\t declared ==> TRUE" << endl;
-	  }
-	  return true;
-	}
-      }
-    }
-    if ( debug ){
-      cerr << "\t\t declared() ==> FALSE" << endl;
-    }
-    return false;
-  }
-
-  bool Document::declared( const AnnotationType& type,
-			   const string& set_name,
-			   const string& annotator,
-			   const AnnotatorType& annotator_type,
-			   const set<string>& processors ) const {
-    /// check if a given combination of AnnotationType, setname, annotators etc.
-    /// is declared
-    /*!
-      \param type the AnnotationType
-      \param set_name a setname OR an alias (may be empty)
-      \param annotator the annotator to check (may be empty)
-      \param annotator_type the annotator_type to check (may be UNDEFINED)
-      \param processors a list of processors to match (may be empty)
-      \return true when all values match.
-
-      For the type NO_ANN, the result is always true.
-
-      If set_name is empty ("") a match is found when a declarion for \e type
-      exists
-
-      Otherwise, all values are checked for a match for at least 1 of the
-      processors.
-    */
-    if ( processors.empty() ){
-      return declared( type, set_name, annotator, annotator_type, "" );
-    }
-    else {
-      for ( const auto& s : processors ){
-	if ( declared( type, set_name, annotator, annotator_type, s ) ){
-	  return true;
-	}
-      }
-      return false;
-    }
-  }
-
->>>>>>> 3f655e4c
   void Document::incrRef( AnnotationType type,
 			  const string& s ){
     /// increment the reference count for the AnnotationType/set combination
