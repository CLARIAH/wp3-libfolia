--- conflicted
+++ resolved
@@ -107,11 +107,8 @@
       }
     }
     if ( !foliadoc ){
-<<<<<<< HEAD
       // so NO 'file' or 'string' argument.
       // create an 'empty' document, with a FoLiA root node.
-=======
->>>>>>> 6ba1f0fd
       foliadoc = new FoLiA( args, this );
     }
   }
