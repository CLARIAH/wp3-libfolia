/*
  Copyright (c) 2006 - 2023
  CLST  - Radboud University
  ILK   - Tilburg University

  This file is part of libfolia

  libfolia is free software; you can redistribute it and/or modify
  it under the terms of the GNU General Public License as published by
  the Free Software Foundation; either version 3 of the License, or
  (at your option) any later version.

  libfolia is distributed in the hope that it will be useful,
  but WITHOUT ANY WARRANTY; without even the implied warranty of
  MERCHANTABILITY or FITNESS FOR A PARTICULAR PURPOSE.  See the
  GNU General Public License for more details.

  You should have received a copy of the GNU General Public License
  along with this program; if not, see <http://www.gnu.org/licenses/>.

  For questions and suggestions, see:
      https://github.com/LanguageMachines/ticcutils/issues
  or send mail to:
      lamasoftware (at ) science.ru.nl
*/
/** @file folia_utils.cxx */

#include <cassert>
#include <iostream>
#include <sstream>
#include <string>
#include <vector>
#include <map>
#include <set>
#include <list>
#include <sys/types.h>
#include <sys/socket.h>
#include <unistd.h>
#include <netdb.h>
#include <stdexcept>
#include <algorithm>
#include "ticcutils/StringOps.h"
#include "ticcutils/XMLtools.h"
#include "ticcutils/PrettyPrint.h"
#include "ticcutils/Unicode.h"
#include "libfolia/folia.h"
#include "libfolia/folia_properties.h"

using namespace std;
using namespace icu;
using namespace TiCC;

namespace folia {

  FoliaElement *FoliaElement::createElement( const string& tag,
					     Document *doc ){
    /// create a new FoliaElement
    /*!
      \param tag the folia tagname of the desired element
      \param doc the Document the new element will be part of. May be 0
      \return a new FoliaElement
      throws if the tag is unknown
    */
    ElementType et = BASE;
    try {
      et = stringToElementType( tag );
    }
    catch ( const ValueError& e ){
      cerr << e.what() << endl;
      return 0;
    }
    return createElement( et, doc );
  }

  FoliaElement *FoliaElement::createElement( ElementType et,
					     Document *doc ){
    /// create a new FoliaElement
    /*!
      \param et the ElementType the desired node
      \param doc the Document the new element will be part of. May be 0
      \return a new FoliaElement
    */
    FoliaElement *el = private_createElement( et );
    if ( doc ){
      el->assignDoc( doc );
    }
    return el;
  }

  KWargs::KWargs( const std::string& s ){
    /// create a KWargs from an input string
    /*!
      \param s The input string, in the following format:
      "att1='val1', att2='val2', ..., attn='valn'"
    */
    init( s );
  }

  void KWargs::init( const string& s ){
    /// initialize a KWargs from an input string
    /*!
      \param s The input string, in the following format:
      "att1='val1', att2='val2', ..., attn='valn'"
      all existing values are cleared
    */
    clear();
    bool quoted = false;
    bool parseatt = true;
    bool escaped = false;
    string att;
    string val;
    for ( const auto& let : s ){
      if ( let == '\\' ){
	if ( quoted ){
	  if ( escaped ){
	    val += let;
	    escaped = false;
	  }
	  else {
	    escaped = true;
	    continue;
	  }
	}
	else {
	  throw ArgsError( s + ", stray \\" );
	}
      }
      else if ( let == '\'' ){
	if ( quoted ){
	  if ( escaped ){
	    val += let;
	    escaped = false;
	  }
	  else {
	    if ( att.empty() || val.empty() ){
	      throw ArgsError( s + ", (''?)" );
	    }
	    (*this)[att] = val;
	    att.clear();
	    val.clear();
	    quoted = false;
	  }
	}
	else {
	  quoted = true;
	}
      }
      else if ( let == '=' ) {
	if ( parseatt ){
	  parseatt = false;
	}
	else if ( quoted ) {
	  val += let;
	}
	else {
	  throw ArgsError( s + ", stray '='?" );
	}
      }
      else if ( let == ',' ){
	if ( quoted ){
	  val += let;
	}
	else if ( !parseatt ){
	  parseatt = true;
	}
	else {
	  throw ArgsError( s + ", stray '='?" );
	}
      }
      else if ( let == ' ' ){
	if ( quoted )
	  val += let;
      }
      else if ( parseatt ){
	att += let;
      }
      else if ( quoted ){
	if ( escaped ){
	  val += "\\";
	  escaped = false;
	}
	val += let;
      }
      else {
	throw ArgsError( s + ", unquoted value or missing , ?" );
      }
    }
    if ( quoted )
      throw ArgsError( s + ", unbalanced '?" );
  }

  bool KWargs::is_present( const string& att ) const {
    /// check if an attribute is present in the KWargs
    /*!
      \param att The attribute to check
      \return true is present, otherwise false
    */
    return find(att) != end();
  }

  string KWargs::lookup( const string& att ){
    /// lookup an attribute
    /*!
      \param att The attribute to check
      \return the value if present, otherwise ""
    */
    string result;
    auto it = find(att);
    if ( it != end() ){
      result = it->second;
    }
    return result;
  }

  string KWargs::extract( const string& att ){
    /// lookup and remove an attribute
    /*!
      \param att The attribute to check
      \return the value if present, otherwise ""
      the attribute is cleared from the KWargs
    */
    string result;
    auto it = find(att);
    if ( it != end() ){
      result = it->second;
      erase(it);
    }
    return result;
  }

  KWargs getArgs( const string& s ){
  ///
  /// explicitely get a KWargs from a string
  /// \param s The input string, in the following format:
  /// "att1='val1', att2='val2', ..., attn='valn'"
  ///
    KWargs result( s );
    return result;
  }

  string toString( const KWargs& args ){
  ///
  /// Convert a KWargs to a string
  /// \param args the KWargs to convert
  /// returns a string, in the following format:
  /// "att1='val1', att2='val2', ..., attn='valn'"
  ///
    string result;
    auto it = args.begin();
    while ( it != args.end() ){
      result += it->first + "='" + it->second + "'";
      ++it;
      if ( it != args.end() )
	result += ",";
    }
    return result;
  }

  string KWargs::toString(){
    return folia::toString( *this );
  }

  string att_name( const xmlAttr *node ){
    return to_string( node->name );
  }

  string att_content( const xmlAttr *node ){
    return to_string( node->children->content );
  }

  KWargs getAttributes( const xmlNode *node ){
    /// extract a KWargs list from an xmlNode
    /*!
      \param node The xmlNode to examine
      \return a KWargs object with all attributes from 'node'
    */
    KWargs atts;
    if ( node ){
      xmlAttr *a = node->properties;
      while ( a ){
	if ( a->atype == XML_ATTRIBUTE_ID && att_name(a) == "id" ){
	  atts["xml:id"] = att_content(a);
	}
	else if ( a->ns == 0 || a->ns->prefix == 0 ){
	  atts[att_name(a)] = att_content(a);
	}
	else {
	  string pref = to_string( a->ns->prefix );
	  string att  = att_name(a);
	  if ( pref == "xlink" ){
	    atts["xlink:"+att] = att_content(a);
	  }
	  // else {
	  //   cerr << "attribute PREF=" << pref << endl;
	  // }
	}
	a = a->next;
      }
    }
    return atts;
  }

  void addAttributes( xmlNode *node, const KWargs& atts ){
    /// add all attributes from 'atts' as attribute nodes to 'node`
    /*!
      \param node The xmlNode to add to
      \param atts The list of attribute/value pairs
      some special care is taken for attributes 'xml:id', 'id' and 'lang'
    */
    KWargs attribs = atts;
    auto it = attribs.find("xml:id");
    if ( it != attribs.end() ){ // xml:id is special
      xmlSetProp( node,
		  XML_XML_ID,
		  to_xmlChar(it->second) );
      attribs.erase(it);
    }
    it = attribs.find("lang");
    if ( it != attribs.end() ){ // lang is special too
      xmlNodeSetLang( node,
		      to_xmlChar(it->second) );
      attribs.erase(it);
    }
    it = attribs.find("id");
    if ( it != attribs.end() ){
      xmlSetProp( node,
		  to_xmlChar("id"),
		  to_xmlChar(it->second) );
      attribs.erase(it);
    }
    // and now the rest
    it = attribs.begin();
    while ( it != attribs.end() ){
      xmlSetProp( node,
		  to_xmlChar(it->first),
		  to_xmlChar(it->second) );
      ++it;
    }
  }

  int toMonth( const string& ms ){
    static const map<string,int> m_n_map
      = { { "jan", 0 },
	  { "feb", 1 },
	  { "mar", 2 },
	  { "apr", 3 },
	  { "may", 4 },
	  { "jun", 5 },
	  { "jul", 6 },
	  { "aug", 7 },
	  { "sep", 8 },
	  { "oct", 9 },
	  { "nov", 10 },
	  { "dec", 11 },
    };
    try {
      int result = stringTo<int>( ms );
      return result - 1;
    }
    catch( const exception& ){
      string m = TiCC::lowercase( ms );
      auto it = m_n_map.find( m );
      if ( it == m_n_map.end() ){
	throw runtime_error( "invalid month: " + m );
      }
      else {
	return it->second;
      }
    }
  }

  string parseDate( const string& s ){
    if ( s.empty() ){
      return "";
    }
    //    cerr << "try to read a date-time " << s << endl;
    vector<string> date_time = TiCC::split_at( s, "T" );
    if ( date_time.size() == 0 ){
      date_time = TiCC::split_at( s, " " );
      if ( date_time.size() == 0 ){
	cerr << "failed to read a date-time " << s << endl;
	return "";
      }
    }
    //    cerr << "found " << num << " parts" << endl;
    size_t num = date_time.size();
    tm time = tm();
    if ( num == 1 || num == 2 ){
      //      cerr << "parse date " << date_time[0] << endl;
      vector<string> date_parts = TiCC::split_at( date_time[0], "-" );
      switch ( date_parts.size() ){
      case 3: {
	int mday = stringTo<int>( date_parts[2] );
	time.tm_mday = mday;
      }
	// fall through
      case 2: {
	int mon = toMonth( date_parts[1] );
	time.tm_mon = mon;
      }
	// fall through
      case 1: {
	int year = stringTo<int>( date_parts[0] );
	time.tm_year = year-1900;
      }
	break;
      default:
	cerr << "failed to read a date from " << date_time[0] << endl;
	return "";
      }
    }
    if ( num == 2 ){
      //      cerr << "parse time " << date_time[1] << endl;
      vector<string> date_parts = TiCC::split_at( date_time[1], ":" );
      //      cerr << "parts " << date_parts << endl;
      switch ( date_parts.size() ){
      case 4:
	// ignore
      case 3: {
	int sec = stringTo<int>( date_parts[2] );
	time.tm_sec = sec;
      }
	// fall through
      case 2: {
	int min = stringTo<int>( date_parts[1] );
	time.tm_min = min;
      }
	// fall through
      case 1: {
	int hour = stringTo<int>( date_parts[0] );
	time.tm_hour = hour;
      }
	break;
      default:
	cerr << "failed to read a time from " << date_time[1] << endl;
	return "";
      }
    }
    //  cerr << "read _date time = " << toString(time) << endl;
    char buf[100];
    strftime( buf, 100, "%Y-%m-%dT%X", &time );
    return buf;
  }

  string parseTime( const string& s ){
    if ( s.empty() ){
      return "";
    }
    //    cerr << "try to read a time " << s << endl;
    tm time = tm();
    vector<string> time_parts = TiCC::split_at( s, ":" );
    if ( time_parts.size() != 3 ){
      cerr << "failed to read a time " << s << endl;
      return "";
    }
    time.tm_min = stringTo<int>( time_parts[1] );
    time.tm_hour = stringTo<int>( time_parts[0] );
    string secs = time_parts[2];
    time_parts = TiCC::split_at( secs, "." );
    string mil_sec = "000";
    if ( time_parts.size() == 2 ){
      time.tm_sec = stringTo<int>( time_parts[0] );
      mil_sec = time_parts[1];
    }
    if ( time_parts.size() == 1 ){
      time.tm_sec = stringTo<int>( time_parts[0] );
    }
    char buf[100];
    strftime( buf, 100, "%X", &time );
    string result = buf;
    result += "." + mil_sec;
    //    cerr << "formatted time = " << result << endl;
    return result;
  }

  bool AT_sanity_check(){
    bool sane = true;
    size_t dim = s_ant_map.size();
    if ( dim != ant_s_map.size() ){
      cerr << "s_ant_map and ant_s_map are different in size!" << endl;
      return false;
    }
    for ( auto const& it : ant_s_map ){
      string s;
      try {
	s = toString( it.first );
      }
      catch (...){
	cerr << "no string translation for AnnotationType(" << int(it.first) << ")" << endl;
	sane = false;
      }
      if ( !s.empty() ){
	try {
	  stringTo<AnnotationType>( s );
	}
	catch ( const ValueError& e ){
	  cerr << "no AnnotationType found for string '" << s << "'" << endl;
	  sane = false;
	}
      }
    }
    return sane;
  }

  bool ET_sanity_check(){
    bool sane = true;
    for ( auto const& it : s_et_map ){
      ElementType et = it.second;
      if ( et_s_map.find(et) == et_s_map.end() ){
	cerr << "no et_s found for ElementType(" << int(et) << ")" << endl;
	return false;
      }
    }
    for ( auto const& it : et_s_map ){
      ElementType et = it.first;
      if ( s_et_map.find(it.second) == s_et_map.end() ){
	cerr << "no string found for ElementType(" << int(it.first) << ")" << endl;
	return false;
      }
      string s;
      try {
	s = toString( et );
      }
      catch (...){
	cerr << "toString failed for ElementType(" << int(et) << ")" << endl;
	sane = false;
      }
      if ( !s.empty() ){
	ElementType et2;
	try {
	  et2 = stringToElementType( s );
	}
	catch ( const ValueError& e ){
	  cerr << "no element type found for string '" << s << "'" << endl;
	  sane = false;
	  continue;
	}
	if ( et != et2 ){
	  cerr << "Argl: toString(ET) doesn't match original: " << s
	       << " vs " << toString(et2) << endl;
	  sane = false;
	  continue;
	}
	FoliaElement *tmp1 = 0;
	try {
	  tmp1 = AbstractElement::createElement( s );
	}
	catch( const ValueError &e ){
	  string err = e.what();
	  if ( err.find("abstract") ==string::npos ){
	    cerr << "createElement(" << s << ") failed! :" << err << endl;
	    sane = false;
	  }
	}
	if ( sane && tmp1 ){
	  destroy( tmp1 );
	  FoliaElement *tmp2 = 0;
	  try {
	    tmp2 = AbstractElement::createElement( et );
	  }
	  catch( const ValueError &e ){
	    string err = e.what();
	    if ( err.find("abstract") == string::npos ){
	      cerr << "createElement(" << int(et) << ") failed! :" << err << endl;
	      sane = false;
	    }
	  }
	  if ( tmp2 != 0 ) {
	    if ( et != tmp2->element_id() ){
	      cerr << "the element type " << tmp2->element_id() << " of " << s
		   << " != " << et << " (" << toString(tmp2->element_id())
		   << " != " << toString(et) << ")" << endl;
	      sane = false;
	    }
	    if ( s != tmp2->xmltag() && s != "headfeature" ){
	      cerr << "the xmltag " << tmp2->xmltag() << " != " << s << endl;
	      sane = false;
	    }
	    destroy(tmp2);
	  }
	}
      }
    }
    return sane;
  }

  bool isNCName( const string& s ){
    /// test if a string is a valid NCName value
    /*!
      \param s the inputstring
      \return true if \e s may be used as an NCName (e.g. for xml:id)
    */
    int test = xmlValidateNCName( to_xmlChar(s), 0 );
    if ( test != 0 ){
      return false;
    }
    return true;
  }

  bool checkNS( const xmlNode *n, const string& ns ){
    string tns = TiCC::getNS(n);
    if ( tns == ns )
      return true;
    else
      throw runtime_error( "namespace conflict for tag:" + TiCC::Name(n)
			   + ", wanted:" + ns
			   + " got:" + tns );
    return false;
  }

<<<<<<< HEAD
  map<string,string> getNS_definitions( const xmlNode *node ){
    map<string,string> result;
    xmlNs *p = node->nsDef;
    while ( p ){
      string pre;
      string val;
      if ( p->prefix ){
	pre = to_string(p->prefix);
      }
      val = to_string(p->href);
      result[pre] = val;
      p = p->next;
    }
    return result;
  }

=======
>>>>>>> e30acc5a
  string TextValue( const xmlNode *node ){
    /// extract the string content of an xmlNode
    /*!
      \param node The xmlNode to extract from
      \return the string value of node
    */
    string result;
    if ( node ){
      xmlChar *tmp = xmlNodeGetContent( node );
      if ( tmp ){
	result = to_string(tmp );
	xmlFree( tmp );
      }
    }
    return result;
  }

  UnicodeString normalize_spaces( const UnicodeString& input ){
    /// substitute all spaces and control characters by spaces
    /// AND all multiple spaces by 1, also trims at back and front.
    /*!
      \param input the UnicodeString to normalize
     */
    UnicodeString result;
    UChar32 shy = 0x00ad;   // soft hyphen
    bool is_space = false;
    for ( int i=0; i < input.length(); ++i ){
      if ( input[i] != shy
	   && ( u_isspace( input[i] )
		|| u_iscntrl( input[i] ) ) ){
	if ( is_space ){
	  // already a space added, skip this character
	  continue;
	}
	is_space = true;
	result += " ";
      }
      else {
	// normal character, keep it
	is_space = false;
	result += input[i];
      }
    }
    result.trim(); // remove leading and trailing whitespace;
    return result;
  }

  bool is_norm_empty( const UnicodeString& s) {
      /// checks if the string is empty after normalization (strips all control characters), strings with only spaces/newslines etc are considered empty too
      return normalize_spaces(s).isEmpty();
  }

  string get_ISO_date() {
    /// get the current date in ISO 8601 format
    time_t Time;
    time(&Time);
    tm curtime;
    localtime_r(&Time,&curtime);
    char buf[256];
    strftime( buf, 100, "%Y-%m-%dT%X", &curtime );
    string res = buf;
    return res;
  }

  string get_fqdn( ){
    /// function to get the hostname of the machine we are running on
    /*!
      \return a string with the hostname
    */
    string result = "unknown";
    struct addrinfo hints, *info, *p;
    int gai_result;

    char hostname[1024];
    hostname[1023] = '\0';
    if ( gethostname(hostname, 1023) != 0 ){
      cerr << "gethostname failed, using 'unknown'" << endl;
      return result;
    }

    memset(&hints, 0, sizeof hints);
    hints.ai_family = AF_UNSPEC; /*either IPV4 or IPV6*/
    hints.ai_socktype = SOCK_STREAM;
    hints.ai_flags = AI_CANONNAME;

    if ((gai_result = getaddrinfo(hostname, "http", &hints, &info)) != 0) {
      cerr << "getaddrinfo failed: " << gai_strerror(gai_result)
	   << ", using 'unknown' as hostname" << endl;
      freeaddrinfo(info);
      return result;
    }

    for ( p = info; p != NULL; p = p->ai_next ) {
      result = p->ai_canonname;
      break;
    }
    freeaddrinfo(info);
    return result;
  }

  string get_user(){
    /// function to get the username of the program
    /*!
      \return a string with the username
    */
    string result;
    const char *env = getenv( "USER" );
    if ( env ){
      result = env;
    }
    else {
      result = "unknown";
    }
    return result;
  }

} //namespace folia<|MERGE_RESOLUTION|>--- conflicted
+++ resolved
@@ -608,25 +608,6 @@
     return false;
   }
 
-<<<<<<< HEAD
-  map<string,string> getNS_definitions( const xmlNode *node ){
-    map<string,string> result;
-    xmlNs *p = node->nsDef;
-    while ( p ){
-      string pre;
-      string val;
-      if ( p->prefix ){
-	pre = to_string(p->prefix);
-      }
-      val = to_string(p->href);
-      result[pre] = val;
-      p = p->next;
-    }
-    return result;
-  }
-
-=======
->>>>>>> e30acc5a
   string TextValue( const xmlNode *node ){
     /// extract the string content of an xmlNode
     /*!
