/*
  Copyright (c) 2006 - 2023
  CLST  - Radboud University
  ILK   - Tilburg University

  This file is part of libfolia

  libfolia is free software; you can redistribute it and/or modify
  it under the terms of the GNU General Public License as published by
  the Free Software Foundation; either version 3 of the License, or
  (at your option) any later version.

  libfolia is distributed in the hope that it will be useful,
  but WITHOUT ANY WARRANTY; without even the implied warranty of
  MERCHANTABILITY or FITNESS FOR A PARTICULAR PURPOSE.  See the
  GNU General Public License for more details.

  You should have received a copy of the GNU General Public License
  along with this program; if not, see <http://www.gnu.org/licenses/>.

  For questions and suggestions, see:
      https://github.com/LanguageMachines/ticcutils/issues
  or send mail to:
      lamasoftware (at ) science.ru.nl
*/
/** @file folia_utils.cxx */

#include <cassert>
#include <iostream>
#include <sstream>
#include <string>
#include <vector>
#include <map>
#include <set>
#include <list>
#include <stdexcept>
#include <algorithm>
#include "ticcutils/StringOps.h"
#include "ticcutils/XMLtools.h"
#include "ticcutils/PrettyPrint.h"
#include "ticcutils/Unicode.h"
#include "libfolia/folia.h"
#include "libfolia/folia_properties.h"

using namespace std;
using namespace icu;
using namespace TiCC;

namespace folia {

  FoliaElement *FoliaElement::createElement( const string& tag,
					     Document *doc ){
    /// create a new FoliaElement
    /*!
      \param tag the folia tagname of the desired element
      \param doc the Document the new element will be part of. May be 0
      \return a new FoliaElement
      throws if the tag is unknown
    */
    ElementType et = BASE;
    try {
      et = stringToElementType( tag );
    }
    catch ( const ValueError& e ){
      cerr << e.what() << endl;
      return 0;
    }
    return createElement( et, doc );
  }

  FoliaElement *FoliaElement::createElement( ElementType et,
					     Document *doc ){
    /// create a new FoliaElement
    /*!
      \param et the ElementType the desired node
      \param doc the Document the new element will be part of. May be 0
      \return a new FoliaElement
    */
    FoliaElement *el = private_createElement( et );
    if ( doc ){
      el->assignDoc( doc );
    }
    return el;
  }

  KWargs::KWargs( const std::string& s ){
    /// create a KWargs from an input string
    /*!
      \param s The input string, in the following format:
      "att1='val1', att2='val2', ..., attn='valn'"
    */
    init( s );
  }

  void KWargs::init( const string& s ){
    /// initialize a KWargs from an input string
    /*!
      \param s The input string, in the following format:
      "att1='val1', att2='val2', ..., attn='valn'"
      all existing values are cleared
    */
    clear();
    bool quoted = false;
    bool parseatt = true;
    bool escaped = false;
    string att;
    string val;
    for ( const auto& let : s ){
      if ( let == '\\' ){
	if ( quoted ){
	  if ( escaped ){
	    val += let;
	    escaped = false;
	  }
	  else {
	    escaped = true;
	    continue;
	  }
	}
	else {
	  throw ArgsError( s + ", stray \\" );
	}
      }
      else if ( let == '\'' ){
	if ( quoted ){
	  if ( escaped ){
	    val += let;
	    escaped = false;
	  }
	  else {
	    if ( att.empty() || val.empty() ){
	      throw ArgsError( s + ", (''?)" );
	    }
	    (*this)[att] = val;
	    att.clear();
	    val.clear();
	    quoted = false;
	  }
	}
	else {
	  quoted = true;
	}
      }
      else if ( let == '=' ) {
	if ( parseatt ){
	  parseatt = false;
	}
	else if ( quoted ) {
	  val += let;
	}
	else {
	  throw ArgsError( s + ", stray '='?" );
	}
      }
      else if ( let == ',' ){
	if ( quoted ){
	  val += let;
	}
	else if ( !parseatt ){
	  parseatt = true;
	}
	else {
	  throw ArgsError( s + ", stray '='?" );
	}
      }
      else if ( let == ' ' ){
	if ( quoted )
	  val += let;
      }
      else if ( parseatt ){
	att += let;
      }
      else if ( quoted ){
	if ( escaped ){
	  val += "\\";
	  escaped = false;
	}
	val += let;
      }
      else {
	throw ArgsError( s + ", unquoted value or missing , ?" );
      }
    }
    if ( quoted )
      throw ArgsError( s + ", unbalanced '?" );
  }

  bool KWargs::is_present( const string& att ) const {
    /// check if an attribute is present in the KWargs
    /*!
      \param att The attribute to check
      \return true is present, otherwise false
    */
    return find(att) != end();
  }

  string KWargs::lookup( const string& att ){
    /// lookup an attribute
    /*!
      \param att The attribute to check
      \return the value if present, otherwise ""
    */
    string result;
    auto it = find(att);
    if ( it != end() ){
      result = it->second;
    }
    return result;
  }

  string KWargs::extract( const string& att ){
    /// lookup and remove an attribute
    /*!
      \param att The attribute to check
      \return the value if present, otherwise ""
      the attribute is cleared from the KWargs
    */
    string result;
    auto it = find(att);
    if ( it != end() ){
      result = it->second;
      erase(it);
    }
    return result;
  }

  KWargs getArgs( const string& s ){
  ///
  /// explicitely get a KWargs from a string
  /// \param s The input string, in the following format:
  /// "att1='val1', att2='val2', ..., attn='valn'"
  ///
    KWargs result( s );
    return result;
  }

  string toString( const KWargs& args ){
  ///
  /// Convert a KWargs to a string
  /// \param args the KWargs to convert
  /// returns a string, in the following format:
  /// "att1='val1', att2='val2', ..., attn='valn'"
  ///
    string result;
    auto it = args.begin();
    while ( it != args.end() ){
      result += it->first + "='" + it->second + "'";
      ++it;
      if ( it != args.end() )
	result += ",";
    }
    return result;
  }

  string KWargs::toString(){
    return folia::toString( *this );
  }

<<<<<<< HEAD
  string att_name( xmlAttr *node ){
    return to_string( node->name );
  }

  string att_content( xmlAttr *node ){
    return to_string( node->children->content );
=======
  string att_name( const xmlAttr *node ){
    return string( to_char(node->name) );
  }

  string att_content( const xmlAttr *node ){
    return string( to_char(node->children->content) );
>>>>>>> 2f4f9515
  }

  KWargs getAttributes( const xmlNode *node ){
    /// extract a KWargs list from an xmlNode
    /*!
      \param node The xmlNode to examine
      \return a KWargs object with all attributes from 'node'
    */
    KWargs atts;
    if ( node ){
      xmlAttr *a = node->properties;
      while ( a ){
	if ( a->atype == XML_ATTRIBUTE_ID && att_name(a) == "id" ){
	  atts["xml:id"] = att_content(a);
	}
	else if ( a->ns == 0 || a->ns->prefix == 0 ){
	  atts[att_name(a)] = att_content(a);
	}
	else {
	  string pref = to_string( a->ns->prefix );
	  string att  = att_name(a);
	  if ( pref == "xlink" ){
	    atts["xlink:"+att] = att_content(a);
	  }
	  // else {
	  //   cerr << "attribute PREF=" << pref << endl;
	  // }
	}
	a = a->next;
      }
    }
    return atts;
  }

  void addAttributes( xmlNode *node, const KWargs& atts ){
    /// add all attributes from 'atts' as attribute nodes to 'node`
    /*!
      \param node The xmlNode to add to
      \param atts The list of attribute/value pairs
      some special care is taken for attributes 'xml:id', 'id' and 'lang'
    */
    KWargs attribs = atts;
    auto it = attribs.find("xml:id");
    if ( it != attribs.end() ){ // xml:id is special
      xmlSetProp( node,
		  XML_XML_ID,
		  to_xmlChar(it->second) );
      attribs.erase(it);
    }
    it = attribs.find("lang");
    if ( it != attribs.end() ){ // lang is special too
      xmlNodeSetLang( node,
		      to_xmlChar(it->second) );
      attribs.erase(it);
    }
    it = attribs.find("id");
    if ( it != attribs.end() ){
      xmlSetProp( node,
		  to_xmlChar("id"),
		  to_xmlChar(it->second) );
      attribs.erase(it);
    }
    // and now the rest
    it = attribs.begin();
    while ( it != attribs.end() ){
      xmlSetProp( node,
		  to_xmlChar(it->first),
		  to_xmlChar(it->second) );
      ++it;
    }
  }

  int toMonth( const string& ms ){
    static const map<string,int> m_n_map
      = { { "jan", 0 },
	  { "feb", 1 },
	  { "mar", 2 },
	  { "apr", 3 },
	  { "may", 4 },
	  { "jun", 5 },
	  { "jul", 6 },
	  { "aug", 7 },
	  { "sep", 8 },
	  { "oct", 9 },
	  { "nov", 10 },
	  { "dec", 11 },
    };
    try {
      int result = stringTo<int>( ms );
      return result - 1;
    }
    catch( const exception& ){
      string m = TiCC::lowercase( ms );
      auto it = m_n_map.find( m );
      if ( it == m_n_map.end() ){
	throw runtime_error( "invalid month: " + m );
      }
      else {
	return it->second;
      }
    }
  }

  string parseDate( const string& s ){
    if ( s.empty() ){
      return "";
    }
    //    cerr << "try to read a date-time " << s << endl;
    vector<string> date_time = TiCC::split_at( s, "T" );
    if ( date_time.size() == 0 ){
      date_time = TiCC::split_at( s, " " );
      if ( date_time.size() == 0 ){
	cerr << "failed to read a date-time " << s << endl;
	return "";
      }
    }
    //    cerr << "found " << num << " parts" << endl;
    size_t num = date_time.size();
    tm time = tm();
    if ( num == 1 || num == 2 ){
      //      cerr << "parse date " << date_time[0] << endl;
      vector<string> date_parts = TiCC::split_at( date_time[0], "-" );
      switch ( date_parts.size() ){
      case 3: {
	int mday = stringTo<int>( date_parts[2] );
	time.tm_mday = mday;
      }
	// fall through
      case 2: {
	int mon = toMonth( date_parts[1] );
	time.tm_mon = mon;
      }
	// fall through
      case 1: {
	int year = stringTo<int>( date_parts[0] );
	time.tm_year = year-1900;
      }
	break;
      default:
	cerr << "failed to read a date from " << date_time[0] << endl;
	return "";
      }
    }
    if ( num == 2 ){
      //      cerr << "parse time " << date_time[1] << endl;
      vector<string> date_parts = TiCC::split_at( date_time[1], ":" );
      //      cerr << "parts " << date_parts << endl;
      switch ( date_parts.size() ){
      case 4:
	// ignore
      case 3: {
	int sec = stringTo<int>( date_parts[2] );
	time.tm_sec = sec;
      }
	// fall through
      case 2: {
	int min = stringTo<int>( date_parts[1] );
	time.tm_min = min;
      }
	// fall through
      case 1: {
	int hour = stringTo<int>( date_parts[0] );
	time.tm_hour = hour;
      }
	break;
      default:
	cerr << "failed to read a time from " << date_time[1] << endl;
	return "";
      }
    }
    //  cerr << "read _date time = " << toString(time) << endl;
    char buf[100];
    strftime( buf, 100, "%Y-%m-%dT%X", &time );
    return buf;
  }

  string parseTime( const string& s ){
    if ( s.empty() ){
      return "";
    }
    //    cerr << "try to read a time " << s << endl;
    tm time = tm();
    vector<string> time_parts = TiCC::split_at( s, ":" );
    if ( time_parts.size() != 3 ){
      cerr << "failed to read a time " << s << endl;
      return "";
    }
    time.tm_min = stringTo<int>( time_parts[1] );
    time.tm_hour = stringTo<int>( time_parts[0] );
    string secs = time_parts[2];
    time_parts = TiCC::split_at( secs, "." );
    string mil_sec = "000";
    if ( time_parts.size() == 2 ){
      time.tm_sec = stringTo<int>( time_parts[0] );
      mil_sec = time_parts[1];
    }
    if ( time_parts.size() == 1 ){
      time.tm_sec = stringTo<int>( time_parts[0] );
    }
    char buf[100];
    strftime( buf, 100, "%X", &time );
    string result = buf;
    result += "." + mil_sec;
    //    cerr << "formatted time = " << result << endl;
    return result;
  }

  bool AT_sanity_check(){
    bool sane = true;
    size_t dim = s_ant_map.size();
    if ( dim != ant_s_map.size() ){
      cerr << "s_ant_map and ant_s_map are different in size!" << endl;
      return false;
    }
    for ( auto const& it : ant_s_map ){
      string s;
      try {
	s = toString( it.first );
      }
      catch (...){
	cerr << "no string translation for AnnotationType(" << int(it.first) << ")" << endl;
	sane = false;
      }
      if ( !s.empty() ){
	try {
	  stringTo<AnnotationType>( s );
	}
	catch ( const ValueError& e ){
	  cerr << "no AnnotationType found for string '" << s << "'" << endl;
	  sane = false;
	}
      }
    }
    return sane;
  }

  bool ET_sanity_check(){
    bool sane = true;
    for ( auto const& it : s_et_map ){
      ElementType et = it.second;
      if ( et_s_map.find(et) == et_s_map.end() ){
	cerr << "no et_s found for ElementType(" << int(et) << ")" << endl;
	return false;
      }
    }
    for ( auto const& it : et_s_map ){
      ElementType et = it.first;
      if ( s_et_map.find(it.second) == s_et_map.end() ){
	cerr << "no string found for ElementType(" << int(it.first) << ")" << endl;
	return false;
      }
      string s;
      try {
	s = toString( et );
      }
      catch (...){
	cerr << "toString failed for ElementType(" << int(et) << ")" << endl;
	sane = false;
      }
      if ( !s.empty() ){
	ElementType et2;
	try {
	  et2 = stringToElementType( s );
	}
	catch ( const ValueError& e ){
	  cerr << "no element type found for string '" << s << "'" << endl;
	  sane = false;
	  continue;
	}
	if ( et != et2 ){
	  cerr << "Argl: toString(ET) doesn't match original: " << s
	       << " vs " << toString(et2) << endl;
	  sane = false;
	  continue;
	}
	FoliaElement *tmp1 = 0;
	try {
	  tmp1 = AbstractElement::createElement( s );
	}
	catch( const ValueError &e ){
	  string err = e.what();
	  if ( err.find("abstract") ==string::npos ){
	    cerr << "createElement(" << s << ") failed! :" << err << endl;
	    sane = false;
	  }
	}
	if ( sane && tmp1 ){
	  destroy( tmp1 );
	  FoliaElement *tmp2 = 0;
	  try {
	    tmp2 = AbstractElement::createElement( et );
	  }
	  catch( const ValueError &e ){
	    string err = e.what();
	    if ( err.find("abstract") == string::npos ){
	      cerr << "createElement(" << int(et) << ") failed! :" << err << endl;
	      sane = false;
	    }
	  }
	  if ( tmp2 != 0 ) {
	    if ( et != tmp2->element_id() ){
	      cerr << "the element type " << tmp2->element_id() << " of " << s
		   << " != " << et << " (" << toString(tmp2->element_id())
		   << " != " << toString(et) << ")" << endl;
	      sane = false;
	    }
	    if ( s != tmp2->xmltag() && s != "headfeature" ){
	      cerr << "the xmltag " << tmp2->xmltag() << " != " << s << endl;
	      sane = false;
	    }
	    destroy(tmp2);
	  }
	}
      }
    }
    return sane;
  }

  bool isNCName( const string& s ){
    /// test if a string is a valid NCName value
    /*!
      \param s the inputstring
      \return true if \e s may be used as an NCName (e.g. for xml:id)
    */
    int test = xmlValidateNCName( to_xmlChar(s), 0 );
    if ( test != 0 ){
      return false;
    }
    return true;
  }

  bool checkNS( const xmlNode *n, const string& ns ){
    string tns = TiCC::getNS(n);
    if ( tns == ns )
      return true;
    else
      throw runtime_error( "namespace conflict for tag:" + TiCC::Name(n)
			   + ", wanted:" + ns
			   + " got:" + tns );
    return false;
  }

  map<string,string> getNS_definitions( const xmlNode *node ){
    map<string,string> result;
    xmlNs *p = node->nsDef;
    while ( p ){
      string pre;
      string val;
      if ( p->prefix ){
	pre = to_string(p->prefix);
      }
      val = to_string(p->href);
      result[pre] = val;
      p = p->next;
    }
    return result;
  }

  string TextValue( const xmlNode *node ){
    /// extract the string content of an xmlNode
    /*!
      \param node The xmlNode to extract from
      \return the string value of node
    */
    string result;
    if ( node ){
      xmlChar *tmp = xmlNodeGetContent( node );
      if ( tmp ){
	result = to_string(tmp );
	xmlFree( tmp );
      }
    }
    return result;
  }

  UnicodeString normalize_spaces( const UnicodeString& input ){
    /// substitute all spaces and control characters by spaces
    /// AND all multiple spaces by 1, also trims at back and front.
    /*!
      \param input the UnicodeString to normalize
     */
    UnicodeString result;
    UChar32 shy = 0x00ad;   // soft hyphen
    bool is_space = false;
    for ( int i=0; i < input.length(); ++i ){
      if ( input[i] != shy
	   && ( u_isspace( input[i] )
		|| u_iscntrl( input[i] ) ) ){
	if ( is_space ){
	  // already a space added, skip this character
	  continue;
	}
	is_space = true;
	result += " ";
      }
      else {
	// normal character, keep it
	is_space = false;
	result += input[i];
      }
    }
    result.trim(); // remove leading and trailing whitespace;
    return result;
  }

  bool is_norm_empty( const UnicodeString& s) {
      /// checks if the string is empty after normalization (strips all control characters), strings with only spaces/newslines etc are considered empty too
      return normalize_spaces(s).isEmpty();
  }

  string get_ISO_date() {
    /// get the current date in ISO 8601 format
    time_t Time;
    time(&Time);
    tm curtime;
    localtime_r(&Time,&curtime);
    char buf[256];
    strftime( buf, 100, "%Y-%m-%dT%X", &curtime );
    string res = buf;
    return res;
  }

} //namespace folia<|MERGE_RESOLUTION|>--- conflicted
+++ resolved
@@ -256,21 +256,12 @@
     return folia::toString( *this );
   }
 
-<<<<<<< HEAD
-  string att_name( xmlAttr *node ){
+  string att_name( const xmlAttr *node ){
     return to_string( node->name );
   }
 
-  string att_content( xmlAttr *node ){
+  string att_content( const xmlAttr *node ){
     return to_string( node->children->content );
-=======
-  string att_name( const xmlAttr *node ){
-    return string( to_char(node->name) );
-  }
-
-  string att_content( const xmlAttr *node ){
-    return string( to_char(node->children->content) );
->>>>>>> 2f4f9515
   }
 
   KWargs getAttributes( const xmlNode *node ){
