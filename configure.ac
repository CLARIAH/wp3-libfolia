--- conflicted
+++ resolved
@@ -39,33 +39,11 @@
 AC_TYPE_SIZE_T
 
 # Checks for library functions.
-AX_PTHREAD([],[AC_MSG_ERROR([We need pthread support!])])
-
-if test x"$ax_pthread_ok" = xyes; then
-   LIBS="$PTHREAD_LIBS $LIBS" \
-   CXXFLAGS="$CXXFLAGS $PTHREAD_CFLAGS"
-fi
-
 AC_CHECK_FUNCS([localtime_r])
 
 AX_PTHREAD([],[AC_MSG_ERROR([We need pthread support!])])
-
-if test x"$ax_pthread_ok" = xyes; then
-   LIBS="$PTHREAD_LIBS $LIBS" \
-   CXXFLAGS="$CXXFLAGS $PTHREAD_CFLAGS"
-fi
-
-<<<<<<< HEAD
-=======
-PKG_PROG_PKG_CONFIG
-PKG_CHECK_MODULES([XML2], [libxml-2.0 >= 2.6.16] )
-CXXFLAGS="$CXXFLAGS $XML2_CFLAGS"
-LIBS="$XML2_LIBS $LIBS"
-
-PKG_CHECK_MODULES([ICU], [icu-uc >= 50 icu-io] )
-CXXFLAGS="$CXXFLAGS $ICU_CFLAGS"
-LIBS="$ICU_LIBS $LIBS"
->>>>>>> b51f5c7d
+LIBS="$PTHREAD_LIBS $LIBS"
+CXXFLAGS="$CXXFLAGS $PTHREAD_CFLAGS"
 
 if test $prefix = "NONE"; then
    prefix="$ac_default_prefix"
@@ -78,18 +56,17 @@
 else
    export PKG_CONFIG_PATH="$PKG_CONFIG_PATH:$prefix/lib/pkgconfig"
 fi
-<<<<<<< HEAD
+
 AC_MSG_NOTICE( [pkg-config search path: $PKG_CONFIG_PATH] )
+
+PKG_PROG_PKG_CONFIG
+PKG_CHECK_MODULES([XML2], [libxml-2.0 >= 2.6.16] )
+CXXFLAGS="$CXXFLAGS $XML2_CFLAGS"
+LIBS="$XML2_LIBS $LIBS"
 
 PKG_CHECK_MODULES([ICU], [icu-uc >= 50 icu-io] )
 CXXFLAGS="$CXXFLAGS $ICU_CFLAGS"
 LIBS="$ICU_LIBS $LIBS"
-
-PKG_CHECK_MODULES([XML2], [libxml-2.0 >= 2.6.16] )
-CXXFLAGS="$CXXFLAGS $XML2_CFLAGS"
-LIBS="$XML2_LIBS $LIBS"
-=======
->>>>>>> b51f5c7d
 
 PKG_CHECK_MODULES([ticcutils], [ticcutils >= 0.14] )
 CXXFLAGS="$CXXFLAGS $ticcutils_CFLAGS"
